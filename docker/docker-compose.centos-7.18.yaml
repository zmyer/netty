version: "3"

services:

  runtime-setup:
    image: netty:centos-7-1.8
    build:
      args:
        centos_version : "7"
<<<<<<< HEAD
        java_version : "adopt@1.8.0-252"
=======
        java_version : "adopt@1.8.202-08"
>>>>>>> 806dace3

  test:
    image: netty:centos-7-1.8

  test-leak:
    image: netty:centos-7-1.8

  test-boringssl-static:
    image: netty:centos-7-1.8

  shell:
    image: netty:centos-7-1.8<|MERGE_RESOLUTION|>--- conflicted
+++ resolved
@@ -7,11 +7,7 @@
     build:
       args:
         centos_version : "7"
-<<<<<<< HEAD
-        java_version : "adopt@1.8.0-252"
-=======
         java_version : "adopt@1.8.202-08"
->>>>>>> 806dace3
 
   test:
     image: netty:centos-7-1.8
