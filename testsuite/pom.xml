--- conflicted
+++ resolved
@@ -20,11 +20,7 @@
   <parent>
     <groupId>io.netty</groupId>
     <artifactId>netty-parent</artifactId>
-<<<<<<< HEAD
-    <version>4.1.51.Final-SNAPSHOT</version>
-=======
     <version>5.0.0.Final-SNAPSHOT</version>
->>>>>>> 806dace3
   </parent>
 
   <artifactId>netty-testsuite</artifactId>
@@ -36,24 +32,6 @@
     <dependency>
       <groupId>${project.groupId}</groupId>
       <artifactId>netty-common</artifactId>
-<<<<<<< HEAD
-      <version>${project.version}</version>
-    </dependency>
-    <dependency>
-      <groupId>${project.groupId}</groupId>
-      <artifactId>netty-buffer</artifactId>
-      <version>${project.version}</version>
-    </dependency>
-    <dependency>
-      <groupId>${project.groupId}</groupId>
-      <artifactId>netty-transport</artifactId>
-      <version>${project.version}</version>
-    </dependency>
-    <dependency>
-      <groupId>${project.groupId}</groupId>
-      <artifactId>netty-transport-sctp</artifactId>
-=======
->>>>>>> 806dace3
       <version>${project.version}</version>
     </dependency>
     <dependency>
