/*
 * Copyright 2012 The Netty Project
 *
 * The Netty Project licenses this file to you under the Apache License,
 * version 2.0 (the "License"); you may not use this file except in compliance
 * with the License. You may obtain a copy of the License at:
 *
 *   http://www.apache.org/licenses/LICENSE-2.0
 *
 * Unless required by applicable law or agreed to in writing, software
 * distributed under the License is distributed on an "AS IS" BASIS, WITHOUT
 * WARRANTIES OR CONDITIONS OF ANY KIND, either express or implied. See the
 * License for the specific language governing permissions and limitations
 * under the License.
 */
package io.netty.testsuite.util;

import static java.util.Objects.requireNonNull;

import io.netty.util.CharsetUtil;
import io.netty.util.internal.ObjectUtil;
import io.netty.util.internal.logging.InternalLogger;
import io.netty.util.internal.logging.InternalLoggerFactory;
import org.junit.rules.TestName;
import org.tukaani.xz.LZMA2Options;
import org.tukaani.xz.XZOutputStream;

import javax.management.MBeanServer;
import java.io.File;
import java.io.FileInputStream;
import java.io.FileOutputStream;
import java.io.IOException;
import java.io.InputStream;
import java.io.OutputStream;
import java.lang.management.ManagementFactory;
import java.lang.management.ThreadInfo;
import java.lang.reflect.Method;
import java.nio.channels.Channel;
import java.text.SimpleDateFormat;
import java.util.Date;
import java.util.Locale;
import java.util.concurrent.TimeUnit;

public final class TestUtils {

    private static final InternalLogger logger = InternalLoggerFactory.getInstance(TestUtils.class);

    private static final Method hotspotMXBeanDumpHeap;
    private static final Object hotspotMXBean;

    private static final long DUMP_PROGRESS_LOGGING_INTERVAL = TimeUnit.SECONDS.toNanos(5);

    static {
        // Retrieve the hotspot MXBean and its class if available.
        Object mxBean;
        Method mxBeanDumpHeap;
        try {
            Class<?> clazz = Class.forName("com.sun.management.HotSpotDiagnosticMXBean");
            MBeanServer server = ManagementFactory.getPlatformMBeanServer();
            mxBean = ManagementFactory.newPlatformMXBeanProxy(
                    server, "com.sun.management:type=HotSpotDiagnostic", clazz);
            mxBeanDumpHeap = clazz.getMethod("dumpHeap", String.class, boolean.class);
        } catch (Exception ignored) {
            mxBean = null;
            mxBeanDumpHeap = null;
        }

        hotspotMXBean = mxBean;
        hotspotMXBeanDumpHeap = mxBeanDumpHeap;
    }

    /**
     * Return {@code true} if SCTP is supported by the running os.
     *
     */
    public static boolean isSctpSupported() {
        String os = System.getProperty("os.name").toLowerCase(Locale.UK);
        if ("unix".equals(os) || "linux".equals(os) || "sun".equals(os) || "solaris".equals(os)) {
            try {
                // Try to open a SCTP Channel, by using reflection to make it compile also on
                // operation systems that not support SCTP like OSX and Windows
                Class<?> sctpChannelClass = Class.forName("com.sun.nio.sctp.SctpChannel");
                Channel channel = (Channel) sctpChannelClass.getMethod("open").invoke(null);
                try {
                    channel.close();
                } catch (IOException e) {
                    // ignore
                }
            } catch (UnsupportedOperationException e) {
                // This exception may get thrown if the OS does not have
                // the shared libs installed.
                System.out.print("Not supported: " + e.getMessage());
                return false;
            } catch (Throwable t) {
                if (!(t instanceof IOException)) {
                    return false;
                }
            }
            return true;
        }
        return false;
    }

    /**
     * Returns the method name of the current test.
     */
    public static String testMethodName(TestName testName) {
        String testMethodName = testName.getMethodName();
        if (testMethodName.contains("[")) {
            testMethodName = testMethodName.substring(0, testMethodName.indexOf('['));
        }
        return testMethodName;
    }

    public static void dump(String filenamePrefix) throws IOException {
<<<<<<< HEAD

        ObjectUtil.checkNotNull(filenamePrefix, "filenamePrefix");
=======
        requireNonNull(filenamePrefix, "filenamePrefix");
>>>>>>> 806dace3

        final String timestamp = timestamp();
        final File heapDumpFile = new File(filenamePrefix + '.' + timestamp + ".hprof");
        if (heapDumpFile.exists()) {
            if (!heapDumpFile.delete()) {
                throw new IOException("Failed to remove the old heap dump: " + heapDumpFile);
            }
        }

        final File threadDumpFile = new File(filenamePrefix + '.' + timestamp + ".threads");
        if (threadDumpFile.exists()) {
            if (!threadDumpFile.delete()) {
                throw new IOException("Failed to remove the old thread dump: " + threadDumpFile);
            }
        }

        dumpHeap(heapDumpFile);
        dumpThreads(threadDumpFile);
    }

    public static void compressHeapDumps() throws IOException {
<<<<<<< HEAD
        final File[] files = new File(System.getProperty("user.dir")).listFiles(new FilenameFilter() {
            @Override
            public boolean accept(File dir, String name) {
                return name.endsWith(".hprof");
            }
        });
        if (files == null) {
            logger.warn("failed to find heap dump due to I/O error!");
            return;
        }
=======
        final File[] files = new File(System.getProperty("user.dir")).listFiles((dir, name) -> name.endsWith(".hprof"));
>>>>>>> 806dace3

        final byte[] buf = new byte[65536];
        final LZMA2Options options = new LZMA2Options(LZMA2Options.PRESET_DEFAULT);

        for (File file: files) {
            final String filename = file.toString();
            final String xzFilename = filename + ".xz";
            final long fileLength = file.length();

            logger.info("Compressing the heap dump: {}", xzFilename);

            long lastLogTime = System.nanoTime();
            long counter = 0;

            try (InputStream in = new FileInputStream(filename);
                 OutputStream out = new XZOutputStream(new FileOutputStream(xzFilename), options)) {
                for (;;) {
                    int readBytes = in.read(buf);
                    if (readBytes < 0) {
                        break;
                    }
                    if (readBytes == 0) {
                        continue;
                    }

                    out.write(buf, 0, readBytes);
                    counter += readBytes;

                    long currentTime = System.nanoTime();
                    if (currentTime - lastLogTime > DUMP_PROGRESS_LOGGING_INTERVAL) {
                        logger.info("Compressing the heap dump: {} ({}%)",
                                    xzFilename, counter * 100 / fileLength);
                        lastLogTime = currentTime;
                    }
                }
            } catch (Throwable t) {
                logger.warn("Failed to compress the heap dump: {}", xzFilename, t);
            }

            // Delete the uncompressed dump in favor of the compressed one.
            if (!file.delete()) {
                logger.warn("Failed to delete the uncompressed heap dump: {}", filename);
            }
        }
    }

    private static String timestamp() {
        return new SimpleDateFormat("HHmmss.SSS").format(new Date());
    }

    private static void dumpHeap(File file) {
        if (hotspotMXBean == null) {
            logger.warn("Can't dump heap: HotSpotDiagnosticMXBean unavailable");
            return;
        }

        final String filename = file.toString();
        logger.info("Dumping heap: {}", filename);
        try {
            hotspotMXBeanDumpHeap.invoke(hotspotMXBean, filename, true);
        } catch (Exception e) {
            logger.warn("Failed to dump heap: {}", filename, e);
        }
    }

    private static void dumpThreads(File file) {
        final String filename = file.toString();
        OutputStream out = null;
        try {
            logger.info("Dumping threads: {}", filename);
            final StringBuilder buf = new StringBuilder(8192);
            try {
                for (ThreadInfo info : ManagementFactory.getThreadMXBean().dumpAllThreads(true, true)) {
                    buf.append(info);
                }
                buf.append('\n');
            } catch (UnsupportedOperationException ignored) {
                logger.warn("Can't dump threads: ThreadMXBean.dumpAllThreads() unsupported");
                return;
            }

            out = new FileOutputStream(file);
            out.write(buf.toString().getBytes(CharsetUtil.UTF_8));
        } catch (Exception e) {
            logger.warn("Failed to dump threads: {}", filename, e);
        } finally {
            if (out != null) {
                try {
                    out.close();
                } catch (IOException ignored) {
                    // Ignore.
                }
            }
        }
    }

    private TestUtils() { }
}<|MERGE_RESOLUTION|>--- conflicted
+++ resolved
@@ -18,7 +18,6 @@
 import static java.util.Objects.requireNonNull;
 
 import io.netty.util.CharsetUtil;
-import io.netty.util.internal.ObjectUtil;
 import io.netty.util.internal.logging.InternalLogger;
 import io.netty.util.internal.logging.InternalLoggerFactory;
 import org.junit.rules.TestName;
@@ -113,12 +112,7 @@
     }
 
     public static void dump(String filenamePrefix) throws IOException {
-<<<<<<< HEAD
-
-        ObjectUtil.checkNotNull(filenamePrefix, "filenamePrefix");
-=======
         requireNonNull(filenamePrefix, "filenamePrefix");
->>>>>>> 806dace3
 
         final String timestamp = timestamp();
         final File heapDumpFile = new File(filenamePrefix + '.' + timestamp + ".hprof");
@@ -140,20 +134,7 @@
     }
 
     public static void compressHeapDumps() throws IOException {
-<<<<<<< HEAD
-        final File[] files = new File(System.getProperty("user.dir")).listFiles(new FilenameFilter() {
-            @Override
-            public boolean accept(File dir, String name) {
-                return name.endsWith(".hprof");
-            }
-        });
-        if (files == null) {
-            logger.warn("failed to find heap dump due to I/O error!");
-            return;
-        }
-=======
         final File[] files = new File(System.getProperty("user.dir")).listFiles((dir, name) -> name.endsWith(".hprof"));
->>>>>>> 806dace3
 
         final byte[] buf = new byte[65536];
         final LZMA2Options options = new LZMA2Options(LZMA2Options.PRESET_DEFAULT);
