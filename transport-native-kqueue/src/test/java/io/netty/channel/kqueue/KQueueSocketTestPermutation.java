--- conflicted
+++ resolved
@@ -87,30 +87,14 @@
     }
 
     @Override
-    public List<TestsuitePermutation.BootstrapComboFactory<Bootstrap, Bootstrap>> datagram(
-            final InternetProtocolFamily family) {
+    public List<TestsuitePermutation.BootstrapComboFactory<Bootstrap, Bootstrap>> datagram() {
         // Make the list of Bootstrap factories.
         @SuppressWarnings("unchecked")
         List<BootstrapFactory<Bootstrap>> bfs = Arrays.asList(
                 () -> new Bootstrap().group(nioWorkerGroup).channelFactory(new ChannelFactory<Channel>() {
                     @Override
-<<<<<<< HEAD
-                    public Bootstrap newInstance() {
-                        return new Bootstrap().group(nioWorkerGroup).channelFactory(new ChannelFactory<Channel>() {
-                            @Override
-                            public Channel newChannel() {
-                                return new NioDatagramChannel(family);
-                            }
-
-                            @Override
-                            public String toString() {
-                                return NioDatagramChannel.class.getSimpleName() + ".class";
-                            }
-                        });
-=======
                     public Channel newChannel(EventLoop eventLoop) {
                         return new NioDatagramChannel(eventLoop, InternetProtocolFamily.IPv4);
->>>>>>> 806dace3
                     }
 
                     @Override
