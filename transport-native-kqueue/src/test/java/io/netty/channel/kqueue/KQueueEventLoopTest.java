/*
 * Copyright 2017 The Netty Project
 *
 * The Netty Project licenses this file to you under the Apache License,
 * version 2.0 (the "License"); you may not use this file except in compliance
 * with the License. You may obtain a copy of the License at:
 *
 *   http://www.apache.org/licenses/LICENSE-2.0
 *
 * Unless required by applicable law or agreed to in writing, software
 * distributed under the License is distributed on an "AS IS" BASIS, WITHOUT
 * WARRANTIES OR CONDITIONS OF ANY KIND, either express or implied. See the
 * License for the specific language governing permissions and limitations
 * under the License.
 */
package io.netty.channel.kqueue;

import io.netty.channel.EventLoop;
import io.netty.channel.EventLoopGroup;
<<<<<<< HEAD
import io.netty.channel.ServerChannel;
import io.netty.channel.socket.ServerSocketChannel;
import io.netty.testsuite.transport.AbstractSingleThreadEventLoopTest;
=======
import io.netty.channel.MultithreadEventLoopGroup;
>>>>>>> 806dace3
import io.netty.util.concurrent.Future;
import org.junit.Test;

import java.util.concurrent.TimeUnit;

import static org.junit.Assert.assertFalse;
import static org.junit.Assert.assertTrue;

public class KQueueEventLoopTest extends AbstractSingleThreadEventLoopTest {

    @Override
    protected EventLoopGroup newEventLoopGroup() {
        return new KQueueEventLoopGroup();
    }

    @Override
    protected ServerSocketChannel newChannel() {
        return new KQueueServerSocketChannel();
    }

    @Override
    protected Class<? extends ServerChannel> serverChannelClass() {
        return KQueueServerSocketChannel.class;
    }

    @Test
    public void testScheduleBigDelayNotOverflow() {
        EventLoopGroup group = new MultithreadEventLoopGroup(1, KQueueHandler.newFactory());

        final EventLoop el = group.next();
        Future<?> future = el.schedule(() -> {
            // NOOP
        }, Long.MAX_VALUE, TimeUnit.MILLISECONDS);

        assertFalse(future.awaitUninterruptibly(1000));
        assertTrue(future.cancel(true));
        group.shutdownGracefully();
    }
}<|MERGE_RESOLUTION|>--- conflicted
+++ resolved
@@ -17,13 +17,7 @@
 
 import io.netty.channel.EventLoop;
 import io.netty.channel.EventLoopGroup;
-<<<<<<< HEAD
-import io.netty.channel.ServerChannel;
-import io.netty.channel.socket.ServerSocketChannel;
-import io.netty.testsuite.transport.AbstractSingleThreadEventLoopTest;
-=======
 import io.netty.channel.MultithreadEventLoopGroup;
->>>>>>> 806dace3
 import io.netty.util.concurrent.Future;
 import org.junit.Test;
 
@@ -32,22 +26,7 @@
 import static org.junit.Assert.assertFalse;
 import static org.junit.Assert.assertTrue;
 
-public class KQueueEventLoopTest extends AbstractSingleThreadEventLoopTest {
-
-    @Override
-    protected EventLoopGroup newEventLoopGroup() {
-        return new KQueueEventLoopGroup();
-    }
-
-    @Override
-    protected ServerSocketChannel newChannel() {
-        return new KQueueServerSocketChannel();
-    }
-
-    @Override
-    protected Class<? extends ServerChannel> serverChannelClass() {
-        return KQueueServerSocketChannel.class;
-    }
+public class KQueueEventLoopTest {
 
     @Test
     public void testScheduleBigDelayNotOverflow() {
