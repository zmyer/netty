--- conflicted
+++ resolved
@@ -16,11 +16,6 @@
 package io.netty.channel.kqueue;
 
 import io.netty.channel.DefaultSelectStrategyFactory;
-<<<<<<< HEAD
-import io.netty.channel.EventLoop;
-import io.netty.channel.EventLoopTaskQueueFactory;
-=======
->>>>>>> 806dace3
 import io.netty.channel.MultithreadEventLoopGroup;
 import io.netty.channel.SelectStrategyFactory;
 import io.netty.util.concurrent.RejectedExecutionHandler;
@@ -51,14 +46,6 @@
      */
     public KQueueEventLoopGroup(int nThreads) {
         this(nThreads, (ThreadFactory) null);
-    }
-
-    /**
-     * Create a new instance using the default number of threads and the given {@link ThreadFactory}.
-     */
-    @SuppressWarnings("deprecation")
-    public KQueueEventLoopGroup(ThreadFactory threadFactory) {
-        this(0, threadFactory, 0);
     }
 
     /**
@@ -122,38 +109,7 @@
                                SelectStrategyFactory selectStrategyFactory,
                                int maxTasks,
                                RejectedExecutionHandler rejectedExecutionHandler) {
-<<<<<<< HEAD
-        super(nThreads, executor, chooserFactory, 0, selectStrategyFactory, rejectedExecutionHandler);
-    }
-
-    public KQueueEventLoopGroup(int nThreads, Executor executor, EventExecutorChooserFactory chooserFactory,
-                                SelectStrategyFactory selectStrategyFactory,
-                                RejectedExecutionHandler rejectedExecutionHandler,
-                                EventLoopTaskQueueFactory queueFactory) {
-        super(nThreads, executor, chooserFactory, 0, selectStrategyFactory,
-                rejectedExecutionHandler, queueFactory);
-    }
-
-    /**
-     * Sets the percentage of the desired amount of time spent for I/O in the child event loops.  The default value is
-     * {@code 50}, which means the event loop will try to spend the same amount of time for I/O as for non-I/O tasks.
-     */
-    public void setIoRatio(int ioRatio) {
-        for (EventExecutor e: this) {
-            ((KQueueEventLoop) e).setIoRatio(ioRatio);
-        }
-    }
-
-    @Override
-    protected EventLoop newChild(Executor executor, Object... args) throws Exception {
-        EventLoopTaskQueueFactory queueFactory = args.length == 4 ? (EventLoopTaskQueueFactory) args[3] : null;
-
-        return new KQueueEventLoop(this, executor, (Integer) args[0],
-                ((SelectStrategyFactory) args[1]).newSelectStrategy(),
-                (RejectedExecutionHandler) args[2], queueFactory);
-=======
         super(nThreads, executor, KQueueHandler.newFactory(0, selectStrategyFactory),
                 maxTasks, rejectedExecutionHandler);
->>>>>>> 806dace3
     }
 }