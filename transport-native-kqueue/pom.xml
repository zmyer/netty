--- conflicted
+++ resolved
@@ -19,11 +19,7 @@
   <parent>
     <groupId>io.netty</groupId>
     <artifactId>netty-parent</artifactId>
-<<<<<<< HEAD
-    <version>4.1.51.Final-SNAPSHOT</version>
-=======
     <version>5.0.0.Final-SNAPSHOT</version>
->>>>>>> 806dace3
   </parent>
   <artifactId>netty-transport-native-kqueue</artifactId>
 
@@ -75,7 +71,7 @@
                 <id>build-native-lib</id>
                 <configuration>
                   <name>netty_transport_native_kqueue_${os.detected.arch}</name>
-                  <nativeSourceDirectory>${nativeSourceDirectory}</nativeSourceDirectory>
+                  <nativeSourceDirectory>${project.basedir}/src/main/c</nativeSourceDirectory>
                   <libDirectory>${project.build.outputDirectory}</libDirectory>
                   <!-- We use Maven's artifact classifier instead.
                        This hack will make the hawtjni plugin to put the native library
@@ -88,7 +84,6 @@
                          explicitly set the target platform. Otherwise we may get fatal link errors due to weakly linked
                          methods which are not expected to be present on MacOS (e.g. accept4). -->
                     <arg>MACOSX_DEPLOYMENT_TARGET=10.6</arg>
-                    <configureArg>--libdir=${project.build.directory}/native-build/target/lib</configureArg>
                   </configureArgs>
                 </configuration>
                 <goals>
@@ -185,7 +180,7 @@
                 <id>build-native-lib</id>
                 <configuration>
                   <name>netty_transport_native_kqueue_${os.detected.arch}</name>
-                  <nativeSourceDirectory>${nativeSourceDirectory}</nativeSourceDirectory>
+                  <nativeSourceDirectory>${project.basedir}/src/main/c</nativeSourceDirectory>
                   <libDirectory>${project.build.outputDirectory}</libDirectory>
                   <!-- We use Maven's artifact classifier instead.
                        This hack will make the hawtjni plugin to put the native library
@@ -291,7 +286,7 @@
                 <id>build-native-lib</id>
                 <configuration>
                   <name>netty_transport_native_kqueue_${os.detected.arch}</name>
-                  <nativeSourceDirectory>${nativeSourceDirectory}</nativeSourceDirectory>
+                  <nativeSourceDirectory>${project.basedir}/src/main/c</nativeSourceDirectory>
                   <libDirectory>${project.build.outputDirectory}</libDirectory>
                   <!-- We use Maven's artifact classifier instead.
                        This hack will make the hawtjni plugin to put the native library
@@ -365,7 +360,6 @@
     <unix.common.include.unpacked.dir>${unix.common.lib.dir}/META-INF/native/include</unix.common.include.unpacked.dir>
     <jni.compiler.args.cflags>CFLAGS=-O3 -Werror -fno-omit-frame-pointer -Wunused-variable -fvisibility=hidden -I${unix.common.include.unpacked.dir}</jni.compiler.args.cflags>
     <jni.compiler.args.ldflags>LDFLAGS=-z now -L${unix.common.lib.unpacked.dir} -Wl,--whole-archive -l${unix.common.lib.name} -Wl,--no-whole-archive</jni.compiler.args.ldflags>
-    <nativeSourceDirectory>${project.basedir}/src/main/c</nativeSourceDirectory>
     <skipTests>true</skipTests>
   </properties>
 
@@ -412,24 +406,6 @@
 
   <build>
     <plugins>
-      <!-- Also include c files in source jar -->
-      <plugin>
-        <groupId>org.codehaus.mojo</groupId>
-        <artifactId>build-helper-maven-plugin</artifactId>
-        <executions>
-          <execution>
-            <phase>generate-sources</phase>
-            <goals>
-              <goal>add-source</goal>
-            </goals>
-            <configuration>
-              <sources>
-                <source>${nativeSourceDirectory}</source>
-              </sources>
-            </configuration>
-          </execution>
-        </executions>
-      </plugin>
       <plugin>
         <artifactId>maven-jar-plugin</artifactId>
         <executions>
