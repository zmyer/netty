/*
 * Copyright 2016 The Netty Project
 *
 * The Netty Project licenses this file to you under the Apache License,
 * version 2.0 (the "License"); you may not use this file except in compliance
 * with the License. You may obtain a copy of the License at:
 *
 *   http://www.apache.org/licenses/LICENSE-2.0
 *
 * Unless required by applicable law or agreed to in writing, software
 * distributed under the License is distributed on an "AS IS" BASIS, WITHOUT
 * WARRANTIES OR CONDITIONS OF ANY KIND, either express or implied. See the
 * License for the specific language governing permissions and limitations
 * under the License.
 */
package io.netty.util;

import io.netty.util.internal.ThreadLocalRandom;
import org.junit.Test;

import java.util.ArrayDeque;
import java.util.Queue;
import java.util.concurrent.CountDownLatch;
import java.util.concurrent.ExecutorService;
import java.util.concurrent.Executors;
import java.util.concurrent.Future;
<<<<<<< HEAD
=======
import java.util.concurrent.ThreadLocalRandom;
>>>>>>> 806dace3
import java.util.concurrent.atomic.AtomicInteger;

import static org.junit.Assert.assertEquals;
import static org.junit.Assert.assertTrue;
import static org.junit.Assert.fail;

public class AbstractReferenceCountedTest {

    @Test(expected = IllegalReferenceCountException.class)
    public void testRetainOverflow() {
        AbstractReferenceCounted referenceCounted = newReferenceCounted();
        referenceCounted.setRefCnt(Integer.MAX_VALUE);
        assertEquals(Integer.MAX_VALUE, referenceCounted.refCnt());
        referenceCounted.retain();
    }

    @Test(expected = IllegalReferenceCountException.class)
    public void testRetainOverflow2() {
        AbstractReferenceCounted referenceCounted = newReferenceCounted();
        assertEquals(1, referenceCounted.refCnt());
        referenceCounted.retain(Integer.MAX_VALUE);
    }

    @Test(expected = IllegalReferenceCountException.class)
    public void testReleaseOverflow() {
        AbstractReferenceCounted referenceCounted = newReferenceCounted();
        referenceCounted.setRefCnt(0);
        assertEquals(0, referenceCounted.refCnt());
        referenceCounted.release(Integer.MAX_VALUE);
    }

    @Test
    public void testReleaseErrorMessage() {
        AbstractReferenceCounted referenceCounted = newReferenceCounted();
        assertTrue(referenceCounted.release());
        try {
            referenceCounted.release(1);
            fail("IllegalReferenceCountException didn't occur");
        } catch (IllegalReferenceCountException e) {
            assertEquals("refCnt: 0, decrement: 1", e.getMessage());
        }
    }

    @Test(expected = IllegalReferenceCountException.class)
    public void testRetainResurrect() {
        AbstractReferenceCounted referenceCounted = newReferenceCounted();
        assertTrue(referenceCounted.release());
        assertEquals(0, referenceCounted.refCnt());
        referenceCounted.retain();
    }

    @Test(expected = IllegalReferenceCountException.class)
    public void testRetainResurrect2() {
        AbstractReferenceCounted referenceCounted = newReferenceCounted();
        assertTrue(referenceCounted.release());
        assertEquals(0, referenceCounted.refCnt());
        referenceCounted.retain(2);
    }

    @Test(timeout = 30000)
    public void testRetainFromMultipleThreadsThrowsReferenceCountException() throws Exception {
        int threads = 4;
<<<<<<< HEAD
        Queue<Future<?>> futures = new ArrayDeque<Future<?>>(threads);
=======
        Queue<Future<?>> futures = new ArrayDeque<>(threads);
>>>>>>> 806dace3
        ExecutorService service = Executors.newFixedThreadPool(threads);
        final AtomicInteger refCountExceptions = new AtomicInteger();

        try {
            for (int i = 0; i < 10000; i++) {
                final AbstractReferenceCounted referenceCounted = newReferenceCounted();
                final CountDownLatch retainLatch = new CountDownLatch(1);
                assertTrue(referenceCounted.release());

                for (int a = 0; a < threads; a++) {
                    final int retainCnt = ThreadLocalRandom.current().nextInt(1, Integer.MAX_VALUE);
<<<<<<< HEAD
                    futures.add(service.submit(new Runnable() {
                        @Override
                        public void run() {
                            try {
                                retainLatch.await();
                                try {
                                    referenceCounted.retain(retainCnt);
                                } catch (IllegalReferenceCountException e) {
                                    refCountExceptions.incrementAndGet();
                                }
                            } catch (InterruptedException e) {
                                Thread.currentThread().interrupt();
                            }
=======
                    futures.add(service.submit(() -> {
                        try {
                            retainLatch.await();
                            try {
                                referenceCounted.retain(retainCnt);
                            } catch (IllegalReferenceCountException e) {
                                refCountExceptions.incrementAndGet();
                            }
                        } catch (InterruptedException e) {
                            Thread.currentThread().interrupt();
>>>>>>> 806dace3
                        }
                    }));
                }
                retainLatch.countDown();

                for (;;) {
                    Future<?> f = futures.poll();
                    if (f == null) {
                        break;
                    }
                    f.get();
                }
                assertEquals(4, refCountExceptions.get());
                refCountExceptions.set(0);
            }
        } finally {
            service.shutdown();
        }
    }

    @Test(timeout = 30000)
    public void testReleaseFromMultipleThreadsThrowsReferenceCountException() throws Exception {
        int threads = 4;
<<<<<<< HEAD
        Queue<Future<?>> futures = new ArrayDeque<Future<?>>(threads);
=======
        Queue<Future<?>> futures = new ArrayDeque<>(threads);
>>>>>>> 806dace3
        ExecutorService service = Executors.newFixedThreadPool(threads);
        final AtomicInteger refCountExceptions = new AtomicInteger();

        try {
            for (int i = 0; i < 10000; i++) {
                final AbstractReferenceCounted referenceCounted = newReferenceCounted();
                final CountDownLatch releaseLatch = new CountDownLatch(1);
                final AtomicInteger releasedCount = new AtomicInteger();

                for (int a = 0; a < threads; a++) {
                    final AtomicInteger releaseCnt = new AtomicInteger(0);

<<<<<<< HEAD
                    futures.add(service.submit(new Runnable() {
                        @Override
                        public void run() {
                            try {
                                releaseLatch.await();
                                try {
                                    if (referenceCounted.release(releaseCnt.incrementAndGet())) {
                                        releasedCount.incrementAndGet();
                                    }
                                } catch (IllegalReferenceCountException e) {
                                    refCountExceptions.incrementAndGet();
                                }
                            } catch (InterruptedException e) {
                                Thread.currentThread().interrupt();
                            }
=======
                    futures.add(service.submit(() -> {
                        try {
                            releaseLatch.await();
                            try {
                                if (referenceCounted.release(releaseCnt.incrementAndGet())) {
                                    releasedCount.incrementAndGet();
                                }
                            } catch (IllegalReferenceCountException e) {
                                refCountExceptions.incrementAndGet();
                            }
                        } catch (InterruptedException e) {
                            Thread.currentThread().interrupt();
>>>>>>> 806dace3
                        }
                    }));
                }
                releaseLatch.countDown();

                for (;;) {
                    Future<?> f = futures.poll();
                    if (f == null) {
                        break;
                    }
                    f.get();
                }
                assertEquals(3, refCountExceptions.get());
                assertEquals(1, releasedCount.get());

                refCountExceptions.set(0);
            }
        } finally {
            service.shutdown();
        }
    }

    private static AbstractReferenceCounted newReferenceCounted() {
        return new AbstractReferenceCounted() {
            @Override
            protected void deallocate() {
                // NOOP
            }

            @Override
            public ReferenceCounted touch(Object hint) {
                return this;
            }
        };
    }
}<|MERGE_RESOLUTION|>--- conflicted
+++ resolved
@@ -15,7 +15,6 @@
  */
 package io.netty.util;
 
-import io.netty.util.internal.ThreadLocalRandom;
 import org.junit.Test;
 
 import java.util.ArrayDeque;
@@ -24,10 +23,7 @@
 import java.util.concurrent.ExecutorService;
 import java.util.concurrent.Executors;
 import java.util.concurrent.Future;
-<<<<<<< HEAD
-=======
 import java.util.concurrent.ThreadLocalRandom;
->>>>>>> 806dace3
 import java.util.concurrent.atomic.AtomicInteger;
 
 import static org.junit.Assert.assertEquals;
@@ -90,11 +86,7 @@
     @Test(timeout = 30000)
     public void testRetainFromMultipleThreadsThrowsReferenceCountException() throws Exception {
         int threads = 4;
-<<<<<<< HEAD
-        Queue<Future<?>> futures = new ArrayDeque<Future<?>>(threads);
-=======
         Queue<Future<?>> futures = new ArrayDeque<>(threads);
->>>>>>> 806dace3
         ExecutorService service = Executors.newFixedThreadPool(threads);
         final AtomicInteger refCountExceptions = new AtomicInteger();
 
@@ -106,21 +98,6 @@
 
                 for (int a = 0; a < threads; a++) {
                     final int retainCnt = ThreadLocalRandom.current().nextInt(1, Integer.MAX_VALUE);
-<<<<<<< HEAD
-                    futures.add(service.submit(new Runnable() {
-                        @Override
-                        public void run() {
-                            try {
-                                retainLatch.await();
-                                try {
-                                    referenceCounted.retain(retainCnt);
-                                } catch (IllegalReferenceCountException e) {
-                                    refCountExceptions.incrementAndGet();
-                                }
-                            } catch (InterruptedException e) {
-                                Thread.currentThread().interrupt();
-                            }
-=======
                     futures.add(service.submit(() -> {
                         try {
                             retainLatch.await();
@@ -131,7 +108,6 @@
                             }
                         } catch (InterruptedException e) {
                             Thread.currentThread().interrupt();
->>>>>>> 806dace3
                         }
                     }));
                 }
@@ -155,11 +131,7 @@
     @Test(timeout = 30000)
     public void testReleaseFromMultipleThreadsThrowsReferenceCountException() throws Exception {
         int threads = 4;
-<<<<<<< HEAD
-        Queue<Future<?>> futures = new ArrayDeque<Future<?>>(threads);
-=======
         Queue<Future<?>> futures = new ArrayDeque<>(threads);
->>>>>>> 806dace3
         ExecutorService service = Executors.newFixedThreadPool(threads);
         final AtomicInteger refCountExceptions = new AtomicInteger();
 
@@ -172,23 +144,6 @@
                 for (int a = 0; a < threads; a++) {
                     final AtomicInteger releaseCnt = new AtomicInteger(0);
 
-<<<<<<< HEAD
-                    futures.add(service.submit(new Runnable() {
-                        @Override
-                        public void run() {
-                            try {
-                                releaseLatch.await();
-                                try {
-                                    if (referenceCounted.release(releaseCnt.incrementAndGet())) {
-                                        releasedCount.incrementAndGet();
-                                    }
-                                } catch (IllegalReferenceCountException e) {
-                                    refCountExceptions.incrementAndGet();
-                                }
-                            } catch (InterruptedException e) {
-                                Thread.currentThread().interrupt();
-                            }
-=======
                     futures.add(service.submit(() -> {
                         try {
                             releaseLatch.await();
@@ -201,7 +156,6 @@
                             }
                         } catch (InterruptedException e) {
                             Thread.currentThread().interrupt();
->>>>>>> 806dace3
                         }
                     }));
                 }
