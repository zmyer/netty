/*
 * Copyright 2017 The Netty Project
 *
 * The Netty Project licenses this file to you under the Apache License,
 * version 2.0 (the "License"); you may not use this file except in compliance
 * with the License. You may obtain a copy of the License at:
 *
 *   http://www.apache.org/licenses/LICENSE-2.0
 *
 * Unless required by applicable law or agreed to in writing, software
 * distributed under the License is distributed on an "AS IS" BASIS, WITHOUT
 * WARRANTIES OR CONDITIONS OF ANY KIND, either express or implied. See the
 * License for the specific language governing permissions and limitations
 * under the License.
 */
package io.netty.util.internal;

import io.netty.util.CharsetUtil;
import org.junit.Test;

import java.io.ByteArrayInputStream;
import java.io.ByteArrayOutputStream;
import java.io.FileNotFoundException;
import java.io.IOException;
import java.io.InputStream;
import java.util.Arrays;
import java.util.UUID;
import java.util.concurrent.ThreadLocalRandom;

import static org.junit.Assert.assertArrayEquals;
import static org.junit.Assert.assertEquals;
import static org.junit.Assert.assertTrue;
import static org.junit.Assert.fail;

public class NativeLibraryLoaderTest {

    @Test
    public void testFileNotFound() {
        try {
            NativeLibraryLoader.load(UUID.randomUUID().toString(), NativeLibraryLoaderTest.class.getClassLoader());
            fail();
        } catch (UnsatisfiedLinkError error) {
            assertTrue(error.getCause() instanceof FileNotFoundException);
            verifySuppressedException(error, UnsatisfiedLinkError.class);
        }
    }

    @Test
    public void testFileNotFoundWithNullClassLoader() {
        try {
            NativeLibraryLoader.load(UUID.randomUUID().toString(), null);
            fail();
        } catch (UnsatisfiedLinkError error) {
            assertTrue(error.getCause() instanceof FileNotFoundException);
            verifySuppressedException(error, ClassNotFoundException.class);
        }
    }

    @SuppressJava6Requirement(reason = "uses Java 7+ Throwable#getSuppressed but is guarded by version checks")
    private static void verifySuppressedException(UnsatisfiedLinkError error,
            Class<?> expectedSuppressedExceptionClass) {
        try {
            Throwable[] suppressed = error.getCause().getSuppressed();
            assertTrue(suppressed.length == 1);
            assertTrue(suppressed[0] instanceof UnsatisfiedLinkError);
            suppressed = (suppressed[0]).getSuppressed();
            assertTrue(suppressed.length == 1);
            assertTrue(expectedSuppressedExceptionClass.isInstance(suppressed[0]));
        } catch (Exception e) {
            throw new RuntimeException(e);
        }
    }

    @Test
    public void testPatchingId() throws IOException {
        testPatchingId0(true, false);
    }

    @Test
    public void testPatchingIdWithOsArch() throws IOException {
        testPatchingId0(true, true);
    }

    @Test
    public void testPatchingIdNotMatch() throws IOException {
        testPatchingId0(false, false);
    }

    @Test
    public void testPatchingIdWithOsArchNotMatch() throws IOException {
        testPatchingId0(false, true);
    }

    private static void testPatchingId0(boolean match, boolean withOsArch) throws IOException {
        byte[] bytes = new byte[1024];
<<<<<<< HEAD
        PlatformDependent.threadLocalRandom().nextBytes(bytes);
=======
        ThreadLocalRandom.current().nextBytes(bytes);
>>>>>>> 806dace3
        byte[] idBytes = ("/workspace/netty-tcnative/boringssl-static/target/" +
                "native-build/target/lib/libnetty_tcnative-2.0.20.Final.jnilib").getBytes(CharsetUtil.UTF_8);

        String originalName;
        if (match) {
            originalName = "netty-tcnative";
        } else {
            originalName = "nonexist_tcnative";
        }
        String name = "shaded_" + originalName;
        if (withOsArch) {
            name += "_osx_x86_64";
        }

        ByteArrayOutputStream out = new ByteArrayOutputStream();
        out.write(bytes, 0, bytes.length);
        out.write(idBytes, 0, idBytes.length);
        out.write(bytes, 0 , bytes.length);

        out.flush();
        byte[] inBytes = out.toByteArray();
        out.close();

        InputStream inputStream = new ByteArrayInputStream(inBytes);
        ByteArrayOutputStream outputStream = new ByteArrayOutputStream();
        try {
            assertEquals(match,
                    NativeLibraryLoader.patchShadedLibraryId(inputStream, outputStream, originalName, name));

            outputStream.flush();
            byte[] outputBytes = outputStream.toByteArray();
            assertArrayEquals(bytes, Arrays.copyOfRange(outputBytes, 0, bytes.length));
            byte[] patchedId = Arrays.copyOfRange(outputBytes, bytes.length, bytes.length + idBytes.length);
            assertEquals(!match, Arrays.equals(idBytes, patchedId));
            assertArrayEquals(bytes,
                    Arrays.copyOfRange(outputBytes, bytes.length + idBytes.length, outputBytes.length));
            assertEquals(inBytes.length, outputBytes.length);
        } finally {
            inputStream.close();
            outputStream.close();
        }
    }
}<|MERGE_RESOLUTION|>--- conflicted
+++ resolved
@@ -93,11 +93,7 @@
 
     private static void testPatchingId0(boolean match, boolean withOsArch) throws IOException {
         byte[] bytes = new byte[1024];
-<<<<<<< HEAD
-        PlatformDependent.threadLocalRandom().nextBytes(bytes);
-=======
         ThreadLocalRandom.current().nextBytes(bytes);
->>>>>>> 806dace3
         byte[] idBytes = ("/workspace/netty-tcnative/boringssl-static/target/" +
                 "native-build/target/lib/libnetty_tcnative-2.0.20.Final.jnilib").getBytes(CharsetUtil.UTF_8);
 
