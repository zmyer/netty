/*
 * Copyright 2012 The Netty Project
 *
 * The Netty Project licenses this file to you under the Apache License,
 * version 2.0 (the "License"); you may not use this file except in compliance
 * with the License. You may obtain a copy of the License at:
 *
 *   http://www.apache.org/licenses/LICENSE-2.0
 *
 * Unless required by applicable law or agreed to in writing, software
 * distributed under the License is distributed on an "AS IS" BASIS, WITHOUT
 * WARRANTIES OR CONDITIONS OF ANY KIND, either express or implied. See the
 * License for the specific language governing permissions and limitations
 * under the License.
 */
package io.netty.util.internal.logging;

import org.junit.Test;
import org.mockito.ArgumentCaptor;
import org.mockito.ArgumentMatchers;
import org.slf4j.Logger;
import org.slf4j.Marker;
import org.slf4j.spi.LocationAwareLogger;

import java.util.Iterator;

import static org.junit.Assert.assertEquals;
import static org.junit.Assert.assertFalse;
import static org.junit.Assert.assertTrue;
import static org.mockito.Mockito.*;

public class Slf4JLoggerFactoryTest {

    @Test
    public void testCreation() {
        InternalLogger logger = Slf4JLoggerFactory.INSTANCE.newInstance("foo");
        assertTrue(logger instanceof Slf4JLogger || logger instanceof LocationAwareSlf4JLogger);
        assertEquals("foo", logger.name());
    }

    @Test
    public void testCreationLogger() {
        Logger logger = mock(Logger.class);
        when(logger.getName()).thenReturn("testlogger");
        InternalLogger internalLogger = Slf4JLoggerFactory.wrapLogger(logger);
        assertTrue(internalLogger instanceof Slf4JLogger);
        assertEquals("testlogger", internalLogger.name());
    }

    @Test
    public void testCreationLocationAwareLogger() {
        Logger logger = mock(LocationAwareLogger.class);
        when(logger.getName()).thenReturn("testlogger");
        InternalLogger internalLogger = Slf4JLoggerFactory.wrapLogger(logger);
        assertTrue(internalLogger instanceof LocationAwareSlf4JLogger);
        assertEquals("testlogger", internalLogger.name());
    }

    @Test
    public void testFormatMessage() {
        ArgumentCaptor<String> captor = ArgumentCaptor.forClass(String.class);
        LocationAwareLogger logger = mock(LocationAwareLogger.class);
        when(logger.isDebugEnabled()).thenReturn(true);
        when(logger.isErrorEnabled()).thenReturn(true);
        when(logger.isInfoEnabled()).thenReturn(true);
        when(logger.isTraceEnabled()).thenReturn(true);
        when(logger.isWarnEnabled()).thenReturn(true);
        when(logger.getName()).thenReturn("testlogger");

        InternalLogger internalLogger = Slf4JLoggerFactory.wrapLogger(logger);
        internalLogger.debug("{}", "debug");
        internalLogger.debug("{} {}", "debug1", "debug2");
        internalLogger.debug("{} {} {}", "debug1", "debug2", "debug3");

        internalLogger.error("{}", "error");
        internalLogger.error("{} {}", "error1", "error2");
        internalLogger.error("{} {} {}", "error1", "error2", "error3");

        internalLogger.info("{}", "info");
        internalLogger.info("{} {}", "info1", "info2");
        internalLogger.info("{} {} {}", "info1", "info2", "info3");

        internalLogger.trace("{}", "trace");
        internalLogger.trace("{} {}", "trace1", "trace2");
        internalLogger.trace("{} {} {}", "trace1", "trace2", "trace3");

        internalLogger.warn("{}", "warn");
        internalLogger.warn("{} {}", "warn1", "warn2");
        internalLogger.warn("{} {} {}", "warn1", "warn2", "warn3");

<<<<<<< HEAD
        verify(logger, times(3)).log(ArgumentMatchers.<Marker>isNull(), eq(LocationAwareSlf4JLogger.FQCN),
                eq(LocationAwareLogger.DEBUG_INT), captor.capture(), any(Object[].class),
                ArgumentMatchers.<Throwable>isNull());
        verify(logger, times(3)).log(ArgumentMatchers.<Marker>isNull(), eq(LocationAwareSlf4JLogger.FQCN),
                eq(LocationAwareLogger.ERROR_INT), captor.capture(), any(Object[].class),
                ArgumentMatchers.<Throwable>isNull());
        verify(logger, times(3)).log(ArgumentMatchers.<Marker>isNull(), eq(LocationAwareSlf4JLogger.FQCN),
                eq(LocationAwareLogger.INFO_INT), captor.capture(), any(Object[].class),
                ArgumentMatchers.<Throwable>isNull());
        verify(logger, times(3)).log(ArgumentMatchers.<Marker>isNull(), eq(LocationAwareSlf4JLogger.FQCN),
                eq(LocationAwareLogger.TRACE_INT), captor.capture(), any(Object[].class),
                ArgumentMatchers.<Throwable>isNull());
        verify(logger, times(3)).log(ArgumentMatchers.<Marker>isNull(), eq(LocationAwareSlf4JLogger.FQCN),
                eq(LocationAwareLogger.WARN_INT), captor.capture(), any(Object[].class),
                ArgumentMatchers.<Throwable>isNull());
=======
        verify(logger, times(3)).log(ArgumentMatchers.isNull(), eq(LocationAwareSlf4JLogger.FQCN),
                eq(LocationAwareLogger.DEBUG_INT), captor.capture(), any(Object[].class),
                ArgumentMatchers.isNull());
        verify(logger, times(3)).log(ArgumentMatchers.isNull(), eq(LocationAwareSlf4JLogger.FQCN),
                eq(LocationAwareLogger.ERROR_INT), captor.capture(), any(Object[].class),
                ArgumentMatchers.isNull());
        verify(logger, times(3)).log(ArgumentMatchers.isNull(), eq(LocationAwareSlf4JLogger.FQCN),
                eq(LocationAwareLogger.INFO_INT), captor.capture(), any(Object[].class),
                ArgumentMatchers.isNull());
        verify(logger, times(3)).log(ArgumentMatchers.isNull(), eq(LocationAwareSlf4JLogger.FQCN),
                eq(LocationAwareLogger.TRACE_INT), captor.capture(), any(Object[].class),
                ArgumentMatchers.isNull());
        verify(logger, times(3)).log(ArgumentMatchers.isNull(), eq(LocationAwareSlf4JLogger.FQCN),
                eq(LocationAwareLogger.WARN_INT), captor.capture(), any(Object[].class),
                ArgumentMatchers.isNull());
>>>>>>> 806dace3

        Iterator<String> logMessages = captor.getAllValues().iterator();
        assertEquals("debug", logMessages.next());
        assertEquals("debug1 debug2", logMessages.next());
        assertEquals("debug1 debug2 debug3", logMessages.next());
        assertEquals("error", logMessages.next());
        assertEquals("error1 error2", logMessages.next());
        assertEquals("error1 error2 error3", logMessages.next());
        assertEquals("info", logMessages.next());
        assertEquals("info1 info2", logMessages.next());
        assertEquals("info1 info2 info3", logMessages.next());
        assertEquals("trace", logMessages.next());
        assertEquals("trace1 trace2", logMessages.next());
        assertEquals("trace1 trace2 trace3", logMessages.next());
        assertEquals("warn", logMessages.next());
        assertEquals("warn1 warn2", logMessages.next());
        assertEquals("warn1 warn2 warn3", logMessages.next());
        assertFalse(logMessages.hasNext());
    }
}<|MERGE_RESOLUTION|>--- conflicted
+++ resolved
@@ -19,7 +19,6 @@
 import org.mockito.ArgumentCaptor;
 import org.mockito.ArgumentMatchers;
 import org.slf4j.Logger;
-import org.slf4j.Marker;
 import org.slf4j.spi.LocationAwareLogger;
 
 import java.util.Iterator;
@@ -88,23 +87,6 @@
         internalLogger.warn("{} {}", "warn1", "warn2");
         internalLogger.warn("{} {} {}", "warn1", "warn2", "warn3");
 
-<<<<<<< HEAD
-        verify(logger, times(3)).log(ArgumentMatchers.<Marker>isNull(), eq(LocationAwareSlf4JLogger.FQCN),
-                eq(LocationAwareLogger.DEBUG_INT), captor.capture(), any(Object[].class),
-                ArgumentMatchers.<Throwable>isNull());
-        verify(logger, times(3)).log(ArgumentMatchers.<Marker>isNull(), eq(LocationAwareSlf4JLogger.FQCN),
-                eq(LocationAwareLogger.ERROR_INT), captor.capture(), any(Object[].class),
-                ArgumentMatchers.<Throwable>isNull());
-        verify(logger, times(3)).log(ArgumentMatchers.<Marker>isNull(), eq(LocationAwareSlf4JLogger.FQCN),
-                eq(LocationAwareLogger.INFO_INT), captor.capture(), any(Object[].class),
-                ArgumentMatchers.<Throwable>isNull());
-        verify(logger, times(3)).log(ArgumentMatchers.<Marker>isNull(), eq(LocationAwareSlf4JLogger.FQCN),
-                eq(LocationAwareLogger.TRACE_INT), captor.capture(), any(Object[].class),
-                ArgumentMatchers.<Throwable>isNull());
-        verify(logger, times(3)).log(ArgumentMatchers.<Marker>isNull(), eq(LocationAwareSlf4JLogger.FQCN),
-                eq(LocationAwareLogger.WARN_INT), captor.capture(), any(Object[].class),
-                ArgumentMatchers.<Throwable>isNull());
-=======
         verify(logger, times(3)).log(ArgumentMatchers.isNull(), eq(LocationAwareSlf4JLogger.FQCN),
                 eq(LocationAwareLogger.DEBUG_INT), captor.capture(), any(Object[].class),
                 ArgumentMatchers.isNull());
@@ -120,7 +102,6 @@
         verify(logger, times(3)).log(ArgumentMatchers.isNull(), eq(LocationAwareSlf4JLogger.FQCN),
                 eq(LocationAwareLogger.WARN_INT), captor.capture(), any(Object[].class),
                 ArgumentMatchers.isNull());
->>>>>>> 806dace3
 
         Iterator<String> logMessages = captor.getAllValues().iterator();
         assertEquals("debug", logMessages.next());
