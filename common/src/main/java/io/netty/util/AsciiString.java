--- conflicted
+++ resolved
@@ -17,7 +17,6 @@
 
 import io.netty.util.internal.EmptyArrays;
 import io.netty.util.internal.InternalThreadLocalMap;
-import io.netty.util.internal.ObjectUtil;
 import io.netty.util.internal.PlatformDependent;
 
 import java.nio.ByteBuffer;
@@ -478,7 +477,7 @@
             return this;
         }
 
-        if (string instanceof AsciiString) {
+        if (string.getClass() == AsciiString.class) {
             AsciiString that = (AsciiString) string;
             if (isEmpty()) {
                 return that;
@@ -523,17 +522,13 @@
      * @return {@code true} if the specified string is equal to this string, {@code false} otherwise.
      */
     public boolean contentEqualsIgnoreCase(CharSequence string) {
-        if (this == string) {
-            return true;
-        }
-
         if (string == null || string.length() != length()) {
             return false;
         }
 
-        if (string instanceof AsciiString) {
+        if (string.getClass() == AsciiString.class) {
             AsciiString rhs = (AsciiString) string;
-            for (int i = arrayOffset(), j = rhs.arrayOffset(), end = i + length(); i < end; ++i, ++j) {
+            for (int i = arrayOffset(), j = rhs.arrayOffset(); i < length(); ++i, ++j) {
                 if (!equalsIgnoreCase(value[i], rhs.value[j])) {
                     return false;
                 }
@@ -541,7 +536,7 @@
             return true;
         }
 
-        for (int i = arrayOffset(), j = 0, end = length(); j < end; ++i, ++j) {
+        for (int i = arrayOffset(), j = 0; i < length(); ++i, ++j) {
             if (!equalsIgnoreCase(b2c(value[i]), string.charAt(j))) {
                 return false;
             }
@@ -590,11 +585,7 @@
      * @param length the number of characters to copy.
      */
     public void copy(int srcIdx, char[] dst, int dstIdx, int length) {
-<<<<<<< HEAD
-        ObjectUtil.checkNotNull(dst, "dst");
-=======
         requireNonNull(dst, "dst");
->>>>>>> 806dace3
 
         if (isOutOfBounds(srcIdx, length, length())) {
             throw new IndexOutOfBoundsException("expected: " + "0 <= srcIdx(" + srcIdx + ") <= srcIdx + length("
@@ -749,7 +740,7 @@
      */
     public int lastIndexOf(CharSequence string) {
         // Use count instead of count - 1 so lastIndexOf("") answers count
-        return lastIndexOf(string, length);
+        return lastIndexOf(string, length());
     }
 
     /**
@@ -764,12 +755,14 @@
      */
     public int lastIndexOf(CharSequence subString, int start) {
         final int subCount = subString.length();
-        start = Math.min(start, length - subCount);
         if (start < 0) {
+            start = 0;
+        }
+        if (subCount <= 0) {
+            return start < length ? start : length;
+        }
+        if (subCount > length - start) {
             return INDEX_NOT_FOUND;
-        }
-        if (subCount == 0) {
-            return start;
         }
 
         final char firstChar = subString.charAt(0);
@@ -777,7 +770,8 @@
             return INDEX_NOT_FOUND;
         }
         final byte firstCharAsByte = c2b0(firstChar);
-        for (int i = offset + start; i >= 0; --i) {
+        final int end = offset + start;
+        for (int i = offset + length - subCount; i >= end; --i) {
             if (value[i] == firstCharAsByte) {
                 int o1 = i, o2 = 0;
                 while (++o2 < subCount && b2c(value[++o1]) == subString.charAt(o2)) {
@@ -803,11 +797,7 @@
      * @throws NullPointerException if {@code string} is {@code null}.
      */
     public boolean regionMatches(int thisStart, CharSequence string, int start, int length) {
-<<<<<<< HEAD
-        ObjectUtil.checkNotNull(string, "string");
-=======
         requireNonNull(string, "string");
->>>>>>> 806dace3
 
         if (start < 0 || string.length() - start < length) {
             return false;
@@ -848,11 +838,7 @@
             return regionMatches(thisStart, string, start, length);
         }
 
-<<<<<<< HEAD
-        ObjectUtil.checkNotNull(string, "string");
-=======
         requireNonNull(string, "string");
->>>>>>> 806dace3
 
         final int thisLen = length();
         if (thisStart < 0 || length > thisLen - thisStart) {
@@ -996,7 +982,7 @@
      * @return a new string with characters {@code <= \\u0020} removed from the beginning and the end.
      */
     public static CharSequence trim(CharSequence c) {
-        if (c instanceof AsciiString) {
+        if (c.getClass() == AsciiString.class) {
             return ((AsciiString) c).trim();
         }
         if (c instanceof String) {
@@ -1044,14 +1030,10 @@
      * @return {@code true} if equal, otherwise {@code false}
      */
     public boolean contentEquals(CharSequence a) {
-        if (this == a) {
-            return true;
-        }
-
         if (a == null || a.length() != length()) {
             return false;
         }
-        if (a instanceof AsciiString) {
+        if (a.getClass() == AsciiString.class) {
             return equals(a);
         }
 
@@ -1400,7 +1382,7 @@
      * {@link AsciiString}, just returns the same instance.
      */
     public static AsciiString of(CharSequence string) {
-        return string instanceof AsciiString ? (AsciiString) string : new AsciiString(string);
+        return string.getClass() == AsciiString.class ? (AsciiString) string : new AsciiString(string);
     }
 
     /**
@@ -1424,7 +1406,7 @@
         if (value == null) {
             return 0;
         }
-        if (value instanceof AsciiString) {
+        if (value.getClass() == AsciiString.class) {
             return value.hashCode();
         }
 
@@ -1454,10 +1436,10 @@
             return a == b;
         }
 
-        if (a instanceof AsciiString) {
+        if (a.getClass() == AsciiString.class) {
             return ((AsciiString) a).contentEqualsIgnoreCase(b);
         }
-        if (b instanceof AsciiString) {
+        if (b.getClass() == AsciiString.class) {
             return ((AsciiString) b).contentEqualsIgnoreCase(a);
         }
 
@@ -1516,11 +1498,11 @@
             return a == b;
         }
 
-        if (a instanceof AsciiString) {
+        if (a.getClass() == AsciiString.class) {
             return ((AsciiString) a).contentEquals(b);
         }
 
-        if (b instanceof AsciiString) {
+        if (b.getClass() == AsciiString.class) {
             return ((AsciiString) b).contentEquals(a);
         }
 
