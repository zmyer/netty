--- conflicted
+++ resolved
@@ -24,6 +24,8 @@
 import io.netty.util.internal.logging.InternalLoggerFactory;
 
 import java.lang.reflect.Constructor;
+import java.security.AccessController;
+import java.security.PrivilegedAction;
 
 /**
  * This static factory should be used to load {@link ResourceLeakDetector}s as needed
@@ -102,12 +104,8 @@
         DefaultResourceLeakDetectorFactory() {
             String customLeakDetector;
             try {
-<<<<<<< HEAD
-                customLeakDetector = SystemPropertyUtil.get("io.netty.customResourceLeakDetector");
-=======
                 customLeakDetector = AccessController.doPrivileged((PrivilegedAction<String>) () ->
                         SystemPropertyUtil.get("io.netty.customResourceLeakDetector"));
->>>>>>> 806dace3
             } catch (Throwable cause) {
                 logger.error("Could not access System property: io.netty.customResourceLeakDetector", cause);
                 customLeakDetector = null;
