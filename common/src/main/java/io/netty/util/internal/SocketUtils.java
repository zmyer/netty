--- conflicted
+++ resolved
@@ -32,7 +32,6 @@
 import java.security.PrivilegedAction;
 import java.security.PrivilegedActionException;
 import java.security.PrivilegedExceptionAction;
-import java.util.Collections;
 import java.util.Enumeration;
 
 /**
@@ -43,14 +42,7 @@
  */
 public final class SocketUtils {
 
-    private static final Enumeration<Object> EMPTY = Collections.enumeration(Collections.emptyList());
-
     private SocketUtils() {
-    }
-
-    @SuppressWarnings("unchecked")
-    private static <T> Enumeration<T> empty() {
-        return (Enumeration<T>) EMPTY;
     }
 
     public static void connect(final Socket socket, final SocketAddress remoteAddress, final int timeout)
@@ -86,7 +78,6 @@
         }
     }
 
-    @SuppressJava6Requirement(reason = "Usage guarded by java version check")
     public static void bind(final SocketChannel socketChannel, final SocketAddress address) throws IOException {
         try {
             AccessController.doPrivileged((PrivilegedExceptionAction<Void>) () -> {
@@ -107,7 +98,6 @@
         }
     }
 
-    @SuppressJava6Requirement(reason = "Usage guarded by java version check")
     public static void bind(final DatagramChannel networkChannel, final SocketAddress address) throws IOException {
         try {
             AccessController.doPrivileged((PrivilegedExceptionAction<Void>) () -> {
@@ -147,27 +137,9 @@
     }
 
     public static Enumeration<InetAddress> addressesFromNetworkInterface(final NetworkInterface intf) {
-<<<<<<< HEAD
-        Enumeration<InetAddress> addresses =
-                AccessController.doPrivileged(new PrivilegedAction<Enumeration<InetAddress>>() {
-            @Override
-            public Enumeration<InetAddress> run() {
-                return intf.getInetAddresses();
-            }
-        });
-        // Android seems to sometimes return null even if this is not a valid return value by the api docs.
-        // Just return an empty Enumeration in this case.
-        // See https://github.com/netty/netty/issues/10045
-        if (addresses == null) {
-            return empty();
-        }
-        return addresses;
-=======
         return AccessController.doPrivileged((PrivilegedAction<Enumeration<InetAddress>>) intf::getInetAddresses);
->>>>>>> 806dace3
     }
 
-    @SuppressJava6Requirement(reason = "Usage guarded by java version check")
     public static InetAddress loopbackAddress() {
         return AccessController.doPrivileged((PrivilegedAction<InetAddress>) InetAddress::getLoopbackAddress);
     }
