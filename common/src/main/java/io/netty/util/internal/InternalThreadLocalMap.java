/*
 * Copyright 2014 The Netty Project
 *
 * The Netty Project licenses this file to you under the Apache License,
 * version 2.0 (the "License"); you may not use this file except in compliance
 * with the License. You may obtain a copy of the License at:
 *
 *   http://www.apache.org/licenses/LICENSE-2.0
 *
 * Unless required by applicable law or agreed to in writing, software
 * distributed under the License is distributed on an "AS IS" BASIS, WITHOUT
 * WARRANTIES OR CONDITIONS OF ANY KIND, either express or implied. See the
 * License for the specific language governing permissions and limitations
 * under the License.
 */

package io.netty.util.internal;

import io.netty.util.concurrent.FastThreadLocal;
import io.netty.util.concurrent.FastThreadLocalThread;
import io.netty.util.internal.logging.InternalLogger;
import io.netty.util.internal.logging.InternalLoggerFactory;

import java.nio.charset.Charset;
import java.nio.charset.CharsetDecoder;
import java.nio.charset.CharsetEncoder;
import java.util.ArrayList;
import java.util.Arrays;
import java.util.BitSet;
import java.util.IdentityHashMap;
import java.util.Map;
import java.util.WeakHashMap;
import java.util.concurrent.ThreadLocalRandom;

/**
 * The internal data structure that stores the thread-local variables for Netty and all {@link FastThreadLocal}s.
 * Note that this class is for internal use only and is subject to change at any time.  Use {@link FastThreadLocal}
 * unless you know what you are doing.
 */
//FGTODO: 2019/10/31 下午7:18 zmyer
public final class InternalThreadLocalMap extends UnpaddedInternalThreadLocalMap {

    private static final InternalLogger logger = InternalLoggerFactory.getInstance(InternalThreadLocalMap.class);

    private static final int DEFAULT_ARRAY_LIST_INITIAL_CAPACITY = 8;
    private static final int STRING_BUILDER_INITIAL_SIZE;
    private static final int STRING_BUILDER_MAX_SIZE;
    private static final int HANDLER_SHARABLE_CACHE_INITIAL_CAPACITY = 4;
    private static final int INDEXED_VARIABLE_TABLE_INITIAL_SIZE = 32;

    public static final Object UNSET = new Object();

    private BitSet cleanerFlags;

    static {
        STRING_BUILDER_INITIAL_SIZE =
                SystemPropertyUtil.getInt("io.netty.threadLocalMap.stringBuilder.initialSize", 1024);
        logger.debug("-Dio.netty.threadLocalMap.stringBuilder.initialSize: {}", STRING_BUILDER_INITIAL_SIZE);

        STRING_BUILDER_MAX_SIZE = SystemPropertyUtil.getInt("io.netty.threadLocalMap.stringBuilder.maxSize", 1024 * 4);
        logger.debug("-Dio.netty.threadLocalMap.stringBuilder.maxSize: {}", STRING_BUILDER_MAX_SIZE);
    }

    public static InternalThreadLocalMap getIfSet() {
        Thread thread = Thread.currentThread();
        if (thread instanceof FastThreadLocalThread) {
            return ((FastThreadLocalThread) thread).threadLocalMap();
        }
        return slowThreadLocalMap.get();
    }

    public static InternalThreadLocalMap get() {
        Thread thread = Thread.currentThread();
        if (thread instanceof FastThreadLocalThread) {
            return fastGet((FastThreadLocalThread) thread);
        } else {
            return slowGet();
        }
    }

    private static InternalThreadLocalMap fastGet(FastThreadLocalThread thread) {
        InternalThreadLocalMap threadLocalMap = thread.threadLocalMap();
        if (threadLocalMap == null) {
            thread.setThreadLocalMap(threadLocalMap = new InternalThreadLocalMap());
        }
        return threadLocalMap;
    }

    private static InternalThreadLocalMap slowGet() {
        ThreadLocal<InternalThreadLocalMap> slowThreadLocalMap = UnpaddedInternalThreadLocalMap.slowThreadLocalMap;
        InternalThreadLocalMap ret = slowThreadLocalMap.get();
        if (ret == null) {
            ret = new InternalThreadLocalMap();
            slowThreadLocalMap.set(ret);
        }
        return ret;
    }

    public static void remove() {
        Thread thread = Thread.currentThread();
        if (thread instanceof FastThreadLocalThread) {
            ((FastThreadLocalThread) thread).setThreadLocalMap(null);
        } else {
            slowThreadLocalMap.remove();
        }
    }

    public static void destroy() {
        slowThreadLocalMap.remove();
    }

    public static int nextVariableIndex() {
        int index = nextIndex.getAndIncrement();
        if (index < 0) {
            nextIndex.decrementAndGet();
            throw new IllegalStateException("too many thread-local indexed variables");
        }
        return index;
    }

    public static int lastVariableIndex() {
        return nextIndex.get() - 1;
    }

    // Cache line padding (must be public)
    // With CompressedOops enabled, an instance of this class should occupy at least 128 bytes.
    public long rp1, rp2, rp3, rp4, rp5, rp6, rp7, rp8, rp9;

    private InternalThreadLocalMap() {
        super(newIndexedVariableTable());
    }

    private static Object[] newIndexedVariableTable() {
        Object[] array = new Object[INDEXED_VARIABLE_TABLE_INITIAL_SIZE];
        Arrays.fill(array, UNSET);
        return array;
    }

    public int size() {
        int count = 0;

        if (futureListenerStackDepth != 0) {
            count++;
        }
        if (localChannelReaderStackDepth != 0) {
            count++;
        }
        if (handlerSharableCache != null) {
            count++;
        }
<<<<<<< HEAD
        if (counterHashCode != null) {
            count++;
        }
=======
>>>>>>> 806dace3
        if (random != null) {
            count++;
        }
        if (typeParameterMatcherGetCache != null) {
            count++;
        }
        if (typeParameterMatcherFindCache != null) {
            count++;
        }
        if (stringBuilder != null) {
            count++;
        }
        if (charsetEncoderCache != null) {
            count++;
        }
        if (charsetDecoderCache != null) {
            count++;
        }
        if (arrayList != null) {
            count++;
        }

        for (Object o : indexedVariables) {
            if (o != UNSET) {
                count++;
            }
        }

        // We should subtract 1 from the count because the first element in 'indexedVariables' is reserved
        // by 'FastThreadLocal' to keep the list of 'FastThreadLocal's to remove on 'FastThreadLocal.removeAll()'.
        return count - 1;
    }

    public StringBuilder stringBuilder() {
        StringBuilder sb = stringBuilder;
        if (sb == null) {
            return stringBuilder = new StringBuilder(STRING_BUILDER_INITIAL_SIZE);
        }
        if (sb.capacity() > STRING_BUILDER_MAX_SIZE) {
            sb.setLength(STRING_BUILDER_INITIAL_SIZE);
            sb.trimToSize();
        }
        sb.setLength(0);
        return sb;
    }

    public Map<Charset, CharsetEncoder> charsetEncoderCache() {
        Map<Charset, CharsetEncoder> cache = charsetEncoderCache;
        if (cache == null) {
            charsetEncoderCache = cache = new IdentityHashMap<>();
        }
        return cache;
    }

    public Map<Charset, CharsetDecoder> charsetDecoderCache() {
        Map<Charset, CharsetDecoder> cache = charsetDecoderCache;
        if (cache == null) {
            charsetDecoderCache = cache = new IdentityHashMap<>();
        }
        return cache;
    }

    public <E> ArrayList<E> arrayList() {
        return arrayList(DEFAULT_ARRAY_LIST_INITIAL_CAPACITY);
    }

    @SuppressWarnings("unchecked")
    public <E> ArrayList<E> arrayList(int minCapacity) {
        ArrayList<E> list = (ArrayList<E>) arrayList;
        if (list == null) {
            arrayList = new ArrayList<>(minCapacity);
            return (ArrayList<E>) arrayList;
        }
        list.clear();
        list.ensureCapacity(minCapacity);
        return list;
    }

    public int futureListenerStackDepth() {
        return futureListenerStackDepth;
    }

    public void setFutureListenerStackDepth(int futureListenerStackDepth) {
        this.futureListenerStackDepth = futureListenerStackDepth;
    }

    public ThreadLocalRandom random() {
        ThreadLocalRandom r = random;
        if (r == null) {
            random = r = ThreadLocalRandom.current();
        }
        return r;
    }

    public Map<Class<?>, TypeParameterMatcher> typeParameterMatcherGetCache() {
        Map<Class<?>, TypeParameterMatcher> cache = typeParameterMatcherGetCache;
        if (cache == null) {
            typeParameterMatcherGetCache = cache = new IdentityHashMap<>();
        }
        return cache;
    }

    public Map<Class<?>, Map<String, TypeParameterMatcher>> typeParameterMatcherFindCache() {
        Map<Class<?>, Map<String, TypeParameterMatcher>> cache = typeParameterMatcherFindCache;
        if (cache == null) {
            typeParameterMatcherFindCache = cache = new IdentityHashMap<>();
        }
        return cache;
    }

    public Map<Class<?>, Boolean> handlerSharableCache() {
        Map<Class<?>, Boolean> cache = handlerSharableCache;
        if (cache == null) {
            // Start with small capacity to keep memory overhead as low as possible.
<<<<<<< HEAD
            handlerSharableCache = cache = new WeakHashMap<Class<?>, Boolean>(HANDLER_SHARABLE_CACHE_INITIAL_CAPACITY);
=======
            handlerSharableCache = cache = new WeakHashMap<>(4);
>>>>>>> 806dace3
        }
        return cache;
    }

    public int localChannelReaderStackDepth() {
        return localChannelReaderStackDepth;
    }

    public void setLocalChannelReaderStackDepth(int localChannelReaderStackDepth) {
        this.localChannelReaderStackDepth = localChannelReaderStackDepth;
    }

    public Object indexedVariable(int index) {
        Object[] lookup = indexedVariables;
        return index < lookup.length ? lookup[index] : UNSET;
    }

    /**
     * @return {@code true} if and only if a new thread-local variable has been created
     */
    public boolean setIndexedVariable(int index, Object value) {
        Object[] lookup = indexedVariables;
        if (index < lookup.length) {
            Object oldValue = lookup[index];
            lookup[index] = value;
            return oldValue == UNSET;
        } else {
            expandIndexedVariableTableAndSet(index, value);
            return true;
        }
    }

    private void expandIndexedVariableTableAndSet(int index, Object value) {
        Object[] oldArray = indexedVariables;
        final int oldCapacity = oldArray.length;
        int newCapacity = index;
        newCapacity |= newCapacity >>> 1;
        newCapacity |= newCapacity >>> 2;
        newCapacity |= newCapacity >>> 4;
        newCapacity |= newCapacity >>> 8;
        newCapacity |= newCapacity >>> 16;
        newCapacity++;

        Object[] newArray = Arrays.copyOf(oldArray, newCapacity);
        Arrays.fill(newArray, oldCapacity, newArray.length, UNSET);
        newArray[index] = value;
        indexedVariables = newArray;
    }

    public Object removeIndexedVariable(int index) {
        Object[] lookup = indexedVariables;
        if (index < lookup.length) {
            Object v = lookup[index];
            lookup[index] = UNSET;
            return v;
        } else {
            return UNSET;
        }
    }

    public boolean isIndexedVariableSet(int index) {
        Object[] lookup = indexedVariables;
        return index < lookup.length && lookup[index] != UNSET;
    }

    public boolean isCleanerFlagSet(int index) {
        return cleanerFlags != null && cleanerFlags.get(index);
    }

    public void setCleanerFlag(int index) {
        if (cleanerFlags == null) {
            cleanerFlags = new BitSet();
        }
        cleanerFlags.set(index);
    }
}<|MERGE_RESOLUTION|>--- conflicted
+++ resolved
@@ -37,7 +37,6 @@
  * Note that this class is for internal use only and is subject to change at any time.  Use {@link FastThreadLocal}
  * unless you know what you are doing.
  */
-//FGTODO: 2019/10/31 下午7:18 zmyer
 public final class InternalThreadLocalMap extends UnpaddedInternalThreadLocalMap {
 
     private static final InternalLogger logger = InternalLoggerFactory.getInstance(InternalThreadLocalMap.class);
@@ -45,8 +44,6 @@
     private static final int DEFAULT_ARRAY_LIST_INITIAL_CAPACITY = 8;
     private static final int STRING_BUILDER_INITIAL_SIZE;
     private static final int STRING_BUILDER_MAX_SIZE;
-    private static final int HANDLER_SHARABLE_CACHE_INITIAL_CAPACITY = 4;
-    private static final int INDEXED_VARIABLE_TABLE_INITIAL_SIZE = 32;
 
     public static final Object UNSET = new Object();
 
@@ -131,7 +128,7 @@
     }
 
     private static Object[] newIndexedVariableTable() {
-        Object[] array = new Object[INDEXED_VARIABLE_TABLE_INITIAL_SIZE];
+        Object[] array = new Object[32];
         Arrays.fill(array, UNSET);
         return array;
     }
@@ -140,45 +137,39 @@
         int count = 0;
 
         if (futureListenerStackDepth != 0) {
-            count++;
+            count ++;
         }
         if (localChannelReaderStackDepth != 0) {
-            count++;
+            count ++;
         }
         if (handlerSharableCache != null) {
-            count++;
-        }
-<<<<<<< HEAD
-        if (counterHashCode != null) {
-            count++;
-        }
-=======
->>>>>>> 806dace3
+            count ++;
+        }
         if (random != null) {
-            count++;
+            count ++;
         }
         if (typeParameterMatcherGetCache != null) {
-            count++;
+            count ++;
         }
         if (typeParameterMatcherFindCache != null) {
-            count++;
+            count ++;
         }
         if (stringBuilder != null) {
-            count++;
+            count ++;
         }
         if (charsetEncoderCache != null) {
-            count++;
+            count ++;
         }
         if (charsetDecoderCache != null) {
-            count++;
+            count ++;
         }
         if (arrayList != null) {
-            count++;
-        }
-
-        for (Object o : indexedVariables) {
+            count ++;
+        }
+
+        for (Object o: indexedVariables) {
             if (o != UNSET) {
-                count++;
+                count ++;
             }
         }
 
@@ -268,11 +259,7 @@
         Map<Class<?>, Boolean> cache = handlerSharableCache;
         if (cache == null) {
             // Start with small capacity to keep memory overhead as low as possible.
-<<<<<<< HEAD
-            handlerSharableCache = cache = new WeakHashMap<Class<?>, Boolean>(HANDLER_SHARABLE_CACHE_INITIAL_CAPACITY);
-=======
             handlerSharableCache = cache = new WeakHashMap<>(4);
->>>>>>> 806dace3
         }
         return cache;
     }
@@ -287,7 +274,7 @@
 
     public Object indexedVariable(int index) {
         Object[] lookup = indexedVariables;
-        return index < lookup.length ? lookup[index] : UNSET;
+        return index < lookup.length? lookup[index] : UNSET;
     }
 
     /**
@@ -309,12 +296,12 @@
         Object[] oldArray = indexedVariables;
         final int oldCapacity = oldArray.length;
         int newCapacity = index;
-        newCapacity |= newCapacity >>> 1;
-        newCapacity |= newCapacity >>> 2;
-        newCapacity |= newCapacity >>> 4;
-        newCapacity |= newCapacity >>> 8;
+        newCapacity |= newCapacity >>>  1;
+        newCapacity |= newCapacity >>>  2;
+        newCapacity |= newCapacity >>>  4;
+        newCapacity |= newCapacity >>>  8;
         newCapacity |= newCapacity >>> 16;
-        newCapacity++;
+        newCapacity ++;
 
         Object[] newArray = Arrays.copyOf(oldArray, newCapacity);
         Arrays.fill(newArray, oldCapacity, newArray.length, UNSET);
