--- conflicted
+++ resolved
@@ -39,12 +39,8 @@
  */
 package io.netty.util.internal.logging;
 
-<<<<<<< HEAD
-import io.netty.util.internal.ObjectUtil;
-=======
 import static java.util.Objects.requireNonNull;
 
->>>>>>> 806dace3
 import org.apache.commons.logging.Log;
 
 /**
@@ -63,12 +59,8 @@
 
     CommonsLogger(Log logger, String name) {
         super(name);
-<<<<<<< HEAD
-        this.logger = ObjectUtil.checkNotNull(logger, "logger");
-=======
         requireNonNull(logger, "logger");
         this.logger = logger;
->>>>>>> 806dace3
     }
 
     /**
