--- conflicted
+++ resolved
@@ -16,15 +16,10 @@
 
 package io.netty.util.internal;
 
-<<<<<<< HEAD
-import io.netty.util.internal.ObjectPool.Handle;
-import io.netty.util.internal.ObjectPool.ObjectCreator;
-=======
 import static java.util.Objects.requireNonNull;
 
 import io.netty.util.Recycler;
 import io.netty.util.Recycler.Handle;
->>>>>>> 806dace3
 
 import java.util.ArrayList;
 import java.util.Collection;
@@ -40,13 +35,12 @@
 
     private static final int DEFAULT_INITIAL_CAPACITY = 8;
 
-    private static final ObjectPool<RecyclableArrayList> RECYCLER = ObjectPool.newPool(
-            new ObjectCreator<RecyclableArrayList>() {
+    private static final Recycler<RecyclableArrayList> RECYCLER = new Recycler<RecyclableArrayList>() {
         @Override
-        public RecyclableArrayList newObject(Handle<RecyclableArrayList> handle) {
+        protected RecyclableArrayList newObject(Handle<RecyclableArrayList> handle) {
             return new RecyclableArrayList(handle);
         }
-    });
+    };
 
     private boolean insertSinceRecycled;
 
@@ -118,12 +112,8 @@
 
     @Override
     public boolean add(Object element) {
-<<<<<<< HEAD
-        if (super.add(ObjectUtil.checkNotNull(element, "element"))) {
-=======
         requireNonNull(element, "element");
         if (super.add(element)) {
->>>>>>> 806dace3
             insertSinceRecycled = true;
             return true;
         }
@@ -132,23 +122,15 @@
 
     @Override
     public void add(int index, Object element) {
-<<<<<<< HEAD
-        super.add(index, ObjectUtil.checkNotNull(element, "element"));
-=======
         requireNonNull(element, "element");
         super.add(index, element);
->>>>>>> 806dace3
         insertSinceRecycled = true;
     }
 
     @Override
     public Object set(int index, Object element) {
-<<<<<<< HEAD
-        Object old = super.set(index, ObjectUtil.checkNotNull(element, "element"));
-=======
         requireNonNull(element, "element");
         Object old = super.set(index, element);
->>>>>>> 806dace3
         insertSinceRecycled = true;
         return old;
     }
