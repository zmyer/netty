/*
 * Copyright 2014 The Netty Project
 *
 * The Netty Project licenses this file to you under the Apache License,
 * version 2.0 (the "License"); you may not use this file except in compliance
 * with the License. You may obtain a copy of the License at:
 *
 *   http://www.apache.org/licenses/LICENSE-2.0
 *
 * Unless required by applicable law or agreed to in writing, software
 * distributed under the License is distributed on an "AS IS" BASIS, WITHOUT
 * WARRANTIES OR CONDITIONS OF ANY KIND, either express or implied. See the
 * License for the specific language governing permissions and limitations
 * under the License.
 */
package io.netty.util.internal;

import io.netty.util.CharsetUtil;
import io.netty.util.internal.logging.InternalLogger;
import io.netty.util.internal.logging.InternalLoggerFactory;

import java.io.ByteArrayOutputStream;
import java.io.Closeable;
import java.io.File;
import java.io.FileNotFoundException;
import java.io.FileOutputStream;
import java.io.IOException;
import java.io.InputStream;
import java.io.OutputStream;
import java.lang.reflect.Method;
import java.net.URL;
import java.security.AccessController;
import java.security.PrivilegedAction;
import java.util.ArrayList;
import java.util.Arrays;
import java.util.EnumSet;
import java.util.List;
import java.util.Set;
import java.util.concurrent.ThreadLocalRandom;

/**
 * Helper class to load JNI resources.
 *
 */
public final class NativeLibraryLoader {

    private static final InternalLogger logger = InternalLoggerFactory.getInstance(NativeLibraryLoader.class);

    private static final String NATIVE_RESOURCE_HOME = "META-INF/native/";
    private static final File WORKDIR;
    private static final boolean DELETE_NATIVE_LIB_AFTER_LOADING;
    private static final boolean TRY_TO_PATCH_SHADED_ID;

    // Just use a-Z and numbers as valid ID bytes.
    private static final byte[] UNIQUE_ID_BYTES =
            "0123456789abcdefghijklmnopqrstuvwxyzABCDEFGHIJKLMNOPQRSTUVWXYZ".getBytes(CharsetUtil.US_ASCII);

    static {
        String workdir = SystemPropertyUtil.get("io.netty.native.workdir");
        if (workdir != null) {
            File f = new File(workdir);
            f.mkdirs();

            try {
                f = f.getAbsoluteFile();
            } catch (Exception ignored) {
                // Good to have an absolute path, but it's OK.
            }

            WORKDIR = f;
            logger.debug("-Dio.netty.native.workdir: " + WORKDIR);
        } else {
            WORKDIR = PlatformDependent.tmpdir();
            logger.debug("-Dio.netty.native.workdir: " + WORKDIR + " (io.netty.tmpdir)");
        }

        DELETE_NATIVE_LIB_AFTER_LOADING = SystemPropertyUtil.getBoolean(
                "io.netty.native.deleteLibAfterLoading", true);
        logger.debug("-Dio.netty.native.deleteLibAfterLoading: {}", DELETE_NATIVE_LIB_AFTER_LOADING);

        TRY_TO_PATCH_SHADED_ID = SystemPropertyUtil.getBoolean(
                "io.netty.native.tryPatchShadedId", true);
        logger.debug("-Dio.netty.native.tryPatchShadedId: {}", TRY_TO_PATCH_SHADED_ID);
    }

    /**
     * Loads the first available library in the collection with the specified
     * {@link ClassLoader}.
     *
     * @throws IllegalArgumentException
     *         if none of the given libraries load successfully.
     */
    public static void loadFirstAvailable(ClassLoader loader, String... names) {
        List<Throwable> suppressed = new ArrayList<>();
        for (String name : names) {
            try {
                load(name, loader);
                return;
            } catch (Throwable t) {
                suppressed.add(t);
                logger.debug("Unable to load the library '{}', trying next name...", name, t);
            }
        }
        IllegalArgumentException iae =
                new IllegalArgumentException("Failed to load any of the given libraries: " + Arrays.toString(names));
        ThrowableUtil.addSuppressedAndClear(iae, suppressed);
        throw iae;
    }

    /**
     * The shading prefix added to this class's full name.
     *
     * @throws UnsatisfiedLinkError if the shader used something other than a prefix
     */
    private static String calculatePackagePrefix() {
        String maybeShaded = NativeLibraryLoader.class.getName();
        // Use ! instead of . to avoid shading utilities from modifying the string
        String expected = "io!netty!util!internal!NativeLibraryLoader".replace('!', '.');
        if (!maybeShaded.endsWith(expected)) {
            throw new UnsatisfiedLinkError(String.format(
                    "Could not find prefix added to %s to get %s. When shading, only adding a "
                    + "package prefix is supported", expected, maybeShaded));
        }
        return maybeShaded.substring(0, maybeShaded.length() - expected.length());
    }

    /**
     * Load the given library with the specified {@link ClassLoader}
     */
    public static void load(String originalName, ClassLoader loader) {
        // Adjust expected name to support shading of native libraries.
        String packagePrefix = calculatePackagePrefix().replace('.', '_');
        String name = packagePrefix + originalName;
        List<Throwable> suppressed = new ArrayList<>();
        try {
            // first try to load from java.library.path
            loadLibrary(loader, name, false);
            return;
        } catch (Throwable ex) {
            suppressed.add(ex);
<<<<<<< HEAD
            if (logger.isDebugEnabled()) {
                logger.debug(
                        "{} cannot be loaded from java.library.path, "
                                + "now trying export to -Dio.netty.native.workdir: {}", name, WORKDIR, ex);
            }
=======
            logger.debug(
                    "{} cannot be loaded from java.library.path, "
                    + "now trying export to -Dio.netty.native.workdir: {}", name, WORKDIR, ex);
>>>>>>> 806dace3
        }

        String libname = System.mapLibraryName(name);
        String path = NATIVE_RESOURCE_HOME + libname;

        InputStream in = null;
        OutputStream out = null;
        File tmpFile = null;
        URL url;
        if (loader == null) {
            url = ClassLoader.getSystemResource(path);
        } else {
            url = loader.getResource(path);
        }
        try {
            if (url == null) {
                if (PlatformDependent.isOsx()) {
                    String fileName = path.endsWith(".jnilib") ? NATIVE_RESOURCE_HOME + "lib" + name + ".dynlib" :
                            NATIVE_RESOURCE_HOME + "lib" + name + ".jnilib";
                    if (loader == null) {
                        url = ClassLoader.getSystemResource(fileName);
                    } else {
                        url = loader.getResource(fileName);
                    }
                    if (url == null) {
                        FileNotFoundException fnf = new FileNotFoundException(fileName);
                        ThrowableUtil.addSuppressedAndClear(fnf, suppressed);
                        throw fnf;
                    }
                } else {
                    FileNotFoundException fnf = new FileNotFoundException(path);
                    ThrowableUtil.addSuppressedAndClear(fnf, suppressed);
                    throw fnf;
                }
            }

            int index = libname.lastIndexOf('.');
            String prefix = libname.substring(0, index);
            String suffix = libname.substring(index);

            tmpFile = File.createTempFile(prefix, suffix, WORKDIR);
            in = url.openStream();
            out = new FileOutputStream(tmpFile);

            if (shouldShadedLibraryIdBePatched(packagePrefix)) {
                patchShadedLibraryId(in, out, originalName, name);
            } else {
                byte[] buffer = new byte[8192];
                int length;
                while ((length = in.read(buffer)) > 0) {
                    out.write(buffer, 0, length);
                }
            }

            out.flush();

            // Close the output stream before loading the unpacked library,
            // because otherwise Windows will refuse to load it when it's in use by other process.
            closeQuietly(out);
            out = null;
            loadLibrary(loader, tmpFile.getPath(), true);
        } catch (UnsatisfiedLinkError e) {
            try {
                if (tmpFile != null && tmpFile.isFile() && tmpFile.canRead() &&
                    !NoexecVolumeDetector.canExecuteExecutable(tmpFile)) {
                    // Pass "io.netty.native.workdir" as an argument to allow shading tools to see
                    // the string. Since this is printed out to users to tell them what to do next,
                    // we want the value to be correct even when shading.
                    logger.info("{} exists but cannot be executed even when execute permissions set; " +
                                "check volume for \"noexec\" flag; use -D{}=[path] " +
                                "to set native working directory separately.",
                                tmpFile.getPath(), "io.netty.native.workdir");
                }
            } catch (Throwable t) {
                suppressed.add(t);
                logger.debug("Error checking if {} is on a file store mounted with noexec", tmpFile, t);
            }
            // Re-throw to fail the load
            ThrowableUtil.addSuppressedAndClear(e, suppressed);
            throw e;
        } catch (Exception e) {
            UnsatisfiedLinkError ule = new UnsatisfiedLinkError("could not load a native library: " + name);
            ule.initCause(e);
            ThrowableUtil.addSuppressedAndClear(ule, suppressed);
            throw ule;
        } finally {
            closeQuietly(in);
            closeQuietly(out);
            // After we load the library it is safe to delete the file.
            // We delete the file immediately to free up resources as soon as possible,
            // and if this fails fallback to deleting on JVM exit.
            if (tmpFile != null && (!DELETE_NATIVE_LIB_AFTER_LOADING || !tmpFile.delete())) {
                tmpFile.deleteOnExit();
            }
        }
    }

    // Package-private for testing.
    static boolean patchShadedLibraryId(InputStream in, OutputStream out, String originalName, String name)
            throws IOException {
        byte[] buffer = new byte[8192];
        int length;
        // We read the whole native lib into memory to make it easier to monkey-patch the id.
        ByteArrayOutputStream byteArrayOutputStream = new ByteArrayOutputStream(in.available());

        while ((length = in.read(buffer)) > 0) {
            byteArrayOutputStream.write(buffer, 0, length);
        }
        byteArrayOutputStream.flush();
        byte[] bytes = byteArrayOutputStream.toByteArray();
        byteArrayOutputStream.close();

        final boolean patched;
        // Try to patch the library id.
        if (!patchShadedLibraryId(bytes, originalName, name)) {
            // We did not find the Id, check if we used a originalName that has the os and arch as suffix.
            // If this is the case we should also try to patch with the os and arch suffix removed.
            String os = PlatformDependent.normalizedOs();
            String arch = PlatformDependent.normalizedArch();
            String osArch = "_" + os + "_" + arch;
            if (originalName.endsWith(osArch)) {
                patched = patchShadedLibraryId(bytes,
                        originalName.substring(0, originalName.length() - osArch.length()), name);
            } else {
                patched = false;
            }
        } else {
            patched = true;
        }
        out.write(bytes, 0, bytes.length);
        return patched;
    }

    private static boolean shouldShadedLibraryIdBePatched(String packagePrefix) {
        return TRY_TO_PATCH_SHADED_ID && PlatformDependent.isOsx() && !packagePrefix.isEmpty();
    }

    /**
     * Try to patch shaded library to ensure it uses a unique ID.
     */
    private static boolean patchShadedLibraryId(byte[] bytes, String originalName, String name) {
        // Our native libs always have the name as part of their id so we can search for it and replace it
        // to make the ID unique if shading is used.
        byte[] nameBytes = originalName.getBytes(CharsetUtil.UTF_8);
        int idIdx = -1;

        // Be aware this is a really raw way of patching a dylib but it does all we need without implementing
        // a full mach-o parser and writer. Basically we just replace the the original bytes with some
        // random bytes as part of the ID regeneration. The important thing here is that we need to use the same
        // length to not corrupt the mach-o header.
        outerLoop: for (int i = 0; i < bytes.length && bytes.length - i >= nameBytes.length; i++) {
            int idx = i;
            for (int j = 0; j < nameBytes.length;) {
                if (bytes[idx++] != nameBytes[j++]) {
                    // Did not match the name, increase the index and try again.
                    break;
                } else if (j == nameBytes.length) {
                    // We found the index within the id.
                    idIdx = i;
                    break outerLoop;
                }
            }
        }

        if (idIdx == -1) {
            logger.debug("Was not able to find the ID of the shaded native library {}, can't adjust it.", name);
            return false;
        } else {
            // We found our ID... now monkey-patch it!
            for (int i = 0; i < nameBytes.length; i++) {
                // We should only use bytes as replacement that are in our UNIQUE_ID_BYTES array.
                bytes[idIdx + i] = UNIQUE_ID_BYTES[ThreadLocalRandom.current().nextInt(UNIQUE_ID_BYTES.length)];
            }

            if (logger.isDebugEnabled()) {
                logger.debug(
                        "Found the ID of the shaded native library {}. Replacing ID part {} with {}",
                        name, originalName, new String(bytes, idIdx, nameBytes.length, CharsetUtil.UTF_8));
            }
            return true;
        }
    }

    /**
     * Loading the native library into the specified {@link ClassLoader}.
     * @param loader - The {@link ClassLoader} where the native library will be loaded into
     * @param name - The native library path or name
     * @param absolute - Whether the native library will be loaded by path or by name
     */
    private static void loadLibrary(final ClassLoader loader, final String name, final boolean absolute) {
        Throwable suppressed = null;
        try {
            try {
                // Make sure the helper is belong to the target ClassLoader.
                final Class<?> newHelper = tryToLoadClass(loader, NativeLibraryUtil.class);
                loadLibraryByHelper(newHelper, name, absolute);
                logger.debug("Successfully loaded the library {}", name);
                return;
            } catch (UnsatisfiedLinkError | Exception e) { // Should by pass the UnsatisfiedLinkError here!
                suppressed = e;
                logger.debug("Unable to load the library '{}', trying other loading mechanism.", name, e);
            }
            NativeLibraryUtil.loadLibrary(name, absolute);  // Fallback to local helper class.
            logger.debug("Successfully loaded the library {}", name);
        } catch (UnsatisfiedLinkError ule) {
            if (suppressed != null) {
                ThrowableUtil.addSuppressed(ule, suppressed);
            }
            throw ule;
        }
    }

    private static void loadLibraryByHelper(final Class<?> helper, final String name, final boolean absolute)
            throws UnsatisfiedLinkError {
        Object ret = AccessController.doPrivileged((PrivilegedAction<Object>) () -> {
            try {
                // Invoke the helper to load the native library, if succeed, then the native
                // library belong to the specified ClassLoader.
                Method method = helper.getMethod("loadLibrary", String.class, boolean.class);
                method.setAccessible(true);
                return method.invoke(null, name, absolute);
            } catch (Exception e) {
                return e;
            }
        });
        if (ret instanceof Throwable) {
            Throwable t = (Throwable) ret;
            assert !(t instanceof UnsatisfiedLinkError) : t + " should be a wrapper throwable";
            Throwable cause = t.getCause();
            if (cause instanceof UnsatisfiedLinkError) {
                throw (UnsatisfiedLinkError) cause;
            }
            UnsatisfiedLinkError ule = new UnsatisfiedLinkError(t.getMessage());
            ule.initCause(t);
            throw ule;
        }
    }

    /**
     * Try to load the helper {@link Class} into specified {@link ClassLoader}.
     * @param loader - The {@link ClassLoader} where to load the helper {@link Class}
     * @param helper - The helper {@link Class}
     * @return A new helper Class defined in the specified ClassLoader.
     * @throws ClassNotFoundException Helper class not found or loading failed
     */
    private static Class<?> tryToLoadClass(final ClassLoader loader, final Class<?> helper)
            throws ClassNotFoundException {
        try {
            return Class.forName(helper.getName(), false, loader);
        } catch (ClassNotFoundException e1) {
            if (loader == null) {
                // cannot defineClass inside bootstrap class loader
                throw e1;
            }
            try {
                // The helper class is NOT found in target ClassLoader, we have to define the helper class.
                final byte[] classBinary = classToByteArray(helper);
                return AccessController.doPrivileged((PrivilegedAction<Class<?>>) () -> {
                    try {
                        // Define the helper class in the target ClassLoader,
                        //  then we can call the helper to load the native library.
                        Method defineClass = ClassLoader.class.getDeclaredMethod("defineClass", String.class,
                                byte[].class, int.class, int.class);
                        defineClass.setAccessible(true);
                        return (Class<?>) defineClass.invoke(loader, helper.getName(), classBinary, 0,
                                classBinary.length);
                    } catch (Exception e) {
                        throw new IllegalStateException("Define class failed!", e);
                    }
                });
            } catch (ClassNotFoundException | Error | RuntimeException e2) {
                ThrowableUtil.addSuppressed(e2, e1);
                throw e2;
            }
        }
    }

    /**
     * Load the helper {@link Class} as a byte array, to be redefined in specified {@link ClassLoader}.
     * @param clazz - The helper {@link Class} provided by this bundle
     * @return The binary content of helper {@link Class}.
     * @throws ClassNotFoundException Helper class not found or loading failed
     */
    private static byte[] classToByteArray(Class<?> clazz) throws ClassNotFoundException {
        String fileName = clazz.getName();
        int lastDot = fileName.lastIndexOf('.');
        if (lastDot > 0) {
            fileName = fileName.substring(lastDot + 1);
        }
        URL classUrl = clazz.getResource(fileName + ".class");
        if (classUrl == null) {
            throw new ClassNotFoundException(clazz.getName());
        }
        byte[] buf = new byte[1024];
        ByteArrayOutputStream out = new ByteArrayOutputStream(4096);
        InputStream in = null;
        try {
            in = classUrl.openStream();
            for (int r; (r = in.read(buf)) != -1;) {
                out.write(buf, 0, r);
            }
            return out.toByteArray();
        } catch (IOException ex) {
            throw new ClassNotFoundException(clazz.getName(), ex);
        } finally {
            closeQuietly(in);
            closeQuietly(out);
        }
    }

    private static void closeQuietly(Closeable c) {
        if (c != null) {
            try {
                c.close();
            } catch (IOException ignore) {
                // ignore
            }
        }
    }

    private NativeLibraryLoader() {
        // Utility
    }

    private static final class NoexecVolumeDetector {

        @SuppressJava6Requirement(reason = "Usage guarded by java version check")
        private static boolean canExecuteExecutable(File file) throws IOException {
            // If we can already execute, there is nothing to do.
            if (file.canExecute()) {
                return true;
            }

            // On volumes, with noexec set, even files with the executable POSIX permissions will fail to execute.
            // The File#canExecute() method honors this behavior, probaby via parsing the noexec flag when initializing
            // the UnixFileStore, though the flag is not exposed via a public API.  To find out if library is being
            // loaded off a volume with noexec, confirm or add executalbe permissions, then check File#canExecute().

            // Note: We use FQCN to not break when netty is used in java6
            Set<java.nio.file.attribute.PosixFilePermission> existingFilePermissions =
                    java.nio.file.Files.getPosixFilePermissions(file.toPath());
            Set<java.nio.file.attribute.PosixFilePermission> executePermissions =
                    EnumSet.of(java.nio.file.attribute.PosixFilePermission.OWNER_EXECUTE,
                            java.nio.file.attribute.PosixFilePermission.GROUP_EXECUTE,
                            java.nio.file.attribute.PosixFilePermission.OTHERS_EXECUTE);
            if (existingFilePermissions.containsAll(executePermissions)) {
                return false;
            }

            Set<java.nio.file.attribute.PosixFilePermission> newPermissions = EnumSet.copyOf(existingFilePermissions);
            newPermissions.addAll(executePermissions);
            java.nio.file.Files.setPosixFilePermissions(file.toPath(), newPermissions);
            return file.canExecute();
        }

        private NoexecVolumeDetector() {
            // Utility
        }
    }
}<|MERGE_RESOLUTION|>--- conflicted
+++ resolved
@@ -138,17 +138,9 @@
             return;
         } catch (Throwable ex) {
             suppressed.add(ex);
-<<<<<<< HEAD
-            if (logger.isDebugEnabled()) {
-                logger.debug(
-                        "{} cannot be loaded from java.library.path, "
-                                + "now trying export to -Dio.netty.native.workdir: {}", name, WORKDIR, ex);
-            }
-=======
             logger.debug(
                     "{} cannot be loaded from java.library.path, "
                     + "now trying export to -Dio.netty.native.workdir: {}", name, WORKDIR, ex);
->>>>>>> 806dace3
         }
 
         String libname = System.mapLibraryName(name);
@@ -475,7 +467,6 @@
 
     private static final class NoexecVolumeDetector {
 
-        @SuppressJava6Requirement(reason = "Usage guarded by java version check")
         private static boolean canExecuteExecutable(File file) throws IOException {
             // If we can already execute, there is nothing to do.
             if (file.canExecute()) {
