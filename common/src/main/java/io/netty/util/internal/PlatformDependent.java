--- conflicted
+++ resolved
@@ -15,7 +15,6 @@
  */
 package io.netty.util.internal;
 
-import io.netty.util.CharsetUtil;
 import io.netty.util.internal.logging.InternalLogger;
 import io.netty.util.internal.logging.InternalLoggerFactory;
 import org.jctools.queues.MpscArrayQueue;
@@ -29,31 +28,17 @@
 import org.jctools.util.Pow2;
 import org.jctools.util.UnsafeAccess;
 
-import java.io.BufferedReader;
 import java.io.File;
-import java.io.FileInputStream;
-import java.io.IOException;
-import java.io.InputStreamReader;
 import java.lang.reflect.Field;
 import java.lang.reflect.Method;
 import java.nio.ByteBuffer;
 import java.nio.ByteOrder;
 import java.security.AccessController;
 import java.security.PrivilegedAction;
-import java.util.Arrays;
-import java.util.Collections;
 import java.util.Deque;
-import java.util.HashSet;
-import java.util.LinkedHashSet;
 import java.util.List;
 import java.util.Locale;
 import java.util.Queue;
-<<<<<<< HEAD
-import java.util.Random;
-import java.util.Set;
-import java.util.concurrent.ConcurrentHashMap;
-=======
->>>>>>> 806dace3
 import java.util.concurrent.ConcurrentLinkedDeque;
 import java.util.concurrent.atomic.AtomicLong;
 import java.util.regex.Matcher;
@@ -75,7 +60,6 @@
  * You can disable the use of {@code sun.misc.Unsafe} if you specify
  * the system property <strong>io.netty.noUnsafe</strong>.
  */
-//FGTODO: 2019/11/1 下午1:16 zmyer
 public final class PlatformDependent {
 
     private static final InternalLogger logger = InternalLoggerFactory.getInstance(PlatformDependent.class);
@@ -86,10 +70,6 @@
     private static final boolean IS_WINDOWS = isWindows0();
     private static final boolean IS_OSX = isOsx0();
     private static final boolean IS_J9_JVM = isJ9Jvm0();
-<<<<<<< HEAD
-    private static final boolean IS_IVKVM_DOT_NET = isIkvmDotNet0();
-=======
->>>>>>> 806dace3
 
     private static final boolean MAYBE_SUPER_USER;
 
@@ -99,8 +79,8 @@
     private static final boolean DIRECT_BUFFER_PREFERRED;
     private static final long MAX_DIRECT_MEMORY = maxDirectMemory0();
 
-    private static final int MPSC_CHUNK_SIZE = 1024;
-    private static final int MIN_MAX_MPSC_CAPACITY = MPSC_CHUNK_SIZE * 2;
+    private static final int MPSC_CHUNK_SIZE =  1024;
+    private static final int MIN_MAX_MPSC_CAPACITY =  MPSC_CHUNK_SIZE * 2;
     private static final int MAX_ALLOWED_MPSC_CAPACITY = Pow2.MAX_POW2;
 
     private static final long BYTE_ARRAY_BASE_OFFSET = byteArrayBaseOffset0();
@@ -110,10 +90,6 @@
     private static final int BIT_MODE = bitMode0();
     private static final String NORMALIZED_ARCH = normalizeArch(SystemPropertyUtil.get("os.arch", ""));
     private static final String NORMALIZED_OS = normalizeOs(SystemPropertyUtil.get("os.name", ""));
-
-    // keep in sync with maven's pom.xml via os.detection.classifierWithLikes!
-    private static final String[] ALLOWED_LINUX_OS_CLASSIFIERS = {"fedora", "suse", "arch"};
-    private static final Set<String> LINUX_OS_CLASSIFIERS;
 
     private static final int ADDRESS_SIZE = addressSize0();
     private static final boolean USE_DIRECT_BUFFER_NO_CLEANER;
@@ -121,10 +97,7 @@
     private static final long DIRECT_MEMORY_LIMIT;
     private static final Cleaner CLEANER;
     private static final int UNINITIALIZED_ARRAY_ALLOCATION_THRESHOLD;
-    // For specifications, see https://www.freedesktop.org/software/systemd/man/os-release.html
-    private static final String[] OS_RELEASE_FILES = {"/etc/os-release", "/usr/lib/os-release"};
-    private static final String LINUX_ID_PREFIX = "ID=";
-    private static final String LINUX_ID_LIKE_PREFIX = "ID_LIKE=";
+
     public static final boolean BIG_ENDIAN_NATIVE_ORDER = ByteOrder.nativeOrder() == ByteOrder.BIG_ENDIAN;
 
     private static final Cleaner NOOP = buffer -> {
@@ -132,26 +105,6 @@
     };
 
     static {
-<<<<<<< HEAD
-        if (javaVersion() >= 7) {
-            RANDOM_PROVIDER = new ThreadLocalRandomProvider() {
-                @Override
-                @SuppressJava6Requirement(reason = "Usage guarded by java version check")
-                public Random current() {
-                    return java.util.concurrent.ThreadLocalRandom.current();
-                }
-            };
-        } else {
-            RANDOM_PROVIDER = new ThreadLocalRandomProvider() {
-                @Override
-                public Random current() {
-                    return ThreadLocalRandom.current();
-                }
-            };
-        }
-
-=======
->>>>>>> 806dace3
         // Here is how the system property is used:
         //
         // * <  0  - Don't use cleaner, and inherit max direct memory from java. In this case the
@@ -202,7 +155,7 @@
 
         // We should always prefer direct buffers by default if we can use a Cleaner to release direct buffers.
         DIRECT_BUFFER_PREFERRED = CLEANER != NOOP
-                && !SystemPropertyUtil.getBoolean("io.netty.noPreferDirect", false);
+                                  && !SystemPropertyUtil.getBoolean("io.netty.noPreferDirect", false);
         if (logger.isDebugEnabled()) {
             logger.debug("-Dio.netty.noPreferDirect: {}", !DIRECT_BUFFER_PREFERRED);
         }
@@ -214,66 +167,9 @@
         if (CLEANER == NOOP && !PlatformDependent0.isExplicitNoUnsafe()) {
             logger.info(
                     "Your platform does not provide complete low-level API for accessing direct buffers reliably. " +
-                            "Unless explicitly requested, heap buffer will always be preferred to avoid potential system " +
-                            "instability.");
-        }
-
-        final Set<String> allowedClassifiers = Collections.unmodifiableSet(
-                new HashSet<String>(Arrays.asList(ALLOWED_LINUX_OS_CLASSIFIERS)));
-        final Set<String> availableClassifiers = new LinkedHashSet<String>();
-        for (final String osReleaseFileName : OS_RELEASE_FILES) {
-            final File file = new File(osReleaseFileName);
-            boolean found = AccessController.doPrivileged(new PrivilegedAction<Boolean>() {
-                @Override
-                public Boolean run() {
-                    try {
-                        if (file.exists()) {
-                            BufferedReader reader = null;
-                            try {
-                                reader = new BufferedReader(
-                                        new InputStreamReader(
-                                                new FileInputStream(file), CharsetUtil.UTF_8));
-
-                                String line;
-                                while ((line = reader.readLine()) != null) {
-                                    if (line.startsWith(LINUX_ID_PREFIX)) {
-                                        String id = normalizeOsReleaseVariableValue(
-                                                line.substring(LINUX_ID_PREFIX.length()));
-                                        addClassifier(allowedClassifiers, availableClassifiers, id);
-                                    } else if (line.startsWith(LINUX_ID_LIKE_PREFIX)) {
-                                        line = normalizeOsReleaseVariableValue(
-                                                line.substring(LINUX_ID_LIKE_PREFIX.length()));
-                                        addClassifier(allowedClassifiers, availableClassifiers, line.split("[ ]+"));
-                                    }
-                                }
-                            } catch (SecurityException e) {
-                                logger.debug("Unable to read {}", osReleaseFileName, e);
-                            } catch (IOException e) {
-                                logger.debug("Error while reading content of {}", osReleaseFileName, e);
-                            } finally {
-                                if (reader != null) {
-                                    try {
-                                        reader.close();
-                                    } catch (IOException ignored) {
-                                        // Ignore
-                                    }
-                                }
-                            }
-                            // specification states we should only fall back if /etc/os-release does not exist
-                            return true;
-                        }
-                    } catch (SecurityException e) {
-                        logger.debug("Unable to check if {} exists", osReleaseFileName, e);
-                    }
-                    return false;
-                }
-            });
-
-            if (found) {
-                break;
-            }
-        }
-        LINUX_OS_CLASSIFIERS = Collections.unmodifiableSet(availableClassifiers);
+                    "Unless explicitly requested, heap buffer will always be preferred to avoid potential system " +
+                    "instability.");
+        }
     }
 
     public static boolean hasDirectBufferNoCleanerConstructor() {
@@ -475,10 +371,6 @@
         return PlatformDependent0.getByte(data, index);
     }
 
-    public static byte getByte(byte[] data, long index) {
-        return PlatformDependent0.getByte(data, index);
-    }
-
     public static short getShort(byte[] data, int index) {
         return PlatformDependent0.getShort(data, index);
     }
@@ -487,15 +379,7 @@
         return PlatformDependent0.getInt(data, index);
     }
 
-    public static int getInt(int[] data, long index) {
-        return PlatformDependent0.getInt(data, index);
-    }
-
     public static long getLong(byte[] data, int index) {
-        return PlatformDependent0.getLong(data, index);
-    }
-
-    public static long getLong(long[] data, long index) {
         return PlatformDependent0.getLong(data, index);
     }
 
@@ -507,7 +391,7 @@
                     ((long) bytes[offset + 3] & 0xff) << 32 |
                     ((long) bytes[offset + 4] & 0xff) << 24 |
                     ((long) bytes[offset + 5] & 0xff) << 16 |
-                    ((long) bytes[offset + 6] & 0xff) << 8 |
+                    ((long) bytes[offset + 6] & 0xff) <<  8 |
                     (long) bytes[offset + 7] & 0xff;
         }
         return (long) bytes[offset] & 0xff |
@@ -565,14 +449,14 @@
         if (BIG_ENDIAN_NATIVE_ORDER) {
             // mimic a unsafe.getInt call on a big endian machine
             return (value.charAt(offset + 3) & 0x1f) |
-                    (value.charAt(offset + 2) & 0x1f) << 8 |
-                    (value.charAt(offset + 1) & 0x1f) << 16 |
-                    (value.charAt(offset) & 0x1f) << 24;
+                   (value.charAt(offset + 2) & 0x1f) << 8 |
+                   (value.charAt(offset + 1) & 0x1f) << 16 |
+                   (value.charAt(offset) & 0x1f) << 24;
         }
         return (value.charAt(offset + 3) & 0x1f) << 24 |
-                (value.charAt(offset + 2) & 0x1f) << 16 |
-                (value.charAt(offset + 1) & 0x1f) << 8 |
-                (value.charAt(offset) & 0x1f);
+               (value.charAt(offset + 2) & 0x1f) << 16 |
+               (value.charAt(offset + 1) & 0x1f) << 8 |
+               (value.charAt(offset) & 0x1f);
     }
 
     /**
@@ -729,25 +613,24 @@
      * Compare two {@code byte} arrays for equality. For performance reasons no bounds checking on the
      * parameters is performed.
      *
-     * @param bytes1    the first byte array.
+     * @param bytes1 the first byte array.
      * @param startPos1 the position (inclusive) to start comparing in {@code bytes1}.
-     * @param bytes2    the second byte array.
+     * @param bytes2 the second byte array.
      * @param startPos2 the position (inclusive) to start comparing in {@code bytes2}.
-     * @param length    the amount of bytes to compare. This is assumed to be validated as not going out of bounds
-     *                  by the caller.
+     * @param length the amount of bytes to compare. This is assumed to be validated as not going out of bounds
+     * by the caller.
      */
     public static boolean equals(byte[] bytes1, int startPos1, byte[] bytes2, int startPos2, int length) {
         return !hasUnsafe() || !unalignedAccess() ?
-                equalsSafe(bytes1, startPos1, bytes2, startPos2, length) :
-                PlatformDependent0.equals(bytes1, startPos1, bytes2, startPos2, length);
+                  equalsSafe(bytes1, startPos1, bytes2, startPos2, length) :
+                  PlatformDependent0.equals(bytes1, startPos1, bytes2, startPos2, length);
     }
 
     /**
      * Determine if a subsection of an array is zero.
-     *
-     * @param bytes    The byte array.
+     * @param bytes The byte array.
      * @param startPos The starting index (inclusive) in {@code bytes}.
-     * @param length   The amount of bytes to check for zero.
+     * @param length The amount of bytes to check for zero.
      * @return {@code false} if {@code bytes[startPos:startsPos+length)} contains a value other than zero.
      */
     public static boolean isZero(byte[] bytes, int startPos, int length) {
@@ -769,28 +652,26 @@
      *     boolean equals = (equalsConstantTime(s1, 0, s2, 0, s1.length) &
      *                       equalsConstantTime(s3, 0, s4, 0, s3.length)) != 0;
      * </pre>
-     *
-     * @param bytes1    the first byte array.
+     * @param bytes1 the first byte array.
      * @param startPos1 the position (inclusive) to start comparing in {@code bytes1}.
-     * @param bytes2    the second byte array.
+     * @param bytes2 the second byte array.
      * @param startPos2 the position (inclusive) to start comparing in {@code bytes2}.
-     * @param length    the amount of bytes to compare. This is assumed to be validated as not going out of bounds
-     *                  by the caller.
+     * @param length the amount of bytes to compare. This is assumed to be validated as not going out of bounds
+     * by the caller.
      * @return {@code 0} if not equal. {@code 1} if equal.
      */
     public static int equalsConstantTime(byte[] bytes1, int startPos1, byte[] bytes2, int startPos2, int length) {
         return !hasUnsafe() || !unalignedAccess() ?
-                ConstantTimeUtils.equalsConstantTime(bytes1, startPos1, bytes2, startPos2, length) :
-                PlatformDependent0.equalsConstantTime(bytes1, startPos1, bytes2, startPos2, length);
+                  ConstantTimeUtils.equalsConstantTime(bytes1, startPos1, bytes2, startPos2, length) :
+                  PlatformDependent0.equalsConstantTime(bytes1, startPos1, bytes2, startPos2, length);
     }
 
     /**
      * Calculate a hash code of a byte array assuming ASCII character encoding.
      * The resulting hash code will be case insensitive.
-     *
-     * @param bytes    The array which contains the data to hash.
+     * @param bytes The array which contains the data to hash.
      * @param startPos What index to start generating a hash code in {@code bytes}
-     * @param length   The amount of bytes that should be accounted for in the computation.
+     * @param length The amount of bytes that should be accounted for in the computation.
      * @return The hash code of {@code bytes} assuming ASCII character encoding.
      * The resulting hash code will be case insensitive.
      */
@@ -806,7 +687,6 @@
      * <p>
      * This method assumes that {@code bytes} is equivalent to a {@code byte[]} but just using {@link CharSequence}
      * for storage. The upper most byte of each {@code char} from {@code bytes} is ignored.
-     *
      * @param bytes The array which contains the data to hash (assumed to be equivalent to a {@code byte[]}).
      * @return The hash code of {@code bytes} assuming ASCII character encoding.
      * The resulting hash code will be case insensitive.
@@ -833,21 +713,12 @@
         }
         if (remainingBytes == 0) {
             return hash;
-<<<<<<< HEAD
         }
         int offset = 0;
         if (remainingBytes != 2 & remainingBytes != 4 & remainingBytes != 6) { // 1, 3, 5, 7
             hash = hash * HASH_CODE_C1 + hashCodeAsciiSanitizeByte(bytes.charAt(0));
             offset = 1;
         }
-=======
-        }
-        int offset = 0;
-        if (remainingBytes != 2 & remainingBytes != 4 & remainingBytes != 6) { // 1, 3, 5, 7
-            hash = hash * HASH_CODE_C1 + hashCodeAsciiSanitizeByte(bytes.charAt(0));
-            offset = 1;
-        }
->>>>>>> 806dace3
         if (remainingBytes != 1 & remainingBytes != 4 & remainingBytes != 5) { // 2, 3, 6, 7
             hash = hash * (offset == 0 ? HASH_CODE_C1 : HASH_CODE_C2)
                     + hashCodeAsciiSanitize(hashCodeAsciiSanitizeShort(bytes, offset));
@@ -892,15 +763,6 @@
             // This is forced by the MpscChunkedArrayQueue implementation as will try to round it
             // up to the next power of two and so will overflow otherwise.
             final int capacity = max(min(maxCapacity, MAX_ALLOWED_MPSC_CAPACITY), MIN_MAX_MPSC_CAPACITY);
-<<<<<<< HEAD
-            return USE_MPSC_CHUNKED_ARRAY_QUEUE ? new MpscChunkedArrayQueue<T>(MPSC_CHUNK_SIZE, capacity)
-                    : new MpscGrowableAtomicArrayQueue<T>(MPSC_CHUNK_SIZE, capacity);
-        }
-
-        static <T> Queue<T> newMpscQueue() {
-            return USE_MPSC_CHUNKED_ARRAY_QUEUE ? new MpscUnboundedArrayQueue<T>(MPSC_CHUNK_SIZE)
-                    : new MpscUnboundedAtomicArrayQueue<T>(MPSC_CHUNK_SIZE);
-=======
             return USE_MPSC_CHUNKED_ARRAY_QUEUE ? new MpscChunkedArrayQueue<>(MPSC_CHUNK_SIZE, capacity)
                                                 : new MpscGrowableAtomicArrayQueue<>(MPSC_CHUNK_SIZE, capacity);
         }
@@ -908,14 +770,12 @@
         static <T> Queue<T> newMpscQueue() {
             return USE_MPSC_CHUNKED_ARRAY_QUEUE ? new MpscUnboundedArrayQueue<>(MPSC_CHUNK_SIZE)
                                                 : new MpscUnboundedAtomicArrayQueue<>(MPSC_CHUNK_SIZE);
->>>>>>> 806dace3
         }
     }
 
     /**
      * Create a new {@link Queue} which is safe to use for multiple producers (different threads) and a single
      * consumer (one thread!).
-     *
      * @return A MPSC queue which may be unbounded.
      */
     public static <T> Queue<T> newMpscQueue() {
@@ -970,7 +830,6 @@
     /**
      * Returns a new concurrent {@link Deque}.
      */
-    @SuppressJava6Requirement(reason = "Usage guarded by java version check")
     public static <C> Deque<C> newConcurrentDeque() {
         return new ConcurrentLinkedDeque<>();
     }
@@ -1008,12 +867,6 @@
             logger.debug("sun.misc.Unsafe: unavailable (Android)");
             return new UnsupportedOperationException("sun.misc.Unsafe: unavailable (Android)");
         }
-
-        if (isIkvmDotNet()) {
-            logger.debug("sun.misc.Unsafe: unavailable (IKVM.NET)");
-            return new UnsupportedOperationException("sun.misc.Unsafe: unavailable (IKVM.NET)");
-        }
-
         Throwable cause = PlatformDependent0.getUnsafeUnavailabilityCause();
         if (cause != null) {
             return cause;
@@ -1043,21 +896,6 @@
         return vmName.startsWith("ibm j9") || vmName.startsWith("eclipse openj9");
     }
 
-<<<<<<< HEAD
-    /**
-     * Returns {@code true} if the running JVM is <a href="https://www.ikvm.net">IKVM.NET</a>, {@code false} otherwise.
-     */
-    public static boolean isIkvmDotNet() {
-        return IS_IVKVM_DOT_NET;
-    }
-
-    private static boolean isIkvmDotNet0() {
-        String vmName = SystemPropertyUtil.get("java.vm.name", "").toUpperCase(Locale.US);
-        return vmName.equals("IKVM.NET");
-    }
-
-=======
->>>>>>> 806dace3
     private static long maxDirectMemory0() {
         long maxDirectMemory = 0;
 
@@ -1098,7 +936,7 @@
 
             @SuppressWarnings("unchecked")
             List<String> vmArgs = (List<String>) runtimeClass.getDeclaredMethod("getInputArguments").invoke(runtime);
-            for (int i = vmArgs.size() - 1; i >= 0; i--) {
+            for (int i = vmArgs.size() - 1; i >= 0; i --) {
                 Matcher m = MAX_DIRECT_MEMORY_SIZE_ARG_PATTERN.matcher(vmArgs.get(i));
                 if (!m.matches()) {
                     continue;
@@ -1106,16 +944,13 @@
 
                 maxDirectMemory = Long.parseLong(m.group(1));
                 switch (m.group(2).charAt(0)) {
-                    case 'k':
-                    case 'K':
+                    case 'k': case 'K':
                         maxDirectMemory *= 1024;
                         break;
-                    case 'm':
-                    case 'M':
+                    case 'm': case 'M':
                         maxDirectMemory *= 1024 * 1024;
                         break;
-                    case 'g':
-                    case 'G':
+                    case 'g': case 'G':
                         maxDirectMemory *= 1024 * 1024 * 1024;
                         break;
                 }
@@ -1248,8 +1083,8 @@
 
         // Last resort: guess from VM name and then fall back to most common 64-bit mode.
         String vm = SystemPropertyUtil.get("java.vm.name", "").toLowerCase(Locale.US);
-        Pattern bitPattern = Pattern.compile("([1-9][0-9]+)-?bit");
-        Matcher m = bitPattern.matcher(vm);
+        Pattern BIT_PATTERN = Pattern.compile("([1-9][0-9]+)-?bit");
+        Matcher m = BIT_PATTERN.matcher(vm);
         if (m.find()) {
             return Integer.parseInt(m.group(1));
         } else {
@@ -1301,28 +1136,28 @@
         for (int i = startPos - 8 + length; i >= end; i -= 8) {
             hash = PlatformDependent0.hashCodeAsciiCompute(getLongSafe(bytes, i), hash);
         }
-        switch (remainingBytes) {
-            case 7:
-                return ((hash * HASH_CODE_C1 + hashCodeAsciiSanitize(bytes[startPos]))
-                        * HASH_CODE_C2 + hashCodeAsciiSanitize(getShortSafe(bytes, startPos + 1)))
-                        * HASH_CODE_C1 + hashCodeAsciiSanitize(getIntSafe(bytes, startPos + 3));
-            case 6:
-                return (hash * HASH_CODE_C1 + hashCodeAsciiSanitize(getShortSafe(bytes, startPos)))
-                        * HASH_CODE_C2 + hashCodeAsciiSanitize(getIntSafe(bytes, startPos + 2));
-            case 5:
-                return (hash * HASH_CODE_C1 + hashCodeAsciiSanitize(bytes[startPos]))
-                        * HASH_CODE_C2 + hashCodeAsciiSanitize(getIntSafe(bytes, startPos + 1));
-            case 4:
-                return hash * HASH_CODE_C1 + hashCodeAsciiSanitize(getIntSafe(bytes, startPos));
-            case 3:
-                return (hash * HASH_CODE_C1 + hashCodeAsciiSanitize(bytes[startPos]))
-                        * HASH_CODE_C2 + hashCodeAsciiSanitize(getShortSafe(bytes, startPos + 1));
-            case 2:
-                return hash * HASH_CODE_C1 + hashCodeAsciiSanitize(getShortSafe(bytes, startPos));
-            case 1:
-                return hash * HASH_CODE_C1 + hashCodeAsciiSanitize(bytes[startPos]);
-            default:
-                return hash;
+        switch(remainingBytes) {
+        case 7:
+            return ((hash * HASH_CODE_C1 + hashCodeAsciiSanitize(bytes[startPos]))
+                          * HASH_CODE_C2 + hashCodeAsciiSanitize(getShortSafe(bytes, startPos + 1)))
+                          * HASH_CODE_C1 + hashCodeAsciiSanitize(getIntSafe(bytes, startPos + 3));
+        case 6:
+            return (hash * HASH_CODE_C1 + hashCodeAsciiSanitize(getShortSafe(bytes, startPos)))
+                         * HASH_CODE_C2 + hashCodeAsciiSanitize(getIntSafe(bytes, startPos + 2));
+        case 5:
+            return (hash * HASH_CODE_C1 + hashCodeAsciiSanitize(bytes[startPos]))
+                         * HASH_CODE_C2 + hashCodeAsciiSanitize(getIntSafe(bytes, startPos + 1));
+        case 4:
+            return hash * HASH_CODE_C1 + hashCodeAsciiSanitize(getIntSafe(bytes, startPos));
+        case 3:
+            return (hash * HASH_CODE_C1 + hashCodeAsciiSanitize(bytes[startPos]))
+                         * HASH_CODE_C2 + hashCodeAsciiSanitize(getShortSafe(bytes, startPos + 1));
+        case 2:
+            return hash * HASH_CODE_C1 + hashCodeAsciiSanitize(getShortSafe(bytes, startPos));
+        case 1:
+            return hash * HASH_CODE_C1 + hashCodeAsciiSanitize(bytes[startPos]);
+        default:
+            return hash;
         }
     }
 
@@ -1332,30 +1167,6 @@
 
     public static String normalizedOs() {
         return NORMALIZED_OS;
-    }
-
-    public static Set<String> normalizedLinuxClassifiers() {
-        return LINUX_OS_CLASSIFIERS;
-    }
-
-    /**
-     * Adds only those classifier strings to <tt>dest</tt> which are present in <tt>allowed</tt>.
-     *
-     * @param allowed          allowed classifiers
-     * @param dest             destination set
-     * @param maybeClassifiers potential classifiers to add
-     */
-    private static void addClassifier(Set<String> allowed, Set<String> dest, String... maybeClassifiers) {
-        for (String id : maybeClassifiers) {
-            if (allowed.contains(id)) {
-                dest.add(id);
-            }
-        }
-    }
-
-    private static String normalizeOsReleaseVariableValue(String value) {
-        // Variable assignment values may be enclosed in double or single quotes.
-        return value.trim().replaceAll("[\"']", "");
     }
 
     private static String normalize(String value) {
