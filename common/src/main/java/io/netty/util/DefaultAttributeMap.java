--- conflicted
+++ resolved
@@ -15,11 +15,7 @@
  */
 package io.netty.util;
 
-<<<<<<< HEAD
-import io.netty.util.internal.ObjectUtil;
-=======
 import static java.util.Objects.requireNonNull;
->>>>>>> 806dace3
 
 import java.util.concurrent.atomic.AtomicReference;
 import java.util.concurrent.atomic.AtomicReferenceArray;
@@ -29,7 +25,6 @@
  * Default {@link AttributeMap} implementation which use simple synchronization per bucket to keep the memory overhead
  * as low as possible.
  */
-//FGTODO: 2019/11/1 下午2:45 zmyer
 public class DefaultAttributeMap implements AttributeMap {
 
     @SuppressWarnings("rawtypes")
@@ -37,7 +32,7 @@
             AtomicReferenceFieldUpdater.newUpdater(DefaultAttributeMap.class, AtomicReferenceArray.class, "attributes");
 
     private static final int BUCKET_SIZE = 4;
-    private static final int MASK = BUCKET_SIZE - 1;
+    private static final int MASK = BUCKET_SIZE  - 1;
 
     // Initialize lazily to reduce memory consumption; updated by AtomicReferenceFieldUpdater above.
     @SuppressWarnings("UnusedDeclaration")
@@ -46,11 +41,7 @@
     @SuppressWarnings("unchecked")
     @Override
     public <T> Attribute<T> attr(AttributeKey<T> key) {
-<<<<<<< HEAD
-        ObjectUtil.checkNotNull(key, "key");
-=======
         requireNonNull(key, "key");
->>>>>>> 806dace3
         AtomicReferenceArray<DefaultAttribute<?>> attributes = this.attributes;
         if (attributes == null) {
             // Not using ConcurrentHashMap due to high memory consumption.
@@ -80,7 +71,7 @@
 
         synchronized (head) {
             DefaultAttribute<?> curr = head;
-            for (; ; ) {
+            for (;;) {
                 DefaultAttribute<?> next = curr.next;
                 if (next == null) {
                     DefaultAttribute<T> attr = new DefaultAttribute<>(head, key);
@@ -99,11 +90,7 @@
 
     @Override
     public <T> boolean hasAttr(AttributeKey<T> key) {
-<<<<<<< HEAD
-        ObjectUtil.checkNotNull(key, "key");
-=======
         requireNonNull(key, "key");
->>>>>>> 806dace3
         AtomicReferenceArray<DefaultAttribute<?>> attributes = this.attributes;
         if (attributes == null) {
             // no attribute exists
