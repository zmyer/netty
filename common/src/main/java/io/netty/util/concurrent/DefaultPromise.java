--- conflicted
+++ resolved
@@ -24,24 +24,14 @@
 import io.netty.util.internal.logging.InternalLoggerFactory;
 
 import java.util.concurrent.CancellationException;
-<<<<<<< HEAD
-import java.util.concurrent.ExecutionException;
-=======
 import java.util.concurrent.CompletionException;
->>>>>>> 806dace3
 import java.util.concurrent.TimeUnit;
-import java.util.concurrent.TimeoutException;
 import java.util.concurrent.atomic.AtomicReferenceFieldUpdater;
 
 import static java.util.Objects.requireNonNull;
 import static java.util.concurrent.TimeUnit.MILLISECONDS;
 
-<<<<<<< HEAD
-//FGTODO: 2019/10/31 下午7:27 zmyer
-public class DefaultPromise<V> extends AbstractFuture<V> implements Promise<V> {
-=======
 public class DefaultPromise<V> implements Promise<V> {
->>>>>>> 806dace3
     private static final InternalLogger logger = InternalLoggerFactory.getInstance(DefaultPromise.class);
     private static final InternalLogger rejectedExecutionLogger =
             InternalLoggerFactory.getInstance(DefaultPromise.class.getName() + ".rejectedExecution");
@@ -54,7 +44,6 @@
     private static final Object UNCANCELLABLE = new Object();
     private static final CauseHolder CANCELLATION_CAUSE_HOLDER = new CauseHolder(ThrowableUtil.unknownStackTrace(
             new CancellationException(), DefaultPromise.class, "cancel(...)"));
-    private static final StackTraceElement[] CANCELLATION_STACK = CANCELLATION_CAUSE_HOLDER.cause.getStackTrace();
 
     private volatile Object result;
     private final EventExecutor executor;
@@ -66,7 +55,7 @@
     /**
      * One or more listeners. Can be a {@link GenericFutureListener} or a {@link DefaultFutureListeners}.
      * If {@code null}, it means either 1) no listeners were added yet or 2) all listeners were notified.
-     * <p>
+     *
      * Threading - synchronized(this). We must support adding listeners when there is no EventExecutor.
      */
     private Object listeners;
@@ -77,13 +66,15 @@
 
     /**
      * Creates a new instance.
-     * <p>
+     *
      * It is preferable to use {@link EventExecutor#newPromise()} to create a new promise
      *
-     * @param executor the {@link EventExecutor} which is used to notify the promise once it is complete.
-     *                 It is assumed this executor will protect against {@link StackOverflowError} exceptions.
-     *                 The executor may be used to avoid {@link StackOverflowError} by executing a {@link Runnable} if the stack
-     *                 depth exceeds a threshold.
+     * @param executor
+     *        the {@link EventExecutor} which is used to notify the promise once it is complete.
+     *        It is assumed this executor will protect against {@link StackOverflowError} exceptions.
+     *        The executor may be used to avoid {@link StackOverflowError} by executing a {@link Runnable} if the stack
+     *        depth exceeds a threshold.
+     *
      */
     public DefaultPromise(EventExecutor executor) {
         this.executor = requireNonNull(executor, "executor");
@@ -136,38 +127,10 @@
         return result == null;
     }
 
-    private static final class LeanCancellationException extends CancellationException {
-        private static final long serialVersionUID = 2794674970981187807L;
-
-        @Override
-        public Throwable fillInStackTrace() {
-            setStackTrace(CANCELLATION_STACK);
-            return this;
-        }
-
-        @Override
-        public String toString() {
-            return CancellationException.class.getName();
-        }
-    }
-
     @Override
     public Throwable cause() {
-        return cause0(result);
-    }
-
-    private Throwable cause0(Object result) {
-        if (!(result instanceof CauseHolder)) {
-            return null;
-        }
-        if (result == CANCELLATION_CAUSE_HOLDER) {
-            CancellationException ce = new LeanCancellationException();
-            if (RESULT_UPDATER.compareAndSet(this, CANCELLATION_CAUSE_HOLDER, new CauseHolder(ce))) {
-                return ce;
-            }
-            result = this.result;
-        }
-        return ((CauseHolder) result).cause;
+        Object result = this.result;
+        return (result instanceof CauseHolder) ? ((CauseHolder) result).cause : null;
     }
 
     @Override
@@ -325,50 +288,6 @@
             return null;
         }
         return (V) result;
-    }
-
-    @SuppressWarnings("unchecked")
-    @Override
-    public V get() throws InterruptedException, ExecutionException {
-        Object result = this.result;
-        if (!isDone0(result)) {
-            await();
-            result = this.result;
-        }
-        if (result == SUCCESS || result == UNCANCELLABLE) {
-            return null;
-        }
-        Throwable cause = cause0(result);
-        if (cause == null) {
-            return (V) result;
-        }
-        if (cause instanceof CancellationException) {
-            throw (CancellationException) cause;
-        }
-        throw new ExecutionException(cause);
-    }
-
-    @SuppressWarnings("unchecked")
-    @Override
-    public V get(long timeout, TimeUnit unit) throws InterruptedException, ExecutionException, TimeoutException {
-        Object result = this.result;
-        if (!isDone0(result)) {
-            if (!await(timeout, unit)) {
-                throw new TimeoutException();
-            }
-            result = this.result;
-        }
-        if (result == SUCCESS || result == UNCANCELLABLE) {
-            return null;
-        }
-        Throwable cause = cause0(result);
-        if (cause == null) {
-            return (V) result;
-        }
-        if (cause instanceof CancellationException) {
-            throw (CancellationException) cause;
-        }
-        throw new ExecutionException(cause);
     }
 
     /**
@@ -448,7 +367,6 @@
      * It is assumed this executor will protect against {@link StackOverflowError} exceptions.
      * The executor may be used to avoid {@link StackOverflowError} by executing a {@link Runnable} if the stack
      * depth exceeds a threshold.
-     *
      * @return The executor used to notify listeners when this promise is complete.
      */
     @Override
@@ -471,24 +389,16 @@
      * <p>
      * This method has a fixed depth of {@link #MAX_LISTENER_STACK_DEPTH} that will limit recursion to prevent
      * {@link StackOverflowError} and will stop notifying listeners added after this threshold is exceeded.
-     *
      * @param eventExecutor the executor to use to notify the listener {@code listener}.
-     * @param future        the future that is complete.
-     * @param listener      the listener to notify.
+     * @param future the future that is complete.
+     * @param listener the listener to notify.
      */
     protected static void notifyListener(
             EventExecutor eventExecutor, final Future<?> future, final GenericFutureListener<?> listener) {
-<<<<<<< HEAD
-        notifyListenerWithStackOverFlowProtection(
-                checkNotNull(eventExecutor, "eventExecutor"),
-                checkNotNull(future, "future"),
-                checkNotNull(listener, "listener"));
-=======
         requireNonNull(eventExecutor, "eventExecutor");
         requireNonNull(future, "future");
         requireNonNull(listener, "listener");
         notifyListenerWithStackOverFlowProtection(eventExecutor, future, listener);
->>>>>>> 806dace3
     }
 
     private void notifyListeners() {
@@ -545,7 +455,7 @@
             listeners = this.listeners;
             this.listeners = null;
         }
-        for (; ; ) {
+        for (;;) {
             if (listeners instanceof DefaultFutureListeners) {
                 notifyListeners0((DefaultFutureListeners) listeners);
             } else {
@@ -564,12 +474,12 @@
     private void notifyListeners0(DefaultFutureListeners listeners) {
         GenericFutureListener<?>[] a = listeners.listeners();
         int size = listeners.size();
-        for (int i = 0; i < size; i++) {
+        for (int i = 0; i < size; i ++) {
             notifyListener0(this, a[i]);
         }
     }
 
-    @SuppressWarnings({"unchecked", "rawtypes"})
+    @SuppressWarnings({ "unchecked", "rawtypes" })
     private static void notifyListener0(Future future, GenericFutureListener l) {
         try {
             l.operationComplete(future);
@@ -608,11 +518,7 @@
 
     private boolean setValue0(Object objResult) {
         if (RESULT_UPDATER.compareAndSet(this, null, objResult) ||
-<<<<<<< HEAD
-                RESULT_UPDATER.compareAndSet(this, UNCANCELLABLE, objResult)) {
-=======
             RESULT_UPDATER.compareAndSet(this, UNCANCELLABLE, objResult)) {
->>>>>>> 806dace3
             if (checkNotifyWaiters()) {
                 notifyListeners();
             }
@@ -623,10 +529,6 @@
 
     /**
      * Check if there are any waiters and if so notify these.
-<<<<<<< HEAD
-     *
-=======
->>>>>>> 806dace3
      * @return {@code true} if there are any listeners attached to the promise, {@code false} otherwise.
      */
     private synchronized boolean checkNotifyWaiters() {
@@ -677,7 +579,7 @@
         long waitTime = timeoutNanos;
         boolean interrupted = false;
         try {
-            for (; ; ) {
+            for (;;) {
                 synchronized (this) {
                     if (isDone()) {
                         return true;
@@ -718,9 +620,8 @@
      * the original invocation completes.
      * <p>
      * This will do an iteration over all listeners to get all of type {@link GenericProgressiveFutureListener}s.
-     *
      * @param progress the new progress.
-     * @param total    the total progress.
+     * @param total the total progress.
      */
     @SuppressWarnings("unchecked")
     void notifyProgressiveListeners(final long progress, final long total) {
@@ -772,7 +673,7 @@
                 case 0:
                     return null;
                 case 1:
-                    for (GenericFutureListener<?> l : dfl.listeners()) {
+                    for (GenericFutureListener<?> l: dfl.listeners()) {
                         if (l instanceof GenericProgressiveFutureListener) {
                             return l;
                         }
@@ -782,10 +683,10 @@
 
             GenericFutureListener<?>[] array = dfl.listeners();
             GenericProgressiveFutureListener<?>[] copy = new GenericProgressiveFutureListener[progressiveSize];
-            for (int i = 0, j = 0; j < progressiveSize; i++) {
+            for (int i = 0, j = 0; j < progressiveSize; i ++) {
                 GenericFutureListener<?> l = array[i];
                 if (l instanceof GenericProgressiveFutureListener) {
-                    copy[j++] = (GenericProgressiveFutureListener<?>) l;
+                    copy[j ++] = (GenericProgressiveFutureListener<?>) l;
                 }
             }
 
@@ -800,7 +701,7 @@
 
     private static void notifyProgressiveListeners0(
             ProgressiveFuture<?> future, GenericProgressiveFutureListener<?>[] listeners, long progress, long total) {
-        for (GenericProgressiveFutureListener<?> l : listeners) {
+        for (GenericProgressiveFutureListener<?> l: listeners) {
             if (l == null) {
                 break;
             }
@@ -808,7 +709,7 @@
         }
     }
 
-    @SuppressWarnings({"unchecked", "rawtypes"})
+    @SuppressWarnings({ "unchecked", "rawtypes" })
     private static void notifyProgressiveListener0(
             ProgressiveFuture future, GenericProgressiveFutureListener l, long progress, long total) {
         try {
@@ -830,7 +731,6 @@
 
     private static final class CauseHolder {
         final Throwable cause;
-
         CauseHolder(Throwable cause) {
             this.cause = cause;
         }
