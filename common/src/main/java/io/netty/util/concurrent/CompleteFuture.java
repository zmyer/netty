/*
 * Copyright 2013 The Netty Project
 *
 * The Netty Project licenses this file to you under the Apache License,
 * version 2.0 (the "License"); you may not use this file except in compliance
 * with the License. You may obtain a copy of the License at:
 *
 *   http://www.apache.org/licenses/LICENSE-2.0
 *
 * Unless required by applicable law or agreed to in writing, software
 * distributed under the License is distributed on an "AS IS" BASIS, WITHOUT
 * WARRANTIES OR CONDITIONS OF ANY KIND, either express or implied. See the
 * License for the specific language governing permissions and limitations
 * under the License.
 */

package io.netty.util.concurrent;

<<<<<<< HEAD
import io.netty.util.internal.ObjectUtil;
=======
import static java.util.Objects.requireNonNull;
>>>>>>> 806dace3

import java.util.concurrent.TimeUnit;

/**
 * A skeletal {@link Future} implementation which represents a {@link Future} which has been completed already.
 */
public abstract class CompleteFuture<V> implements Future<V> {

    private final EventExecutor executor;

    // It is fine to not make this volatile as even if we override the value in there it does not matter as
    // DefaultFutureCompletionStage has no state itself and is just a wrapper around this CompletableFuture instance.
    private DefaultFutureCompletionStage<V> stage;

    /**
     * Creates a new instance.
     *
     * @param executor the {@link EventExecutor} associated with this future
     */
    protected CompleteFuture(EventExecutor executor) {
        this.executor = executor;
    }

    /**
     * Return the {@link EventExecutor} which is used by this {@link CompleteFuture}.
     */
    @Override
    public EventExecutor executor() {
        return executor;
    }

    @Override
    public Future<V> addListener(GenericFutureListener<? extends Future<? super V>> listener) {
<<<<<<< HEAD
        DefaultPromise.notifyListener(executor(), this, ObjectUtil.checkNotNull(listener, "listener"));
=======
        requireNonNull(listener, "listener");
        DefaultPromise.notifyListener(executor(), this, listener);
>>>>>>> 806dace3
        return this;
    }

    @Override
    public Future<V> addListeners(GenericFutureListener<? extends Future<? super V>>... listeners) {
<<<<<<< HEAD
        for (GenericFutureListener<? extends Future<? super V>> l:
                ObjectUtil.checkNotNull(listeners, "listeners")) {

=======
        requireNonNull(listeners, "listeners");
        for (GenericFutureListener<? extends Future<? super V>> l: listeners) {
>>>>>>> 806dace3
            if (l == null) {
                break;
            }
            DefaultPromise.notifyListener(executor(), this, l);
        }
        return this;
    }

    @Override
    public Future<V> removeListener(GenericFutureListener<? extends Future<? super V>> listener) {
        // NOOP
        return this;
    }

    @Override
    public Future<V> removeListeners(GenericFutureListener<? extends Future<? super V>>... listeners) {
        // NOOP
        return this;
    }

    @Override
    public Future<V> await() throws InterruptedException {
        if (Thread.interrupted()) {
            throw new InterruptedException();
        }
        return this;
    }

    @Override
    public boolean await(long timeout, TimeUnit unit) throws InterruptedException {
        if (Thread.interrupted()) {
            throw new InterruptedException();
        }
        return true;
    }

    @Override
    public Future<V> sync() throws InterruptedException {
        return this;
    }

    @Override
    public Future<V> syncUninterruptibly() {
        return this;
    }

    @Override
    public boolean await(long timeoutMillis) throws InterruptedException {
        if (Thread.interrupted()) {
            throw new InterruptedException();
        }
        return true;
    }

    @Override
    public Future<V> awaitUninterruptibly() {
        return this;
    }

    @Override
    public boolean awaitUninterruptibly(long timeout, TimeUnit unit) {
        return true;
    }

    @Override
    public boolean awaitUninterruptibly(long timeoutMillis) {
        return true;
    }

    @Override
    public boolean isDone() {
        return true;
    }

    @Override
    public boolean isCancellable() {
        return false;
    }

    @Override
    public boolean isCancelled() {
        return false;
    }

    /**
     * {@inheritDoc}
     *
     * @param mayInterruptIfRunning this value has no effect in this implementation.
     */
    @Override
    public boolean cancel(boolean mayInterruptIfRunning) {
        return false;
    }

    @Override
    public FutureCompletionStage<V> asStage() {
        DefaultFutureCompletionStage<V> stageAdapter = stage;
        if (stageAdapter == null) {
            stage = stageAdapter = new DefaultFutureCompletionStage<>(this);
        }
        return stageAdapter;
    }
}<|MERGE_RESOLUTION|>--- conflicted
+++ resolved
@@ -16,11 +16,7 @@
 
 package io.netty.util.concurrent;
 
-<<<<<<< HEAD
-import io.netty.util.internal.ObjectUtil;
-=======
 import static java.util.Objects.requireNonNull;
->>>>>>> 806dace3
 
 import java.util.concurrent.TimeUnit;
 
@@ -54,25 +50,15 @@
 
     @Override
     public Future<V> addListener(GenericFutureListener<? extends Future<? super V>> listener) {
-<<<<<<< HEAD
-        DefaultPromise.notifyListener(executor(), this, ObjectUtil.checkNotNull(listener, "listener"));
-=======
         requireNonNull(listener, "listener");
         DefaultPromise.notifyListener(executor(), this, listener);
->>>>>>> 806dace3
         return this;
     }
 
     @Override
     public Future<V> addListeners(GenericFutureListener<? extends Future<? super V>>... listeners) {
-<<<<<<< HEAD
-        for (GenericFutureListener<? extends Future<? super V>> l:
-                ObjectUtil.checkNotNull(listeners, "listeners")) {
-
-=======
         requireNonNull(listeners, "listeners");
         for (GenericFutureListener<? extends Future<? super V>> l: listeners) {
->>>>>>> 806dace3
             if (l == null) {
                 break;
             }
