/*
 * Copyright 2012 The Netty Project
 *
 * The Netty Project licenses this file to you under the Apache License,
 * version 2.0 (the "License"); you may not use this file except in compliance
 * with the License. You may obtain a copy of the License at:
 *
 *   http://www.apache.org/licenses/LICENSE-2.0
 *
 * Unless required by applicable law or agreed to in writing, software
 * distributed under the License is distributed on an "AS IS" BASIS, WITHOUT
 * WARRANTIES OR CONDITIONS OF ANY KIND, either express or implied. See the
 * License for the specific language governing permissions and limitations
 * under the License.
 */
package io.netty.util.concurrent;

import io.netty.util.internal.EmptyArrays;

import java.util.Arrays;
import java.util.Collections;
import java.util.Iterator;
import java.util.List;
import java.util.concurrent.Executor;
import java.util.concurrent.ThreadFactory;
import java.util.concurrent.TimeUnit;
import java.util.concurrent.atomic.AtomicInteger;

/**
 * {@link EventExecutorGroup} implementation that handles their tasks with multiple threads at
 * the same time.
 */
<<<<<<< HEAD
//FGTODO: 2019/10/31 下午7:26 zmyer
public abstract class MultithreadEventExecutorGroup extends AbstractEventExecutorGroup {
=======
public class MultithreadEventExecutorGroup extends AbstractEventExecutorGroup {
>>>>>>> 806dace3

    private final EventExecutor[] children;
    private final List<EventExecutor> readonlyChildren;
    private final AtomicInteger terminatedChildren = new AtomicInteger();
    private final Promise<?> terminationFuture = new DefaultPromise(GlobalEventExecutor.INSTANCE);
    private final boolean powerOfTwo;

    /**
     * Create a new instance.
     *
<<<<<<< HEAD
     * @param nThreads      the number of threads that will be used by this instance.
     * @param threadFactory the ThreadFactory to use, or {@code null} if the default should be used.
     * @param args          arguments which will passed to each {@link #newChild(Executor, Object...)} call
=======
     * @param nThreads          the number of threads that will be used by this instance.
     * @param threadFactory     the ThreadFactory to use, or {@code null} if the default should be used.
>>>>>>> 806dace3
     */
    public MultithreadEventExecutorGroup(int nThreads, ThreadFactory threadFactory) {
        this(nThreads, threadFactory, SingleThreadEventExecutor.DEFAULT_MAX_PENDING_EXECUTOR_TASKS,
                RejectedExecutionHandlers.reject());
    }

    /**
     * Create a new instance.
     *
     * @param nThreads          the number of threads that will be used by this instance.
     * @param executor          the {@link Executor} to use, or {@code null} if the default should be used.
     */
    public MultithreadEventExecutorGroup(int nThreads, Executor executor) {
        this(nThreads, executor, SingleThreadEventExecutor.DEFAULT_MAX_PENDING_EXECUTOR_TASKS,
                RejectedExecutionHandlers.reject());
    }

    /**
     * Create a new instance.
     *
     * @param nThreads          the number of threads that will be used by this instance.
     * @param threadFactory     the {@link ThreadFactory} to use, or {@code null} if the default should be used.
     * @param maxPendingTasks   the maximum number of pending tasks before new tasks will be rejected.
     * @param rejectedHandler   the {@link RejectedExecutionHandler} to use.
     */
    public MultithreadEventExecutorGroup(int nThreads, ThreadFactory threadFactory,
                                         int maxPendingTasks, RejectedExecutionHandler rejectedHandler) {
        this(nThreads, threadFactory, maxPendingTasks, rejectedHandler, EmptyArrays.EMPTY_OBJECTS);
    }

    /**
     * Create a new instance.
     *
<<<<<<< HEAD
     * @param nThreads the number of threads that will be used by this instance.
     * @param executor the Executor to use, or {@code null} if the default should be used.
     * @param args     arguments which will passed to each {@link #newChild(Executor, Object...)} call
=======
     * @param nThreads          the number of threads that will be used by this instance.
     * @param executor          the Executor to use, or {@code null} if the default should be used.
     * @param maxPendingTasks   the maximum number of pending tasks before new tasks will be rejected.
     * @param rejectedHandler   the {@link RejectedExecutionHandler} to use.
     */
    public MultithreadEventExecutorGroup(int nThreads, Executor executor,
                                         int maxPendingTasks, RejectedExecutionHandler rejectedHandler) {
        this(nThreads, executor, maxPendingTasks, rejectedHandler, EmptyArrays.EMPTY_OBJECTS);
    }

    /**
     * Create a new instance.
     *
     * @param nThreads          the number of threads that will be used by this instance.
     * @param threadFactory     the ThreadFactory to use, or {@code null} if the default should be used.
     * @param maxPendingTasks   the maximum number of pending tasks before new tasks will be rejected.
     * @param rejectedHandler   the {@link RejectedExecutionHandler} to use.
     * @param args              arguments which will passed to each {@link #newChild(Executor, int,
     * RejectedExecutionHandler, Object...)} call
>>>>>>> 806dace3
     */
    protected MultithreadEventExecutorGroup(int nThreads, ThreadFactory threadFactory, int maxPendingTasks,
                                            RejectedExecutionHandler rejectedHandler, Object... args) {
        this(nThreads, threadFactory == null ? null : new ThreadPerTaskExecutor(threadFactory),
                maxPendingTasks, rejectedHandler, args);
    }

    /**
     * Create a new instance.
     *
<<<<<<< HEAD
     * @param nThreads       the number of threads that will be used by this instance.
     * @param executor       the Executor to use, or {@code null} if the default should be used.
     * @param chooserFactory the {@link EventExecutorChooserFactory} to use.
     * @param args           arguments which will passed to each {@link #newChild(Executor, Object...)} call
=======
     * @param nThreads          the number of threads that will be used by this instance.
     * @param executor          the Executor to use, or {@code null} if the default should be used.
     * @param maxPendingTasks   the maximum number of pending tasks before new tasks will be rejected.
     * @param rejectedHandler   the {@link RejectedExecutionHandler} to use.
     * @param args              arguments which will passed to each {@link #newChild(Executor, int,
     * RejectedExecutionHandler, Object...)} call
>>>>>>> 806dace3
     */
    protected MultithreadEventExecutorGroup(int nThreads, Executor executor, int maxPendingTasks,
                                            RejectedExecutionHandler rejectedHandler, Object... args) {
        if (nThreads <= 0) {
            throw new IllegalArgumentException(String.format("nThreads: %d (expected: > 0)", nThreads));
        }

        if (executor == null) {
            executor = new ThreadPerTaskExecutor(new DefaultThreadFactory(getClass()));
        }

        children = new EventExecutor[nThreads];
<<<<<<< HEAD

        for (int i = 0; i < nThreads; i++) {
=======
        powerOfTwo = isPowerOfTwo(children.length);
        for (int i = 0; i < nThreads; i ++) {
>>>>>>> 806dace3
            boolean success = false;
            try {
                children[i] = newChild(executor, maxPendingTasks, rejectedHandler, args);
                success = true;
            } catch (Exception e) {
                // TODO: Think about if this is a good exception type
                throw new IllegalStateException("failed to create a child event executor", e);
            } finally {
                if (!success) {
                    for (int j = 0; j < i; j++) {
                        children[j].shutdownGracefully();
                    }

                    for (int j = 0; j < i; j++) {
                        EventExecutor e = children[j];
                        try {
                            while (!e.isTerminated()) {
                                e.awaitTermination(Integer.MAX_VALUE, TimeUnit.SECONDS);
                            }
                        } catch (InterruptedException interrupted) {
                            // Let the caller handle the interruption.
                            Thread.currentThread().interrupt();
                            break;
                        }
                    }
                }
            }
        }

        final FutureListener<Object> terminationListener = future -> {
            if (terminatedChildren.incrementAndGet() == children.length) {
                terminationFuture.setSuccess(null);
            }
        };

        for (EventExecutor e : children) {
            e.terminationFuture().addListener(terminationListener);
        }
        readonlyChildren = Collections.unmodifiableList(Arrays.asList(children));
    }

    private final AtomicInteger idx = new AtomicInteger();

    /**
     * The {@link EventExecutor}s that are used by this {@link MultithreadEventExecutorGroup}.
     */
    protected final List<EventExecutor> executors() {
        return readonlyChildren;
    }

    /**
     * Returns the next {@link EventExecutor} to use. The default implementation will use round-robin, but you may
     * override this to change the selection algorithm.
     */
    @Override
    public EventExecutor next() {
        if (powerOfTwo) {
            return children[idx.getAndIncrement() & children.length - 1];
        }
        return children[Math.abs(idx.getAndIncrement() % children.length)];
    }

    private static boolean isPowerOfTwo(int val) {
        return (val & -val) == val;
    }

    @Override
    public Iterator<EventExecutor> iterator() {
        return executors().iterator();
    }

    /**
     * Return the number of {@link EventExecutor} this implementation uses. This number is the maps
     * 1:1 to the threads it use.
     */
    public final int executorCount() {
        return executors().size();
    }

    /**
     * Create a new EventExecutor which will later then accessible via the {@link #next()} method. This method will be
     * called for each thread that will serve this {@link MultithreadEventExecutorGroup}.
<<<<<<< HEAD
=======
     *
     * As this method is called from within the constructor you can only use the parameters passed into the method when
     * overriding this method.
>>>>>>> 806dace3
     */
    protected EventExecutor newChild(Executor executor,  int maxPendingTasks,
                                     RejectedExecutionHandler rejectedExecutionHandler,
                                     Object... args) {
        assert args.length == 0;
        return new SingleThreadEventExecutor(executor, maxPendingTasks, rejectedExecutionHandler);
    }

    @Override
<<<<<<< HEAD
    public Future<?> shutdownGracefully(long quietPeriod, long timeout, TimeUnit unit) {
        for (EventExecutor l : children) {
=======
    public final Future<?> shutdownGracefully(long quietPeriod, long timeout, TimeUnit unit) {
        for (EventExecutor l: children) {
>>>>>>> 806dace3
            l.shutdownGracefully(quietPeriod, timeout, unit);
        }
        return terminationFuture();
    }

    @Override
    public final Future<?> terminationFuture() {
        return terminationFuture;
    }

    @Override
    @Deprecated
<<<<<<< HEAD
    public void shutdown() {
        for (EventExecutor l : children) {
=======
    public final void shutdown() {
        for (EventExecutor l: children) {
>>>>>>> 806dace3
            l.shutdown();
        }
    }

    @Override
<<<<<<< HEAD
    public boolean isShuttingDown() {
        for (EventExecutor l : children) {
=======
    public final boolean isShuttingDown() {
        for (EventExecutor l: children) {
>>>>>>> 806dace3
            if (!l.isShuttingDown()) {
                return false;
            }
        }
        return true;
    }

    @Override
<<<<<<< HEAD
    public boolean isShutdown() {
        for (EventExecutor l : children) {
=======
    public final boolean isShutdown() {
        for (EventExecutor l: children) {
>>>>>>> 806dace3
            if (!l.isShutdown()) {
                return false;
            }
        }
        return true;
    }

    @Override
<<<<<<< HEAD
    public boolean isTerminated() {
        for (EventExecutor l : children) {
=======
    public final boolean isTerminated() {
        for (EventExecutor l: children) {
>>>>>>> 806dace3
            if (!l.isTerminated()) {
                return false;
            }
        }
        return true;
    }

    @Override
    public final boolean awaitTermination(long timeout, TimeUnit unit)
            throws InterruptedException {
        long deadline = System.nanoTime() + unit.toNanos(timeout);
        loop:
        for (EventExecutor l : children) {
            for (; ; ) {
                long timeLeft = deadline - System.nanoTime();
                if (timeLeft <= 0) {
                    break loop;
                }
                if (l.awaitTermination(timeLeft, TimeUnit.NANOSECONDS)) {
                    break;
                }
            }
        }
        return isTerminated();
    }
}<|MERGE_RESOLUTION|>--- conflicted
+++ resolved
@@ -30,12 +30,7 @@
  * {@link EventExecutorGroup} implementation that handles their tasks with multiple threads at
  * the same time.
  */
-<<<<<<< HEAD
-//FGTODO: 2019/10/31 下午7:26 zmyer
-public abstract class MultithreadEventExecutorGroup extends AbstractEventExecutorGroup {
-=======
 public class MultithreadEventExecutorGroup extends AbstractEventExecutorGroup {
->>>>>>> 806dace3
 
     private final EventExecutor[] children;
     private final List<EventExecutor> readonlyChildren;
@@ -46,14 +41,8 @@
     /**
      * Create a new instance.
      *
-<<<<<<< HEAD
-     * @param nThreads      the number of threads that will be used by this instance.
-     * @param threadFactory the ThreadFactory to use, or {@code null} if the default should be used.
-     * @param args          arguments which will passed to each {@link #newChild(Executor, Object...)} call
-=======
      * @param nThreads          the number of threads that will be used by this instance.
      * @param threadFactory     the ThreadFactory to use, or {@code null} if the default should be used.
->>>>>>> 806dace3
      */
     public MultithreadEventExecutorGroup(int nThreads, ThreadFactory threadFactory) {
         this(nThreads, threadFactory, SingleThreadEventExecutor.DEFAULT_MAX_PENDING_EXECUTOR_TASKS,
@@ -87,11 +76,6 @@
     /**
      * Create a new instance.
      *
-<<<<<<< HEAD
-     * @param nThreads the number of threads that will be used by this instance.
-     * @param executor the Executor to use, or {@code null} if the default should be used.
-     * @param args     arguments which will passed to each {@link #newChild(Executor, Object...)} call
-=======
      * @param nThreads          the number of threads that will be used by this instance.
      * @param executor          the Executor to use, or {@code null} if the default should be used.
      * @param maxPendingTasks   the maximum number of pending tasks before new tasks will be rejected.
@@ -111,7 +95,6 @@
      * @param rejectedHandler   the {@link RejectedExecutionHandler} to use.
      * @param args              arguments which will passed to each {@link #newChild(Executor, int,
      * RejectedExecutionHandler, Object...)} call
->>>>>>> 806dace3
      */
     protected MultithreadEventExecutorGroup(int nThreads, ThreadFactory threadFactory, int maxPendingTasks,
                                             RejectedExecutionHandler rejectedHandler, Object... args) {
@@ -122,19 +105,12 @@
     /**
      * Create a new instance.
      *
-<<<<<<< HEAD
-     * @param nThreads       the number of threads that will be used by this instance.
-     * @param executor       the Executor to use, or {@code null} if the default should be used.
-     * @param chooserFactory the {@link EventExecutorChooserFactory} to use.
-     * @param args           arguments which will passed to each {@link #newChild(Executor, Object...)} call
-=======
      * @param nThreads          the number of threads that will be used by this instance.
      * @param executor          the Executor to use, or {@code null} if the default should be used.
      * @param maxPendingTasks   the maximum number of pending tasks before new tasks will be rejected.
      * @param rejectedHandler   the {@link RejectedExecutionHandler} to use.
      * @param args              arguments which will passed to each {@link #newChild(Executor, int,
      * RejectedExecutionHandler, Object...)} call
->>>>>>> 806dace3
      */
     protected MultithreadEventExecutorGroup(int nThreads, Executor executor, int maxPendingTasks,
                                             RejectedExecutionHandler rejectedHandler, Object... args) {
@@ -147,13 +123,8 @@
         }
 
         children = new EventExecutor[nThreads];
-<<<<<<< HEAD
-
-        for (int i = 0; i < nThreads; i++) {
-=======
         powerOfTwo = isPowerOfTwo(children.length);
         for (int i = 0; i < nThreads; i ++) {
->>>>>>> 806dace3
             boolean success = false;
             try {
                 children[i] = newChild(executor, maxPendingTasks, rejectedHandler, args);
@@ -163,11 +134,11 @@
                 throw new IllegalStateException("failed to create a child event executor", e);
             } finally {
                 if (!success) {
-                    for (int j = 0; j < i; j++) {
+                    for (int j = 0; j < i; j ++) {
                         children[j].shutdownGracefully();
                     }
 
-                    for (int j = 0; j < i; j++) {
+                    for (int j = 0; j < i; j ++) {
                         EventExecutor e = children[j];
                         try {
                             while (!e.isTerminated()) {
@@ -189,7 +160,7 @@
             }
         };
 
-        for (EventExecutor e : children) {
+        for (EventExecutor e: children) {
             e.terminationFuture().addListener(terminationListener);
         }
         readonlyChildren = Collections.unmodifiableList(Arrays.asList(children));
@@ -236,12 +207,9 @@
     /**
      * Create a new EventExecutor which will later then accessible via the {@link #next()} method. This method will be
      * called for each thread that will serve this {@link MultithreadEventExecutorGroup}.
-<<<<<<< HEAD
-=======
      *
      * As this method is called from within the constructor you can only use the parameters passed into the method when
      * overriding this method.
->>>>>>> 806dace3
      */
     protected EventExecutor newChild(Executor executor,  int maxPendingTasks,
                                      RejectedExecutionHandler rejectedExecutionHandler,
@@ -251,13 +219,8 @@
     }
 
     @Override
-<<<<<<< HEAD
-    public Future<?> shutdownGracefully(long quietPeriod, long timeout, TimeUnit unit) {
-        for (EventExecutor l : children) {
-=======
     public final Future<?> shutdownGracefully(long quietPeriod, long timeout, TimeUnit unit) {
         for (EventExecutor l: children) {
->>>>>>> 806dace3
             l.shutdownGracefully(quietPeriod, timeout, unit);
         }
         return terminationFuture();
@@ -270,25 +233,15 @@
 
     @Override
     @Deprecated
-<<<<<<< HEAD
-    public void shutdown() {
-        for (EventExecutor l : children) {
-=======
     public final void shutdown() {
         for (EventExecutor l: children) {
->>>>>>> 806dace3
             l.shutdown();
         }
     }
 
     @Override
-<<<<<<< HEAD
-    public boolean isShuttingDown() {
-        for (EventExecutor l : children) {
-=======
     public final boolean isShuttingDown() {
         for (EventExecutor l: children) {
->>>>>>> 806dace3
             if (!l.isShuttingDown()) {
                 return false;
             }
@@ -297,13 +250,8 @@
     }
 
     @Override
-<<<<<<< HEAD
-    public boolean isShutdown() {
-        for (EventExecutor l : children) {
-=======
     public final boolean isShutdown() {
         for (EventExecutor l: children) {
->>>>>>> 806dace3
             if (!l.isShutdown()) {
                 return false;
             }
@@ -312,13 +260,8 @@
     }
 
     @Override
-<<<<<<< HEAD
-    public boolean isTerminated() {
-        for (EventExecutor l : children) {
-=======
     public final boolean isTerminated() {
         for (EventExecutor l: children) {
->>>>>>> 806dace3
             if (!l.isTerminated()) {
                 return false;
             }
@@ -330,9 +273,8 @@
     public final boolean awaitTermination(long timeout, TimeUnit unit)
             throws InterruptedException {
         long deadline = System.nanoTime() + unit.toNanos(timeout);
-        loop:
-        for (EventExecutor l : children) {
-            for (; ; ) {
+        loop: for (EventExecutor l: children) {
+            for (;;) {
                 long timeLeft = deadline - System.nanoTime();
                 if (timeLeft <= 0) {
                     break loop;
