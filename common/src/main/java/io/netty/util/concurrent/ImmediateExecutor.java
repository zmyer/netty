/*
 * Copyright 2013 The Netty Project
 *
 * The Netty Project licenses this file to you under the Apache License,
 * version 2.0 (the "License"); you may not use this file except in compliance
 * with the License. You may obtain a copy of the License at:
 *
 *   http://www.apache.org/licenses/LICENSE-2.0
 *
 * Unless required by applicable law or agreed to in writing, software
 * distributed under the License is distributed on an "AS IS" BASIS, WITHOUT
 * WARRANTIES OR CONDITIONS OF ANY KIND, either express or implied. See the
 * License for the specific language governing permissions and limitations
 * under the License.
 */
package io.netty.util.concurrent;

<<<<<<< HEAD
import io.netty.util.internal.ObjectUtil;
=======
import static java.util.Objects.requireNonNull;
>>>>>>> 806dace3

import java.util.concurrent.Executor;

/**
 * {@link Executor} which execute tasks in the callers thread.
 */
public final class ImmediateExecutor implements Executor {
    public static final ImmediateExecutor INSTANCE = new ImmediateExecutor();

    private ImmediateExecutor() {
        // use static instance
    }

    @Override
    public void execute(Runnable command) {
<<<<<<< HEAD
        ObjectUtil.checkNotNull(command, "command").run();
=======
        requireNonNull(command, "command");
        command.run();
>>>>>>> 806dace3
    }
}<|MERGE_RESOLUTION|>--- conflicted
+++ resolved
@@ -15,11 +15,7 @@
  */
 package io.netty.util.concurrent;
 
-<<<<<<< HEAD
-import io.netty.util.internal.ObjectUtil;
-=======
 import static java.util.Objects.requireNonNull;
->>>>>>> 806dace3
 
 import java.util.concurrent.Executor;
 
@@ -29,17 +25,13 @@
 public final class ImmediateExecutor implements Executor {
     public static final ImmediateExecutor INSTANCE = new ImmediateExecutor();
 
-    private ImmediateExecutor() {
+    private  ImmediateExecutor() {
         // use static instance
     }
 
     @Override
     public void execute(Runnable command) {
-<<<<<<< HEAD
-        ObjectUtil.checkNotNull(command, "command").run();
-=======
         requireNonNull(command, "command");
         command.run();
->>>>>>> 806dace3
     }
 }