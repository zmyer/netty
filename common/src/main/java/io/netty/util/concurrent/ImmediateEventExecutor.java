/*
 * Copyright 2013 The Netty Project
 *
 * The Netty Project licenses this file to you under the Apache License,
 * version 2.0 (the "License"); you may not use this file except in compliance
 * with the License. You may obtain a copy of the License at:
 *
 *   http://www.apache.org/licenses/LICENSE-2.0
 *
 * Unless required by applicable law or agreed to in writing, software
 * distributed under the License is distributed on an "AS IS" BASIS, WITHOUT
 * WARRANTIES OR CONDITIONS OF ANY KIND, either express or implied. See the
 * License for the specific language governing permissions and limitations
 * under the License.
 */
package io.netty.util.concurrent;

<<<<<<< HEAD
import io.netty.util.internal.ObjectUtil;
=======
import static java.util.Objects.requireNonNull;

>>>>>>> 806dace3
import io.netty.util.internal.logging.InternalLogger;
import io.netty.util.internal.logging.InternalLoggerFactory;

import java.util.ArrayDeque;
import java.util.Queue;
import java.util.concurrent.Callable;
import java.util.concurrent.TimeUnit;

/**
 * Executes {@link Runnable} objects in the caller's thread. If the {@link #execute(Runnable)} is reentrant it will be
 * queued until the original {@link Runnable} finishes execution.
 * <p>
 * All {@link Throwable} objects thrown from {@link #execute(Runnable)} will be swallowed and logged. This is to ensure
 * that all queued {@link Runnable} objects have the chance to be run.
 */
public final class ImmediateEventExecutor extends AbstractEventExecutor {
    private static final InternalLogger logger = InternalLoggerFactory.getInstance(ImmediateEventExecutor.class);
    public static final ImmediateEventExecutor INSTANCE = new ImmediateEventExecutor();
    /**
     * A Runnable will be queued if we are executing a Runnable. This is to prevent a {@link StackOverflowError}.
     */
    private static final FastThreadLocal<Queue<Runnable>> DELAYED_RUNNABLES = new FastThreadLocal<Queue<Runnable>>() {
        @Override
        protected Queue<Runnable> initialValue() throws Exception {
            return new ArrayDeque<>();
        }
    };
    /**
     * Set to {@code true} if we are executing a runnable.
     */
    private static final FastThreadLocal<Boolean> RUNNING = new FastThreadLocal<Boolean>() {
        @Override
        protected Boolean initialValue() throws Exception {
            return false;
        }
    };

    private final Future<?> terminationFuture = new FailedFuture<>(
            GlobalEventExecutor.INSTANCE, new UnsupportedOperationException());

    private ImmediateEventExecutor() { }

    @Override
    public boolean inEventLoop(Thread thread) {
        return true;
    }

    @Override
    public Future<?> shutdownGracefully(long quietPeriod, long timeout, TimeUnit unit) {
        return terminationFuture();
    }

    @Override
    public Future<?> terminationFuture() {
        return terminationFuture;
    }

    @Override
    @Deprecated
    public void shutdown() { }

    @Override
    public boolean isShuttingDown() {
        return false;
    }

    @Override
    public boolean isShutdown() {
        return false;
    }

    @Override
    public boolean isTerminated() {
        return false;
    }

    @Override
    public boolean awaitTermination(long timeout, TimeUnit unit) {
        return false;
    }

    @Override
    public void execute(Runnable command) {
<<<<<<< HEAD
        ObjectUtil.checkNotNull(command, "command");
=======
        requireNonNull(command, "command");
>>>>>>> 806dace3
        if (!RUNNING.get()) {
            RUNNING.set(true);
            try {
                command.run();
            } catch (Throwable cause) {
                logger.info("Throwable caught while executing Runnable {}", command, cause);
            } finally {
                Queue<Runnable> delayedRunnables = DELAYED_RUNNABLES.get();
                Runnable runnable;
                while ((runnable = delayedRunnables.poll()) != null) {
                    try {
                        runnable.run();
                    } catch (Throwable cause) {
                        logger.info("Throwable caught while executing Runnable {}", runnable, cause);
                    }
                }
                RUNNING.set(false);
            }
        } else {
            DELAYED_RUNNABLES.get().add(command);
        }
    }

    @Override
    public <V> Promise<V> newPromise() {
        return new ImmediatePromise<>(this);
    }

    @Override
    public <V> ProgressivePromise<V> newProgressivePromise() {
        return new ImmediateProgressivePromise<>(this);
    }

    @Override
    public ScheduledFuture<?> schedule(Runnable command, long delay,
                                       TimeUnit unit) {
        throw new UnsupportedOperationException();
    }

    @Override
    public <V> ScheduledFuture<V> schedule(Callable<V> callable, long delay, TimeUnit unit) {
        throw new UnsupportedOperationException();
    }

    @Override
    public ScheduledFuture<?> scheduleAtFixedRate(Runnable command, long initialDelay, long period, TimeUnit unit) {
        throw new UnsupportedOperationException();
    }

    @Override
    public ScheduledFuture<?> scheduleWithFixedDelay(Runnable command, long initialDelay, long delay, TimeUnit unit) {
        throw new UnsupportedOperationException();
    }

    static class ImmediatePromise<V> extends DefaultPromise<V> {
        ImmediatePromise(EventExecutor executor) {
            super(executor);
        }

        @Override
        protected void checkDeadLock() {
            // No check
        }
    }

    static class ImmediateProgressivePromise<V> extends DefaultProgressivePromise<V> {
        ImmediateProgressivePromise(EventExecutor executor) {
            super(executor);
        }

        @Override
        protected void checkDeadLock() {
            // No check
        }
    }
}<|MERGE_RESOLUTION|>--- conflicted
+++ resolved
@@ -15,12 +15,8 @@
  */
 package io.netty.util.concurrent;
 
-<<<<<<< HEAD
-import io.netty.util.internal.ObjectUtil;
-=======
 import static java.util.Objects.requireNonNull;
 
->>>>>>> 806dace3
 import io.netty.util.internal.logging.InternalLogger;
 import io.netty.util.internal.logging.InternalLoggerFactory;
 
@@ -104,11 +100,7 @@
 
     @Override
     public void execute(Runnable command) {
-<<<<<<< HEAD
-        ObjectUtil.checkNotNull(command, "command");
-=======
         requireNonNull(command, "command");
->>>>>>> 806dace3
         if (!RUNNING.get()) {
             RUNNING.set(true);
             try {
