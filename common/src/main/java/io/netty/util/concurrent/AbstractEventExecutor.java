--- conflicted
+++ resolved
@@ -15,7 +15,6 @@
  */
 package io.netty.util.concurrent;
 
-import io.netty.util.internal.UnstableApi;
 import io.netty.util.internal.logging.InternalLogger;
 import io.netty.util.internal.logging.InternalLoggerFactory;
 
@@ -31,7 +30,6 @@
 /**
  * Abstract base class for {@link EventExecutor} implementations.
  */
-//FGTODO: 2019/10/31 下午7:32 zmyer
 public abstract class AbstractEventExecutor extends AbstractExecutorService implements EventExecutor {
     private static final InternalLogger logger = InternalLoggerFactory.getInstance(AbstractEventExecutor.class);
 
@@ -134,27 +132,6 @@
     }
 
     /**
-<<<<<<< HEAD
-     * Like {@link #execute(Runnable)} but does not guarantee the task will be run until either
-     * a non-lazy task is executed or the executor is shut down.
-     *
-     * This is equivalent to submitting a {@link EventExecutor.LazyRunnable} to
-     * {@link #execute(Runnable)} but for an arbitrary {@link Runnable}.
-     *
-     * The default implementation just delegates to {@link #execute(Runnable)}.
-     */
-    @UnstableApi
-    public void lazyExecute(Runnable task) {
-        execute(task);
-    }
-
-    /**
-     * Marker interface for {@link Runnable} to indicate that it should be queued for execution
-     * but does not need to run immediately.
-     */
-    @UnstableApi
-    public interface LazyRunnable extends Runnable { }
-=======
      * Returns a new {@link RunnableFuture} build on top of the given {@link Promise} and {@link Callable}.
      *
      * This can be used if you want to override {@link #newTaskFor(Callable)} and return a different
@@ -174,5 +151,4 @@
     private static <V> RunnableFuture<V> newRunnableFuture(Promise<V> promise, Runnable task, V value) {
         return new RunnableFutureAdapter<>(promise, Executors.callable(task, value));
     }
->>>>>>> 806dace3
 }