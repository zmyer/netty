/*
 * Copyright 2013 The Netty Project
 *
 * The Netty Project licenses this file to you under the Apache License,
 * version 2.0 (the "License"); you may not use this file except in compliance
 * with the License. You may obtain a copy of the License at:
 *
 *   http://www.apache.org/licenses/LICENSE-2.0
 *
 * Unless required by applicable law or agreed to in writing, software
 * distributed under the License is distributed on an "AS IS" BASIS, WITHOUT
 * WARRANTIES OR CONDITIONS OF ANY KIND, either express or implied. See the
 * License for the specific language governing permissions and limitations
 * under the License.
 */

package io.netty.util.concurrent;

<<<<<<< HEAD
import io.netty.util.internal.ObjectUtil;
=======
import static java.util.Objects.requireNonNull;

>>>>>>> 806dace3
import io.netty.util.internal.StringUtil;

import java.util.Locale;
import java.util.concurrent.ThreadFactory;
import java.util.concurrent.atomic.AtomicInteger;

/**
 * A {@link ThreadFactory} implementation with a simple naming rule.
 */
//FGTODO: 2019/10/31 下午7:31 zmyer
public class DefaultThreadFactory implements ThreadFactory {

    private static final AtomicInteger poolId = new AtomicInteger();

    private final AtomicInteger nextId = new AtomicInteger();
    private final String prefix;
    private final boolean daemon;
    private final int priority;
    protected final ThreadGroup threadGroup;

    public DefaultThreadFactory(Class<?> poolType) {
        this(poolType, false, Thread.NORM_PRIORITY);
    }

    public DefaultThreadFactory(String poolName) {
        this(poolName, false, Thread.NORM_PRIORITY);
    }

    public DefaultThreadFactory(Class<?> poolType, boolean daemon) {
        this(poolType, daemon, Thread.NORM_PRIORITY);
    }

    public DefaultThreadFactory(String poolName, boolean daemon) {
        this(poolName, daemon, Thread.NORM_PRIORITY);
    }

    public DefaultThreadFactory(Class<?> poolType, int priority) {
        this(poolType, false, priority);
    }

    public DefaultThreadFactory(String poolName, int priority) {
        this(poolName, false, priority);
    }

    public DefaultThreadFactory(Class<?> poolType, boolean daemon, int priority) {
        this(toPoolName(poolType), daemon, priority);
    }

    public static String toPoolName(Class<?> poolType) {
<<<<<<< HEAD
        ObjectUtil.checkNotNull(poolType, "poolType");
=======
        requireNonNull(poolType, "poolType");
>>>>>>> 806dace3

        String poolName = StringUtil.simpleClassName(poolType);
        switch (poolName.length()) {
            case 0:
                return "unknown";
            case 1:
                return poolName.toLowerCase(Locale.US);
            default:
                if (Character.isUpperCase(poolName.charAt(0)) && Character.isLowerCase(poolName.charAt(1))) {
                    return Character.toLowerCase(poolName.charAt(0)) + poolName.substring(1);
                } else {
                    return poolName;
                }
        }
    }

    public DefaultThreadFactory(String poolName, boolean daemon, int priority, ThreadGroup threadGroup) {
<<<<<<< HEAD
        ObjectUtil.checkNotNull(poolName, "poolName");

=======
        requireNonNull(poolName, "poolName");
>>>>>>> 806dace3
        if (priority < Thread.MIN_PRIORITY || priority > Thread.MAX_PRIORITY) {
            throw new IllegalArgumentException(
                    "priority: " + priority + " (expected: Thread.MIN_PRIORITY <= priority <= Thread.MAX_PRIORITY)");
        }

        prefix = poolName + '-' + poolId.incrementAndGet() + '-';
        this.daemon = daemon;
        this.priority = priority;
        this.threadGroup = threadGroup;
    }

    public DefaultThreadFactory(String poolName, boolean daemon, int priority) {
        this(poolName, daemon, priority, System.getSecurityManager() == null ?
                Thread.currentThread().getThreadGroup() : System.getSecurityManager().getThreadGroup());
    }

    @Override
    public Thread newThread(Runnable r) {
        Thread t = newThread(FastThreadLocalRunnable.wrap(r), prefix + nextId.incrementAndGet());
        try {
            if (t.isDaemon() != daemon) {
                t.setDaemon(daemon);
            }

            if (t.getPriority() != priority) {
                t.setPriority(priority);
            }
        } catch (Exception ignored) {
            // Doesn't matter even if failed to set.
        }
        return t;
    }

    protected Thread newThread(Runnable r, String name) {
        return new FastThreadLocalThread(threadGroup, r, name);
    }
}<|MERGE_RESOLUTION|>--- conflicted
+++ resolved
@@ -16,12 +16,8 @@
 
 package io.netty.util.concurrent;
 
-<<<<<<< HEAD
-import io.netty.util.internal.ObjectUtil;
-=======
 import static java.util.Objects.requireNonNull;
 
->>>>>>> 806dace3
 import io.netty.util.internal.StringUtil;
 
 import java.util.Locale;
@@ -31,7 +27,6 @@
 /**
  * A {@link ThreadFactory} implementation with a simple naming rule.
  */
-//FGTODO: 2019/10/31 下午7:31 zmyer
 public class DefaultThreadFactory implements ThreadFactory {
 
     private static final AtomicInteger poolId = new AtomicInteger();
@@ -71,11 +66,7 @@
     }
 
     public static String toPoolName(Class<?> poolType) {
-<<<<<<< HEAD
-        ObjectUtil.checkNotNull(poolType, "poolType");
-=======
         requireNonNull(poolType, "poolType");
->>>>>>> 806dace3
 
         String poolName = StringUtil.simpleClassName(poolType);
         switch (poolName.length()) {
@@ -93,12 +84,7 @@
     }
 
     public DefaultThreadFactory(String poolName, boolean daemon, int priority, ThreadGroup threadGroup) {
-<<<<<<< HEAD
-        ObjectUtil.checkNotNull(poolName, "poolName");
-
-=======
         requireNonNull(poolName, "poolName");
->>>>>>> 806dace3
         if (priority < Thread.MIN_PRIORITY || priority > Thread.MAX_PRIORITY) {
             throw new IllegalArgumentException(
                     "priority: " + priority + " (expected: Thread.MIN_PRIORITY <= priority <= Thread.MAX_PRIORITY)");
