--- conflicted
+++ resolved
@@ -61,18 +61,7 @@
      * 7-bit ASCII, as known as ISO646-US or the Basic Latin block of the
      * Unicode character set
      */
-<<<<<<< HEAD
-    public static final Charset US_ASCII = Charset.forName("US-ASCII");
-
-    private static final Charset[] CHARSETS = new Charset[]
-            { UTF_16, UTF_16BE, UTF_16LE, UTF_8, ISO_8859_1, US_ASCII };
-
-    public static Charset[] values() {
-        return CHARSETS;
-    }
-=======
     public static final Charset US_ASCII = StandardCharsets.US_ASCII;
->>>>>>> 806dace3
 
     /**
      * @deprecated Use {@link #encoder(Charset)}.
