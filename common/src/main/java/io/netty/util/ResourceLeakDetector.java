/*
 * Copyright 2013 The Netty Project
 *
 * The Netty Project licenses this file to you under the Apache License,
 * version 2.0 (the "License"); you may not use this file except in compliance
 * with the License. You may obtain a copy of the License at:
 *
 *   http://www.apache.org/licenses/LICENSE-2.0
 *
 * Unless required by applicable law or agreed to in writing, software
 * distributed under the License is distributed on an "AS IS" BASIS, WITHOUT
 * WARRANTIES OR CONDITIONS OF ANY KIND, either express or implied. See the
 * License for the specific language governing permissions and limitations
 * under the License.
 */

package io.netty.util;

import io.netty.util.internal.EmptyArrays;
<<<<<<< HEAD
import io.netty.util.internal.ObjectUtil;
import io.netty.util.internal.PlatformDependent;
=======
>>>>>>> 806dace3
import io.netty.util.internal.SystemPropertyUtil;
import io.netty.util.internal.logging.InternalLogger;
import io.netty.util.internal.logging.InternalLoggerFactory;

import java.lang.ref.ReferenceQueue;
import java.lang.ref.WeakReference;
import java.lang.reflect.Method;
import java.util.Arrays;
import java.util.HashSet;
import java.util.Set;
import java.util.concurrent.ConcurrentHashMap;
import java.util.concurrent.ConcurrentMap;
import java.util.concurrent.ThreadLocalRandom;
import java.util.concurrent.atomic.AtomicIntegerFieldUpdater;
import java.util.concurrent.atomic.AtomicReference;
import java.util.concurrent.atomic.AtomicReferenceFieldUpdater;

import static io.netty.util.internal.StringUtil.EMPTY_STRING;
import static io.netty.util.internal.StringUtil.NEWLINE;
import static io.netty.util.internal.StringUtil.simpleClassName;
import static java.util.Objects.requireNonNull;

public class ResourceLeakDetector<T> {

    private static final String PROP_LEVEL = "io.netty.leakDetection.level";
    private static final Level DEFAULT_LEVEL = Level.SIMPLE;

    private static final String PROP_TARGET_RECORDS = "io.netty.leakDetection.targetRecords";
    private static final int DEFAULT_TARGET_RECORDS = 4;

    private static final String PROP_SAMPLING_INTERVAL = "io.netty.leakDetection.samplingInterval";
    // There is a minor performance benefit in TLR if this is a power of 2.
    private static final int DEFAULT_SAMPLING_INTERVAL = 128;

    private static final int TARGET_RECORDS;
    static final int SAMPLING_INTERVAL;

    /**
     * Represents the level of resource leak detection.
     */
    public enum Level {
        /**
         * Disables resource leak detection.
         */
        DISABLED,
        /**
         * Enables simplistic sampling resource leak detection which reports there is a leak or not,
         * at the cost of small overhead (default).
         */
        SIMPLE,
        /**
         * Enables advanced sampling resource leak detection which reports where the leaked object was accessed
         * recently at the cost of high overhead.
         */
        ADVANCED,
        /**
         * Enables paranoid resource leak detection which reports where the leaked object was accessed recently,
         * at the cost of the highest possible overhead (for testing purposes only).
         */
        PARANOID;

        /**
         * Returns level based on string value. Accepts also string that represents ordinal number of enum.
         *
         * @param levelStr - level string : DISABLED, SIMPLE, ADVANCED, PARANOID. Ignores case.
         * @return corresponding level or SIMPLE level in case of no match.
         */
        static Level parseLevel(String levelStr) {
            String trimmedLevelStr = levelStr.trim();
            for (Level l : values()) {
                if (trimmedLevelStr.equalsIgnoreCase(l.name()) || trimmedLevelStr.equals(String.valueOf(l.ordinal()))) {
                    return l;
                }
            }
            return DEFAULT_LEVEL;
        }
    }

    private static Level level;

    private static final InternalLogger logger = InternalLoggerFactory.getInstance(ResourceLeakDetector.class);

    static {
        String levelStr = SystemPropertyUtil.get(PROP_LEVEL, DEFAULT_LEVEL.name());
        Level level = Level.parseLevel(levelStr);

        TARGET_RECORDS = SystemPropertyUtil.getInt(PROP_TARGET_RECORDS, DEFAULT_TARGET_RECORDS);
        SAMPLING_INTERVAL = SystemPropertyUtil.getInt(PROP_SAMPLING_INTERVAL, DEFAULT_SAMPLING_INTERVAL);

        ResourceLeakDetector.level = level;
        if (logger.isDebugEnabled()) {
            logger.debug("-D{}: {}", PROP_LEVEL, level.name().toLowerCase());
            logger.debug("-D{}: {}", PROP_TARGET_RECORDS, TARGET_RECORDS);
        }
    }

    /**
     * @deprecated Use {@link #setLevel(Level)} instead.
     */
    @Deprecated
    public static void setEnabled(boolean enabled) {
        setLevel(enabled? Level.SIMPLE : Level.DISABLED);
    }

    /**
     * Returns {@code true} if resource leak detection is enabled.
     */
    public static boolean isEnabled() {
        return getLevel().ordinal() > Level.DISABLED.ordinal();
    }

    /**
     * Sets the resource leak detection level.
     */
    public static void setLevel(Level level) {
<<<<<<< HEAD
        ResourceLeakDetector.level = ObjectUtil.checkNotNull(level, "level");
=======
        requireNonNull(level, "level");
        ResourceLeakDetector.level = level;
>>>>>>> 806dace3
    }

    /**
     * Returns the current resource leak detection level.
     */
    public static Level getLevel() {
        return level;
    }

    /** the collection of active resources */
    private final Set<DefaultResourceLeak<?>> allLeaks = ConcurrentHashMap.newKeySet();

<<<<<<< HEAD
    private final ReferenceQueue<Object> refQueue = new ReferenceQueue<Object>();
    private final Set<String> reportedLeaks =
            Collections.newSetFromMap(new ConcurrentHashMap<String, Boolean>());
=======
    private final ReferenceQueue<Object> refQueue = new ReferenceQueue<>();
    private final ConcurrentMap<String, Boolean> reportedLeaks = new ConcurrentHashMap<>();
>>>>>>> 806dace3

    private final String resourceType;
    private final int samplingInterval;

    /**
     * @deprecated use {@link ResourceLeakDetectorFactory#newResourceLeakDetector(Class, int, long)}.
     */
    @Deprecated
    public ResourceLeakDetector(Class<?> resourceType) {
        this(simpleClassName(resourceType));
    }

    /**
     * @deprecated use {@link ResourceLeakDetectorFactory#newResourceLeakDetector(Class, int, long)}.
     */
    @Deprecated
    public ResourceLeakDetector(String resourceType) {
        this(resourceType, DEFAULT_SAMPLING_INTERVAL, Long.MAX_VALUE);
    }

    /**
     * @deprecated Use {@link ResourceLeakDetector#ResourceLeakDetector(Class, int)}.
     * <p>
     * This should not be used directly by users of {@link ResourceLeakDetector}.
     * Please use {@link ResourceLeakDetectorFactory#newResourceLeakDetector(Class)}
     * or {@link ResourceLeakDetectorFactory#newResourceLeakDetector(Class, int, long)}
     *
     * @param maxActive This is deprecated and will be ignored.
     */
    @Deprecated
    public ResourceLeakDetector(Class<?> resourceType, int samplingInterval, long maxActive) {
        this(resourceType, samplingInterval);
    }

    /**
     * This should not be used directly by users of {@link ResourceLeakDetector}.
     * Please use {@link ResourceLeakDetectorFactory#newResourceLeakDetector(Class)}
     * or {@link ResourceLeakDetectorFactory#newResourceLeakDetector(Class, int, long)}
     */
    @SuppressWarnings("deprecation")
    public ResourceLeakDetector(Class<?> resourceType, int samplingInterval) {
        this(simpleClassName(resourceType), samplingInterval, Long.MAX_VALUE);
    }

    /**
     * @deprecated use {@link ResourceLeakDetectorFactory#newResourceLeakDetector(Class, int, long)}.
     * <p>
     * @param maxActive This is deprecated and will be ignored.
     */
    @Deprecated
    public ResourceLeakDetector(String resourceType, int samplingInterval, long maxActive) {
<<<<<<< HEAD
        this.resourceType = ObjectUtil.checkNotNull(resourceType, "resourceType");
=======
        requireNonNull(resourceType, "resourceType");

        this.resourceType = resourceType;
>>>>>>> 806dace3
        this.samplingInterval = samplingInterval;
    }

    /**
     * Creates a new {@link ResourceLeak} which is expected to be closed via {@link ResourceLeak#close()} when the
     * related resource is deallocated.
     *
     * @return the {@link ResourceLeak} or {@code null}
     * @deprecated use {@link #track(Object)}
     */
    @Deprecated
    public final ResourceLeak open(T obj) {
        return track0(obj);
    }

    /**
     * Creates a new {@link ResourceLeakTracker} which is expected to be closed via
     * {@link ResourceLeakTracker#close(Object)} when the related resource is deallocated.
     *
     * @return the {@link ResourceLeakTracker} or {@code null}
     */
    @SuppressWarnings("unchecked")
    public final ResourceLeakTracker<T> track(T obj) {
        return track0(obj);
    }

    @SuppressWarnings("unchecked")
    private DefaultResourceLeak track0(T obj) {
        Level level = ResourceLeakDetector.level;
        if (level == Level.DISABLED) {
            return null;
        }

        if (level.ordinal() < Level.PARANOID.ordinal()) {
            if (ThreadLocalRandom.current().nextInt(samplingInterval) == 0) {
                reportLeak();
                return new DefaultResourceLeak(obj, refQueue, allLeaks);
            }
            return null;
        }
        reportLeak();
        return new DefaultResourceLeak(obj, refQueue, allLeaks);
    }

    private void clearRefQueue() {
        for (;;) {
            DefaultResourceLeak ref = (DefaultResourceLeak) refQueue.poll();
            if (ref == null) {
                break;
            }
            ref.dispose();
        }
    }

    /**
     * When the return value is {@code true}, {@link #reportTracedLeak} and {@link #reportUntracedLeak}
     * will be called once a leak is detected, otherwise not.
     *
     * @return {@code true} to enable leak reporting.
     */
    protected boolean needReport() {
        return logger.isErrorEnabled();
    }

    private void reportLeak() {
        if (!needReport()) {
            clearRefQueue();
            return;
        }

        // Detect and report previous leaks.
        for (;;) {
            DefaultResourceLeak ref = (DefaultResourceLeak) refQueue.poll();
            if (ref == null) {
                break;
            }

            if (!ref.dispose()) {
                continue;
            }

            String records = ref.toString();
            if (reportedLeaks.add(records)) {
                if (records.isEmpty()) {
                    reportUntracedLeak(resourceType);
                } else {
                    reportTracedLeak(resourceType, records);
                }
            }
        }
    }

    /**
     * This method is called when a traced leak is detected. It can be overridden for tracking how many times leaks
     * have been detected.
     */
    protected void reportTracedLeak(String resourceType, String records) {
        logger.error(
                "LEAK: {}.release() was not called before it's garbage-collected. " +
                "See https://netty.io/wiki/reference-counted-objects.html for more information.{}",
                resourceType, records);
    }

    /**
     * This method is called when an untraced leak is detected. It can be overridden for tracking how many times leaks
     * have been detected.
     */
    protected void reportUntracedLeak(String resourceType) {
        logger.error("LEAK: {}.release() was not called before it's garbage-collected. " +
                "Enable advanced leak reporting to find out where the leak occurred. " +
                "To enable advanced leak reporting, " +
                "specify the JVM option '-D{}={}' or call {}.setLevel() " +
                "See https://netty.io/wiki/reference-counted-objects.html for more information.",
                resourceType, PROP_LEVEL, Level.ADVANCED.name().toLowerCase(), simpleClassName(this));
    }

    /**
     * @deprecated This method will no longer be invoked by {@link ResourceLeakDetector}.
     */
    @Deprecated
    protected void reportInstancesLeak(String resourceType) {
    }

    @SuppressWarnings("deprecation")
    private static final class DefaultResourceLeak<T>
            extends WeakReference<Object> implements ResourceLeakTracker<T>, ResourceLeak {

        @SuppressWarnings("unchecked") // generics and updaters do not mix.
        private static final AtomicReferenceFieldUpdater<DefaultResourceLeak<?>, Record> headUpdater =
                (AtomicReferenceFieldUpdater)
                        AtomicReferenceFieldUpdater.newUpdater(DefaultResourceLeak.class, Record.class, "head");

        @SuppressWarnings("unchecked") // generics and updaters do not mix.
        private static final AtomicIntegerFieldUpdater<DefaultResourceLeak<?>> droppedRecordsUpdater =
                (AtomicIntegerFieldUpdater)
                        AtomicIntegerFieldUpdater.newUpdater(DefaultResourceLeak.class, "droppedRecords");

        @SuppressWarnings("unused")
        private volatile Record head;
        @SuppressWarnings("unused")
        private volatile int droppedRecords;

        private final Set<DefaultResourceLeak<?>> allLeaks;
        private final int trackedHash;

        DefaultResourceLeak(
                Object referent,
                ReferenceQueue<Object> refQueue,
                Set<DefaultResourceLeak<?>> allLeaks) {
            super(referent, refQueue);

            assert referent != null;

            // Store the hash of the tracked object to later assert it in the close(...) method.
            // It's important that we not store a reference to the referent as this would disallow it from
            // be collected via the WeakReference.
            trackedHash = System.identityHashCode(referent);
            allLeaks.add(this);
            // Create a new Record so we always have the creation stacktrace included.
            headUpdater.set(this, new Record(Record.BOTTOM));
            this.allLeaks = allLeaks;
        }

        @Override
        public void record() {
            record0(null);
        }

        @Override
        public void record(Object hint) {
            record0(hint);
        }

        /**
         * This method works by exponentially backing off as more records are present in the stack. Each record has a
         * 1 / 2^n chance of dropping the top most record and replacing it with itself. This has a number of convenient
         * properties:
         *
         * <ol>
         * <li>  The current record is always recorded. This is due to the compare and swap dropping the top most
         *       record, rather than the to-be-pushed record.
         * <li>  The very last access will always be recorded. This comes as a property of 1.
         * <li>  It is possible to retain more records than the target, based upon the probability distribution.
         * <li>  It is easy to keep a precise record of the number of elements in the stack, since each element has to
         *     know how tall the stack is.
         * </ol>
         *
         * In this particular implementation, there are also some advantages. A thread local random is used to decide
         * if something should be recorded. This means that if there is a deterministic access pattern, it is now
         * possible to see what other accesses occur, rather than always dropping them. Second, after
         * {@link #TARGET_RECORDS} accesses, backoff occurs. This matches typical access patterns,
         * where there are either a high number of accesses (i.e. a cached buffer), or low (an ephemeral buffer), but
         * not many in between.
         *
         * The use of atomics avoids serializing a high number of accesses, when most of the records will be thrown
         * away. High contention only happens when there are very few existing records, which is only likely when the
         * object isn't shared! If this is a problem, the loop can be aborted and the record dropped, because another
         * thread won the race.
         */
        private void record0(Object hint) {
            // Check TARGET_RECORDS > 0 here to avoid similar check before remove from and add to lastRecords
            if (TARGET_RECORDS > 0) {
                Record oldHead;
                Record prevHead;
                Record newHead;
                boolean dropped;
                do {
                    if ((prevHead = oldHead = headUpdater.get(this)) == null) {
                        // already closed.
                        return;
                    }
                    final int numElements = oldHead.pos + 1;
                    if (numElements >= TARGET_RECORDS) {
                        final int backOffFactor = Math.min(numElements - TARGET_RECORDS, 30);
                        if (dropped = ThreadLocalRandom.current().nextInt(1 << backOffFactor) != 0) {
                            prevHead = oldHead.next;
                        }
                    } else {
                        dropped = false;
                    }
                    newHead = hint != null ? new Record(prevHead, hint) : new Record(prevHead);
                } while (!headUpdater.compareAndSet(this, oldHead, newHead));
                if (dropped) {
                    droppedRecordsUpdater.incrementAndGet(this);
                }
            }
        }

        boolean dispose() {
            clear();
            return allLeaks.remove(this);
        }

        @Override
        public boolean close() {
            if (allLeaks.remove(this)) {
                // Call clear so the reference is not even enqueued.
                clear();
                headUpdater.set(this, null);
                return true;
            }
            return false;
        }

        @Override
        public boolean close(T trackedObject) {
            // Ensure that the object that was tracked is the same as the one that was passed to close(...).
            assert trackedHash == System.identityHashCode(trackedObject);

            try {
                return close();
            } finally {
                // This method will do `synchronized(trackedObject)` and we should be sure this will not cause deadlock.
                // It should not, because somewhere up the callstack should be a (successful) `trackedObject.release`,
                // therefore it is unreasonable that anyone else, anywhere, is holding a lock on the trackedObject.
                // (Unreasonable but possible, unfortunately.)
                reachabilityFence0(trackedObject);
            }
        }

         /**
         * Ensures that the object referenced by the given reference remains
         * <a href="package-summary.html#reachability"><em>strongly reachable</em></a>,
         * regardless of any prior actions of the program that might otherwise cause
         * the object to become unreachable; thus, the referenced object is not
         * reclaimable by garbage collection at least until after the invocation of
         * this method.
         *
         * <p> Recent versions of the JDK have a nasty habit of prematurely deciding objects are unreachable.
         * see: https://stackoverflow.com/questions/26642153/finalize-called-on-strongly-reachable-object-in-java-8
         * The Java 9 method Reference.reachabilityFence offers a solution to this problem.
         *
         * <p> This method is always implemented as a synchronization on {@code ref}, not as
         * {@code Reference.reachabilityFence} for consistency across platforms and to allow building on JDK 6-8.
         * <b>It is the caller's responsibility to ensure that this synchronization will not cause deadlock.</b>
         *
         * @param ref the reference. If {@code null}, this method has no effect.
         * @see java.lang.ref.Reference#reachabilityFence
         */
        private static void reachabilityFence0(Object ref) {
            if (ref != null) {
                synchronized (ref) {
                    // Empty synchronized is ok: https://stackoverflow.com/a/31933260/1151521
                }
            }
        }

        @Override
        public String toString() {
            Record oldHead = headUpdater.getAndSet(this, null);
            if (oldHead == null) {
                // Already closed
                return EMPTY_STRING;
            }

            final int dropped = droppedRecordsUpdater.get(this);
            int duped = 0;

            int present = oldHead.pos + 1;
            // Guess about 2 kilobytes per stack trace
            StringBuilder buf = new StringBuilder(present * 2048).append(NEWLINE);
            buf.append("Recent access records: ").append(NEWLINE);

            int i = 1;
            Set<String> seen = new HashSet<>(present);
            for (; oldHead != Record.BOTTOM; oldHead = oldHead.next) {
                String s = oldHead.toString();
                if (seen.add(s)) {
                    if (oldHead.next == Record.BOTTOM) {
                        buf.append("Created at:").append(NEWLINE).append(s);
                    } else {
                        buf.append('#').append(i++).append(':').append(NEWLINE).append(s);
                    }
                } else {
                    duped++;
                }
            }

            if (duped > 0) {
                buf.append(": ")
                        .append(duped)
                        .append(" leak records were discarded because they were duplicates")
                        .append(NEWLINE);
            }

            if (dropped > 0) {
                buf.append(": ")
                   .append(dropped)
                   .append(" leak records were discarded because the leak record count is targeted to ")
                   .append(TARGET_RECORDS)
                   .append(". Use system property ")
                   .append(PROP_TARGET_RECORDS)
                   .append(" to increase the limit.")
                   .append(NEWLINE);
            }

            buf.setLength(buf.length() - NEWLINE.length());
            return buf.toString();
        }
    }

    private static final AtomicReference<String[]> excludedMethods =
            new AtomicReference<>(EmptyArrays.EMPTY_STRINGS);

    public static void addExclusions(Class clz, String ... methodNames) {
        Set<String> nameSet = new HashSet<>(Arrays.asList(methodNames));
        // Use loop rather than lookup. This avoids knowing the parameters, and doesn't have to handle
        // NoSuchMethodException.
        for (Method method : clz.getDeclaredMethods()) {
            if (nameSet.remove(method.getName()) && nameSet.isEmpty()) {
                break;
            }
        }
        if (!nameSet.isEmpty()) {
            throw new IllegalArgumentException("Can't find '" + nameSet + "' in " + clz.getName());
        }
        String[] oldMethods;
        String[] newMethods;
        do {
            oldMethods = excludedMethods.get();
            newMethods = Arrays.copyOf(oldMethods, oldMethods.length + 2 * methodNames.length);
            for (int i = 0; i < methodNames.length; i++) {
                newMethods[oldMethods.length + i * 2] = clz.getName();
                newMethods[oldMethods.length + i * 2 + 1] = methodNames[i];
            }
        } while (!excludedMethods.compareAndSet(oldMethods, newMethods));
    }

    private static final class Record extends Throwable {
        private static final long serialVersionUID = 6065153674892850720L;

        private static final Record BOTTOM = new Record();

        private final String hintString;
        private final Record next;
        private final int pos;

        Record(Record next, Object hint) {
            // This needs to be generated even if toString() is never called as it may change later on.
            hintString = hint instanceof ResourceLeakHint ? ((ResourceLeakHint) hint).toHintString() : hint.toString();
            this.next = next;
            this.pos = next.pos + 1;
        }

        Record(Record next) {
           hintString = null;
           this.next = next;
           this.pos = next.pos + 1;
        }

        // Used to terminate the stack
        private Record() {
            hintString = null;
            next = null;
            pos = -1;
        }

        @Override
        public String toString() {
            StringBuilder buf = new StringBuilder(2048);
            if (hintString != null) {
                buf.append("\tHint: ").append(hintString).append(NEWLINE);
            }

            // Append the stack trace.
            StackTraceElement[] array = getStackTrace();
            // Skip the first three elements.
            out: for (int i = 3; i < array.length; i++) {
                StackTraceElement element = array[i];
                // Strip the noisy stack trace elements.
                String[] exclusions = excludedMethods.get();
                for (int k = 0; k < exclusions.length; k += 2) {
                    if (exclusions[k].equals(element.getClassName())
                            && exclusions[k + 1].equals(element.getMethodName())) {
                        continue out;
                    }
                }

                buf.append('\t');
                buf.append(element.toString());
                buf.append(NEWLINE);
            }
            return buf.toString();
        }
    }
}<|MERGE_RESOLUTION|>--- conflicted
+++ resolved
@@ -17,11 +17,6 @@
 package io.netty.util;
 
 import io.netty.util.internal.EmptyArrays;
-<<<<<<< HEAD
-import io.netty.util.internal.ObjectUtil;
-import io.netty.util.internal.PlatformDependent;
-=======
->>>>>>> 806dace3
 import io.netty.util.internal.SystemPropertyUtil;
 import io.netty.util.internal.logging.InternalLogger;
 import io.netty.util.internal.logging.InternalLoggerFactory;
@@ -137,12 +132,8 @@
      * Sets the resource leak detection level.
      */
     public static void setLevel(Level level) {
-<<<<<<< HEAD
-        ResourceLeakDetector.level = ObjectUtil.checkNotNull(level, "level");
-=======
         requireNonNull(level, "level");
         ResourceLeakDetector.level = level;
->>>>>>> 806dace3
     }
 
     /**
@@ -155,14 +146,8 @@
     /** the collection of active resources */
     private final Set<DefaultResourceLeak<?>> allLeaks = ConcurrentHashMap.newKeySet();
 
-<<<<<<< HEAD
-    private final ReferenceQueue<Object> refQueue = new ReferenceQueue<Object>();
-    private final Set<String> reportedLeaks =
-            Collections.newSetFromMap(new ConcurrentHashMap<String, Boolean>());
-=======
     private final ReferenceQueue<Object> refQueue = new ReferenceQueue<>();
     private final ConcurrentMap<String, Boolean> reportedLeaks = new ConcurrentHashMap<>();
->>>>>>> 806dace3
 
     private final String resourceType;
     private final int samplingInterval;
@@ -214,13 +199,9 @@
      */
     @Deprecated
     public ResourceLeakDetector(String resourceType, int samplingInterval, long maxActive) {
-<<<<<<< HEAD
-        this.resourceType = ObjectUtil.checkNotNull(resourceType, "resourceType");
-=======
         requireNonNull(resourceType, "resourceType");
 
         this.resourceType = resourceType;
->>>>>>> 806dace3
         this.samplingInterval = samplingInterval;
     }
 
@@ -267,6 +248,7 @@
 
     private void clearRefQueue() {
         for (;;) {
+            @SuppressWarnings("unchecked")
             DefaultResourceLeak ref = (DefaultResourceLeak) refQueue.poll();
             if (ref == null) {
                 break;
@@ -275,24 +257,15 @@
         }
     }
 
-    /**
-     * When the return value is {@code true}, {@link #reportTracedLeak} and {@link #reportUntracedLeak}
-     * will be called once a leak is detected, otherwise not.
-     *
-     * @return {@code true} to enable leak reporting.
-     */
-    protected boolean needReport() {
-        return logger.isErrorEnabled();
-    }
-
     private void reportLeak() {
-        if (!needReport()) {
+        if (!logger.isErrorEnabled()) {
             clearRefQueue();
             return;
         }
 
         // Detect and report previous leaks.
         for (;;) {
+            @SuppressWarnings("unchecked")
             DefaultResourceLeak ref = (DefaultResourceLeak) refQueue.poll();
             if (ref == null) {
                 break;
@@ -303,7 +276,7 @@
             }
 
             String records = ref.toString();
-            if (reportedLeaks.add(records)) {
+            if (reportedLeaks.putIfAbsent(records, Boolean.TRUE) == null) {
                 if (records.isEmpty()) {
                     reportUntracedLeak(resourceType);
                 } else {
@@ -320,7 +293,7 @@
     protected void reportTracedLeak(String resourceType, String records) {
         logger.error(
                 "LEAK: {}.release() was not called before it's garbage-collected. " +
-                "See https://netty.io/wiki/reference-counted-objects.html for more information.{}",
+                "See http://netty.io/wiki/reference-counted-objects.html for more information.{}",
                 resourceType, records);
     }
 
@@ -333,7 +306,7 @@
                 "Enable advanced leak reporting to find out where the leak occurred. " +
                 "To enable advanced leak reporting, " +
                 "specify the JVM option '-D{}={}' or call {}.setLevel() " +
-                "See https://netty.io/wiki/reference-counted-objects.html for more information.",
+                "See http://netty.io/wiki/reference-counted-objects.html for more information.",
                 resourceType, PROP_LEVEL, Level.ADVANCED.name().toLowerCase(), simpleClassName(this));
     }
 
