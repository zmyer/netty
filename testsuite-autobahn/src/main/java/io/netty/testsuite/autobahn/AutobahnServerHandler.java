--- conflicted
+++ resolved
@@ -73,17 +73,13 @@
             throws Exception {
         // Handle a bad request.
         if (!req.decoderResult().isSuccess()) {
-            sendHttpResponse(ctx, req, new DefaultFullHttpResponse(HTTP_1_1, BAD_REQUEST, ctx.alloc().buffer(0)));
+            sendHttpResponse(ctx, req, new DefaultFullHttpResponse(HTTP_1_1, BAD_REQUEST));
             return;
         }
 
         // Allow only GET methods.
         if (!GET.equals(req.method())) {
-<<<<<<< HEAD
-            sendHttpResponse(ctx, req, new DefaultFullHttpResponse(HTTP_1_1, FORBIDDEN, ctx.alloc().buffer(0)));
-=======
             sendHttpResponse(ctx, req, new DefaultFullHttpResponse(HTTP_1_1, FORBIDDEN));
->>>>>>> 806dace3
             return;
         }
 
