--- conflicted
+++ resolved
@@ -64,52 +64,35 @@
     }
 
     @Test
-<<<<<<< HEAD
-    public void testSslContextWithEncryptedPrivateKey() throws SSLException {
-=======
     public void testSslServerWithEncryptedPrivateKey() throws SSLException {
->>>>>>> 806dace3
         File keyFile = ResourcesUtil.getFile(getClass(), "test_encrypted.pem");
         File crtFile = ResourcesUtil.getFile(getClass(), "test.crt");
 
-        newSslContext(crtFile, keyFile, "12345");
+        newServerContext(crtFile, keyFile, "12345");
     }
 
     @Test
-<<<<<<< HEAD
-    public void testSslContextWithEncryptedPrivateKey2() throws SSLException {
-=======
     public void testSslServerWithEncryptedPrivateKey2() throws SSLException {
->>>>>>> 806dace3
         File keyFile = ResourcesUtil.getFile(getClass(), "test2_encrypted.pem");
         File crtFile = ResourcesUtil.getFile(getClass(), "test2.crt");
 
-        newSslContext(crtFile, keyFile, "12345");
+        newServerContext(crtFile, keyFile, "12345");
     }
 
     @Test
-<<<<<<< HEAD
-    public void testSslContextWithUnencryptedPrivateKey() throws SSLException {
-=======
     public void testSslServerWithUnencryptedPrivateKey() throws SSLException {
->>>>>>> 806dace3
         File keyFile = ResourcesUtil.getFile(getClass(), "test_unencrypted.pem");
         File crtFile = ResourcesUtil.getFile(getClass(), "test.crt");
 
-        newSslContext(crtFile, keyFile, null);
+        newServerContext(crtFile, keyFile, null);
     }
 
-<<<<<<< HEAD
-    @Test(expected = SSLException.class)
-    public void testSslContextWithUnencryptedPrivateKeyEmptyPass() throws SSLException {
-=======
     @Test(expected = IllegalArgumentException.class)
     public void testSslServerWithUnencryptedPrivateKeyEmptyPass() throws SSLException {
->>>>>>> 806dace3
         File keyFile = ResourcesUtil.getFile(getClass(), "test_unencrypted.pem");
         File crtFile = ResourcesUtil.getFile(getClass(), "test.crt");
 
-        newSslContext(crtFile, keyFile, "");
+        newServerContext(crtFile, keyFile, "");
     }
 
     @Test
@@ -129,14 +112,14 @@
         File keyFile = ResourcesUtil.getFile(getClass(), "test_unencrypted.pem");
         File crtFile = ResourcesUtil.getFile(getClass(), "test.crt");
 
-        SslContext sslContext = newSslContext(crtFile, keyFile, null);
+        SslContext sslContext = newServerContext(crtFile, keyFile, null);
         assertFalse(sslContext.cipherSuites().contains(unsupportedCipher));
     }
 
     @Test(expected = CertificateException.class)
-    public void testUnsupportedParams() throws CertificateException {
+    public void test() throws CertificateException {
         SslContext.toX509Certificates(new File(getClass().getResource("ec_params_unsupported.pem").getFile()));
     }
 
-    protected abstract SslContext newSslContext(File crtFile, File keyFile, String pass) throws SSLException;
+    protected abstract SslContext newServerContext(File crtFile, File keyFile, String pass) throws SSLException;
 }