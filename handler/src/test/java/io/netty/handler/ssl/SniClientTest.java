/*
 * Copyright 2016 The Netty Project
 *
 * The Netty Project licenses this file to you under the Apache License,
 * version 2.0 (the "License"); you may not use this file except in compliance
 * with the License. You may obtain a copy of the License at:
 *
 *   http://www.apache.org/licenses/LICENSE-2.0
 *
 * Unless required by applicable law or agreed to in writing, software
 * distributed under the License is distributed on an "AS IS" BASIS, WITHOUT
 * WARRANTIES OR CONDITIONS OF ANY KIND, either express or implied. See the
 * License for the specific language governing permissions and limitations
 * under the License.
 */
package io.netty.handler.ssl;

import io.netty.bootstrap.Bootstrap;
import io.netty.bootstrap.ServerBootstrap;
import io.netty.buffer.ByteBufAllocator;
import io.netty.channel.Channel;
import io.netty.channel.ChannelInitializer;
import io.netty.channel.MultithreadEventLoopGroup;
import io.netty.channel.EventLoopGroup;
import io.netty.channel.local.LocalAddress;
import io.netty.channel.local.LocalChannel;
import io.netty.channel.local.LocalHandler;
import io.netty.channel.local.LocalServerChannel;
import io.netty.handler.ssl.util.SelfSignedCertificate;
import io.netty.util.ReferenceCountUtil;
import io.netty.util.concurrent.Promise;

import org.junit.Assert;
import org.junit.Test;
import org.junit.runner.RunWith;
import org.junit.runners.Parameterized;
import org.junit.runners.Parameterized.Parameters;

import javax.net.ssl.KeyManagerFactory;
import javax.net.ssl.SSLException;
import javax.net.ssl.TrustManagerFactory;

import java.util.ArrayList;
import java.util.Arrays;
import java.util.Collection;
import java.util.List;

@RunWith(Parameterized.class)
public class SniClientTest {

    @Parameters(name = "{index}: serverSslProvider = {0}, clientSslProvider = {1}")
    public static Collection<Object[]> parameters() {
        List<SslProvider> providers = new ArrayList<>(Arrays.asList(SslProvider.values()));
        if (!OpenSsl.isAvailable()) {
            providers.remove(SslProvider.OPENSSL);
            providers.remove(SslProvider.OPENSSL_REFCNT);
        }

        List<Object[]> params = new ArrayList<>();
        for (SslProvider sp: providers) {
            for (SslProvider cp: providers) {
                params.add(new Object[] { sp, cp });
            }
        }
        return params;
    }

    private final SslProvider serverProvider;
    private final SslProvider clientProvider;

    public SniClientTest(SslProvider serverProvider, SslProvider clientProvider) {
        this.serverProvider = serverProvider;
        this.clientProvider = clientProvider;
    }

    @Test(timeout = 30000)
    public void testSniClient() throws Exception {
        testSniClient(serverProvider, clientProvider);
    }

    @Test(timeout = 30000)
    public void testSniSNIMatcherMatchesClient() throws Throwable {
        SniClientJava8TestUtil.testSniClient(serverProvider, clientProvider, true);
    }

    @Test(timeout = 30000, expected = SSLException.class)
    public void testSniSNIMatcherDoesNotMatchClient() throws Throwable {
        SniClientJava8TestUtil.testSniClient(serverProvider, clientProvider, false);
    }

    private static void testSniClient(SslProvider sslServerProvider, SslProvider sslClientProvider) throws Exception {
        String sniHostName = "sni.netty.io";
        LocalAddress address = new LocalAddress("test");
        EventLoopGroup group = new MultithreadEventLoopGroup(1, LocalHandler.newFactory());
        SelfSignedCertificate cert = new SelfSignedCertificate();
        SslContext sslServerContext = null;
        SslContext sslClientContext = null;

        Channel sc = null;
        Channel cc = null;
        try {
            if ((sslServerProvider == SslProvider.OPENSSL || sslServerProvider == SslProvider.OPENSSL_REFCNT)
                && !OpenSsl.useKeyManagerFactory()) {
                sslServerContext = SslContextBuilder.forServer(cert.certificate(), cert.privateKey())
                                                    .sslProvider(sslServerProvider)
                                                    .build();
            } else {
                // The used OpenSSL version does support a KeyManagerFactory, so use it.
<<<<<<< HEAD
                KeyManagerFactory kmf = PlatformDependent.javaVersion() >= 8 ?
                        SniClientJava8TestUtil.newSniX509KeyManagerFactory(cert, sniHostName) :
                        SslContext.buildKeyManagerFactory(
                                new X509Certificate[] { cert.cert() }, cert.key(), null, null, null);
=======
                KeyManagerFactory kmf = SniClientJava8TestUtil.newSniX509KeyManagerFactory(cert, sniHostName);
>>>>>>> 806dace3

               sslServerContext = SslContextBuilder.forServer(kmf)
                                                   .sslProvider(sslServerProvider)
                                                   .build();
            }

            final SslContext finalContext = sslServerContext;
            final Promise<String> promise = group.next().newPromise();
            ServerBootstrap sb = new ServerBootstrap();
            sc = sb.group(group).channel(LocalServerChannel.class).childHandler(new ChannelInitializer<Channel>() {
                @Override
                protected void initChannel(Channel ch) throws Exception {
                    ch.pipeline().addFirst(new SniHandler(input -> {
                        promise.setSuccess(input);
                        return finalContext;
                    }));
                }
            }).bind(address).syncUninterruptibly().channel();

            TrustManagerFactory tmf = SniClientJava8TestUtil.newSniX509TrustmanagerFactory(sniHostName);
            sslClientContext = SslContextBuilder.forClient().trustManager(tmf)
                                                     .sslProvider(sslClientProvider).build();
            Bootstrap cb = new Bootstrap();

            SslHandler handler = new SslHandler(
                    sslClientContext.newEngine(ByteBufAllocator.DEFAULT, sniHostName, -1));
            cc = cb.group(group).channel(LocalChannel.class).handler(handler)
                    .connect(address).syncUninterruptibly().channel();
            Assert.assertEquals(sniHostName, promise.syncUninterruptibly().getNow());

            // After we are done with handshaking getHandshakeSession() should return null.
            handler.handshakeFuture().syncUninterruptibly();
            Assert.assertNull(handler.engine().getHandshakeSession());

            SniClientJava8TestUtil.assertSSLSession(
                    handler.engine().getUseClientMode(), handler.engine().getSession(), sniHostName);
        } finally {
            if (cc != null) {
                cc.close().syncUninterruptibly();
            }
            if (sc != null) {
                sc.close().syncUninterruptibly();
            }
            ReferenceCountUtil.release(sslServerContext);
            ReferenceCountUtil.release(sslClientContext);

            cert.delete();

            group.shutdownGracefully();
        }
    }
}<|MERGE_RESOLUTION|>--- conflicted
+++ resolved
@@ -106,14 +106,7 @@
                                                     .build();
             } else {
                 // The used OpenSSL version does support a KeyManagerFactory, so use it.
-<<<<<<< HEAD
-                KeyManagerFactory kmf = PlatformDependent.javaVersion() >= 8 ?
-                        SniClientJava8TestUtil.newSniX509KeyManagerFactory(cert, sniHostName) :
-                        SslContext.buildKeyManagerFactory(
-                                new X509Certificate[] { cert.cert() }, cert.key(), null, null, null);
-=======
                 KeyManagerFactory kmf = SniClientJava8TestUtil.newSniX509KeyManagerFactory(cert, sniHostName);
->>>>>>> 806dace3
 
                sslServerContext = SslContextBuilder.forServer(kmf)
                                                    .sslProvider(sslServerProvider)
