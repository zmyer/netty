--- conflicted
+++ resolved
@@ -33,51 +33,23 @@
 @RunWith(Parameterized.class)
 public class JdkOpenSslEngineInteroptTest extends SSLEngineTest {
 
-<<<<<<< HEAD
-    @Parameterized.Parameters(name = "{index}: bufferType = {0}, combo = {1}, delegate = {2}, useTasks = {3}")
-=======
     @Parameterized.Parameters(name = "{index}: bufferType = {0}, combo = {1}, delegate = {2}")
->>>>>>> 806dace3
     public static Collection<Object[]> data() {
         List<Object[]> params = new ArrayList<>();
         for (BufferType type: BufferType.values()) {
-<<<<<<< HEAD
-            params.add(new Object[] { type, ProtocolCipherCombo.tlsv12(), false, false });
-            params.add(new Object[] { type, ProtocolCipherCombo.tlsv12(), false, true });
-
-            params.add(new Object[] { type, ProtocolCipherCombo.tlsv12(), true, false });
-            params.add(new Object[] { type, ProtocolCipherCombo.tlsv12(), true, true });
-
-            if (PlatformDependent.javaVersion() >= 11 && OpenSsl.isTlsv13Supported()) {
-                params.add(new Object[] { type, ProtocolCipherCombo.tlsv13(), false, false });
-                params.add(new Object[] { type, ProtocolCipherCombo.tlsv13(), false, true });
-
-                params.add(new Object[] { type, ProtocolCipherCombo.tlsv13(), true, false });
-                params.add(new Object[] { type, ProtocolCipherCombo.tlsv13(), true, true });
-=======
             params.add(new Object[] { type, ProtocolCipherCombo.tlsv12(), false });
             params.add(new Object[] { type, ProtocolCipherCombo.tlsv12(), true });
 
             if (PlatformDependent.javaVersion() >= 11 && OpenSsl.isTlsv13Supported()) {
                 params.add(new Object[] { type, ProtocolCipherCombo.tlsv13(), false });
                 params.add(new Object[] { type, ProtocolCipherCombo.tlsv13(), true });
->>>>>>> 806dace3
             }
         }
         return params;
     }
 
-<<<<<<< HEAD
-    private final boolean useTasks;
-
-    public JdkOpenSslEngineInteroptTest(BufferType type, ProtocolCipherCombo protocolCipherCombo,
-                                        boolean delegate, boolean useTasks) {
-        super(type, protocolCipherCombo, delegate);
-        this.useTasks = useTasks;
-=======
     public JdkOpenSslEngineInteroptTest(BufferType type, ProtocolCipherCombo protocolCipherCombo, boolean delegate) {
         super(type, protocolCipherCombo, delegate);
->>>>>>> 806dace3
     }
 
     @BeforeClass
@@ -163,32 +135,7 @@
     }
 
     @Override
-<<<<<<< HEAD
-    @Test
-    public void testSupportedSignatureAlgorithms() throws Exception {
-        checkShouldUseKeyManagerFactory();
-        super.testSupportedSignatureAlgorithms();
-    }
-
-    @Override
-    @Test
-    public void testSessionLocalWhenNonMutualWithKeyManager() throws Exception {
-        checkShouldUseKeyManagerFactory();
-        super.testSessionLocalWhenNonMutualWithKeyManager();
-    }
-
-    @Override
-=======
->>>>>>> 806dace3
     protected SSLEngine wrapEngine(SSLEngine engine) {
         return Java8SslTestUtils.wrapSSLEngineForTesting(engine);
     }
-
-    @Override
-    protected SslContext wrapContext(SslContext context) {
-        if (context instanceof OpenSslContext) {
-            ((OpenSslContext) context).setUseTasks(useTasks);
-        }
-        return context;
-    }
 }