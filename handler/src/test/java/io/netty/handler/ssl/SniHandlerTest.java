--- conflicted
+++ resolved
@@ -15,34 +15,6 @@
  */
 
 package io.netty.handler.ssl;
-
-import static org.hamcrest.CoreMatchers.is;
-import static org.hamcrest.CoreMatchers.nullValue;
-import static org.junit.Assert.assertEquals;
-import static org.junit.Assert.assertFalse;
-import static org.junit.Assert.assertNotNull;
-import static org.junit.Assert.assertNull;
-import static org.junit.Assert.assertThat;
-import static org.junit.Assert.assertTrue;
-import static org.junit.Assert.fail;
-import static org.junit.Assume.assumeTrue;
-
-import java.io.File;
-import java.net.InetSocketAddress;
-import java.util.ArrayList;
-import java.util.List;
-import java.util.concurrent.CountDownLatch;
-import java.util.concurrent.TimeUnit;
-import java.util.concurrent.atomic.AtomicBoolean;
-import java.util.concurrent.atomic.AtomicReference;
-
-import javax.net.ssl.SSLEngine;
-import javax.net.ssl.SSLException;
-
-import io.netty.util.concurrent.Future;
-import org.junit.Test;
-import org.junit.runner.RunWith;
-import org.junit.runners.Parameterized;
 
 import io.netty.bootstrap.Bootstrap;
 import io.netty.bootstrap.ServerBootstrap;
@@ -75,12 +47,6 @@
 import io.netty.util.ReferenceCounted;
 import io.netty.util.internal.ResourcesUtil;
 import io.netty.util.concurrent.Promise;
-<<<<<<< HEAD
-import io.netty.util.internal.ObjectUtil;
-import io.netty.util.internal.ResourcesUtil;
-import io.netty.util.internal.StringUtil;
-import org.mockito.Mockito;
-=======
 import io.netty.util.internal.StringUtil;
 import org.junit.Test;
 import org.junit.runner.RunWith;
@@ -101,7 +67,6 @@
 import static org.hamcrest.CoreMatchers.nullValue;
 import static org.junit.Assert.*;
 import static org.junit.Assume.assumeTrue;
->>>>>>> 806dace3
 
 @RunWith(Parameterized.class)
 public class SniHandlerTest {
@@ -343,7 +308,7 @@
             try {
                 // Push the handshake message.
                 ch.writeInbound(Unpooled.wrappedBuffer(message));
-                // TODO(scott): This should fail because the engine should reject zero length records during handshake.
+                // TODO(scott): This should fail becasue the engine should reject zero length records during handshake.
                 // See https://github.com/netty/netty/issues/6348.
                 // fail();
             } catch (Exception e) {
@@ -369,55 +334,12 @@
         }
     }
 
-    @Test(timeout = 10000)
-    public void testMajorVersionNot3() throws Exception {
-        SslContext nettyContext = makeSslContext(provider, false);
-
-        try {
-            DomainNameMapping<SslContext> mapping = new DomainNameMappingBuilder<SslContext>(nettyContext).build();
-
-            SniHandler handler = new SniHandler(mapping);
-            EmbeddedChannel ch = new EmbeddedChannel(handler);
-
-            // invalid
-            byte[] message = {22, 2, 0, 0, 0};
-            try {
-                // Push the handshake message.
-                ch.writeInbound(Unpooled.wrappedBuffer(message));
-                // TODO(scott): This should fail because the engine should reject zero length records during handshake.
-                // See https://github.com/netty/netty/issues/6348.
-                // fail();
-            } catch (Exception e) {
-                // expected
-            }
-
-            ch.close();
-
-            // Consume all the outbound data that may be produced by the SSLEngine.
-            for (;;) {
-                ByteBuf buf = ch.readOutbound();
-                if (buf == null) {
-                    break;
-                }
-                buf.release();
-            }
-
-            assertThat(ch.finish(), is(false));
-            assertThat(handler.hostname(), nullValue());
-            assertThat(handler.sslContext(), is(nettyContext));
-        } finally {
-            releaseAll(nettyContext);
-        }
-    }
-
     @Test
     public void testSniWithApnHandler() throws Exception {
         SslContext nettyContext = makeSslContext(provider, true);
         SslContext sniContext = makeSslContext(provider, true);
         final SslContext clientContext = makeSslClientContext(provider, true);
         try {
-            final AtomicBoolean serverApnCtx = new AtomicBoolean(false);
-            final AtomicBoolean clientApnCtx = new AtomicBoolean(false);
             final CountDownLatch serverApnDoneLatch = new CountDownLatch(1);
             final CountDownLatch clientApnDoneLatch = new CountDownLatch(1);
 
@@ -442,8 +364,6 @@
                         p.addLast(new ApplicationProtocolNegotiationHandler("foo") {
                             @Override
                             protected void configurePipeline(ChannelHandlerContext ctx, String protocol) {
-                                // addresses issue #9131
-                                serverApnCtx.set(ctx.pipeline().context(this) != null);
                                 serverApnDoneLatch.countDown();
                             }
                         });
@@ -462,8 +382,6 @@
                         ch.pipeline().addLast(new ApplicationProtocolNegotiationHandler("foo") {
                             @Override
                             protected void configurePipeline(ChannelHandlerContext ctx, String protocol) {
-                                // addresses issue #9131
-                                clientApnCtx.set(ctx.pipeline().context(this) != null);
                                 clientApnDoneLatch.countDown();
                             }
                         });
@@ -478,8 +396,6 @@
 
                 assertTrue(serverApnDoneLatch.await(5, TimeUnit.SECONDS));
                 assertTrue(clientApnDoneLatch.await(5, TimeUnit.SECONDS));
-                assertTrue(serverApnCtx.get());
-                assertTrue(clientApnCtx.get());
                 assertThat(handler.hostname(), is("sni.fake.site"));
                 assertThat(handler.sslContext(), is(sniContext));
             } finally {
@@ -528,7 +444,6 @@
 
                             boolean success = false;
                             try {
-                                assertEquals(1, ((ReferenceCountedOpenSslContext) sslContext).refCnt());
                                 // The SniHandler's replaceHandler() method allows us to implement custom behavior.
                                 // As an example, we want to release() the SslContext upon channelInactive() or rather
                                 // when the SslHandler closes it's SslEngine. If you take a close look at SslHandler
@@ -536,7 +451,6 @@
 
                                 SSLEngine sslEngine = sslContext.newEngine(ctx.alloc());
                                 try {
-                                    assertEquals(2, ((ReferenceCountedOpenSslContext) sslContext).refCnt());
                                     SslHandler customSslHandler = new CustomSslHandler(sslContext, sslEngine) {
                                         @Override
                                         public void handlerRemoved0(ChannelHandlerContext ctx) throws Exception {
@@ -583,9 +497,8 @@
                     cc.writeAndFlush(Unpooled.wrappedBuffer("Hello, World!".getBytes()))
                             .syncUninterruptibly();
 
-                    // Notice how the server's SslContext refCnt is 2 as it is incremented when the SSLEngine is created
-                    // and only decremented once it is destroyed.
-                    assertEquals(2, ((ReferenceCounted) sslServerContext).refCnt());
+                    // Notice how the server's SslContext refCnt is 1
+                    assertEquals(1, ((ReferenceCounted) sslServerContext).refCnt());
 
                     // The client disconnects
                     cc.close().syncUninterruptibly();
@@ -642,79 +555,4 @@
             ReferenceCountUtil.release(ctx);
         }
     }
-
-    @Test
-    public void testNonFragmented() throws Exception {
-        testWithFragmentSize(Integer.MAX_VALUE);
-    }
-    @Test
-    public void testFragmented() throws Exception {
-        testWithFragmentSize(50);
-    }
-
-    private void testWithFragmentSize(final int maxFragmentSize) throws Exception {
-        final String sni = "netty.io";
-        SelfSignedCertificate cert = new SelfSignedCertificate();
-        final SslContext context = SslContextBuilder.forServer(cert.key(), cert.cert())
-                .sslProvider(provider)
-                .build();
-        try {
-            @SuppressWarnings("unchecked") final EmbeddedChannel server = new EmbeddedChannel(
-                    new SniHandler(Mockito.mock(DomainNameMapping.class)) {
-                @Override
-                protected Future<SslContext> lookup(final ChannelHandlerContext ctx, final String hostname) {
-                    assertEquals(sni, hostname);
-                    return ctx.executor().newSucceededFuture(context);
-                }
-            });
-
-            final List<ByteBuf> buffers = clientHelloInMultipleFragments(provider, sni, maxFragmentSize);
-            for (ByteBuf buffer : buffers) {
-                server.writeInbound(buffer);
-            }
-            assertTrue(server.finishAndReleaseAll());
-        } finally {
-            releaseAll(context);
-            cert.delete();
-        }
-    }
-
-    private static List<ByteBuf> clientHelloInMultipleFragments(
-            SslProvider provider, String hostname, int maxTlsPlaintextSize) throws SSLException {
-        final EmbeddedChannel client = new EmbeddedChannel();
-        final SslContext ctx = SslContextBuilder.forClient()
-                .sslProvider(provider)
-                .trustManager(InsecureTrustManagerFactory.INSTANCE)
-                .build();
-        try {
-            final SslHandler sslHandler = ctx.newHandler(client.alloc(), hostname, -1);
-            client.pipeline().addLast(sslHandler);
-            final ByteBuf clientHello = client.readOutbound();
-            List<ByteBuf> buffers = split(clientHello, maxTlsPlaintextSize);
-            assertTrue(client.finishAndReleaseAll());
-            return buffers;
-        } finally {
-            releaseAll(ctx);
-        }
-    }
-
-    private static List<ByteBuf> split(ByteBuf clientHello, int maxSize) {
-        final int type = clientHello.readUnsignedByte();
-        final int version = clientHello.readUnsignedShort();
-        final int length = clientHello.readUnsignedShort();
-        assertEquals(length, clientHello.readableBytes());
-
-        final List<ByteBuf> result = new ArrayList<ByteBuf>();
-        while (clientHello.readableBytes() > 0) {
-            final int toRead = Math.min(maxSize, clientHello.readableBytes());
-            final ByteBuf bb = clientHello.alloc().buffer(SslUtils.SSL_RECORD_HEADER_LENGTH + toRead);
-            bb.writeByte(type);
-            bb.writeShort(version);
-            bb.writeShort(toRead);
-            bb.writeBytes(clientHello, toRead);
-            result.add(bb);
-        }
-        clientHello.release();
-        return result;
-    }
 }