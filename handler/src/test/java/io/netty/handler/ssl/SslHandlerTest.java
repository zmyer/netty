--- conflicted
+++ resolved
@@ -23,7 +23,6 @@
 import io.netty.buffer.Unpooled;
 import io.netty.buffer.UnpooledByteBufAllocator;
 import io.netty.channel.Channel;
-import io.netty.channel.ChannelDuplexHandler;
 import io.netty.channel.ChannelFuture;
 import io.netty.channel.ChannelFutureListener;
 import io.netty.channel.ChannelHandler;
@@ -42,7 +41,6 @@
 import io.netty.channel.nio.NioHandler;
 import io.netty.channel.socket.nio.NioServerSocketChannel;
 import io.netty.channel.socket.nio.NioSocketChannel;
-import io.netty.handler.codec.ByteToMessageDecoder;
 import io.netty.handler.codec.CodecException;
 import io.netty.handler.codec.DecoderException;
 import io.netty.handler.codec.UnsupportedMessageTypeException;
@@ -56,26 +54,14 @@
 import io.netty.util.concurrent.ImmediateEventExecutor;
 import io.netty.util.concurrent.ImmediateExecutor;
 import io.netty.util.concurrent.Promise;
-import io.netty.util.internal.EmptyArrays;
-import io.netty.util.internal.PlatformDependent;
 import org.hamcrest.CoreMatchers;
-import org.hamcrest.Matchers;
 import org.junit.Test;
 
 import java.net.InetSocketAddress;
-import java.net.Socket;
 import java.nio.channels.ClosedChannelException;
 import java.security.NoSuchAlgorithmException;
-import java.security.cert.CertificateException;
-import java.security.cert.X509Certificate;
-import java.util.List;
-import java.util.Queue;
 import java.util.concurrent.BlockingQueue;
-<<<<<<< HEAD
-import java.util.concurrent.ConcurrentLinkedQueue;
-=======
 import java.util.concurrent.CompletionException;
->>>>>>> 806dace3
 import java.util.concurrent.CountDownLatch;
 import java.util.concurrent.ExecutionException;
 import java.util.concurrent.Executor;
@@ -90,80 +76,17 @@
 import javax.net.ssl.SSLEngine;
 import javax.net.ssl.SSLException;
 import javax.net.ssl.SSLProtocolException;
-import javax.net.ssl.X509ExtendedTrustManager;
 
 import static io.netty.buffer.Unpooled.wrappedBuffer;
-import static org.hamcrest.CoreMatchers.containsString;
-import static org.hamcrest.CoreMatchers.instanceOf;
-import static org.hamcrest.CoreMatchers.is;
-import static org.hamcrest.CoreMatchers.nullValue;
+import static org.hamcrest.CoreMatchers.*;
 import static org.junit.Assert.assertEquals;
 import static org.junit.Assert.assertFalse;
-import static org.junit.Assert.assertNotNull;
-import static org.junit.Assert.assertNull;
-import static org.junit.Assert.assertSame;
 import static org.junit.Assert.assertThat;
 import static org.junit.Assert.assertTrue;
 import static org.junit.Assert.fail;
 import static org.junit.Assume.assumeTrue;
 
 public class SslHandlerTest {
-
-    @Test(timeout = 5000)
-    public void testNonApplicationDataFailureFailsQueuedWrites() throws NoSuchAlgorithmException, InterruptedException {
-        final CountDownLatch writeLatch = new CountDownLatch(1);
-        final Queue<ChannelPromise> writesToFail = new ConcurrentLinkedQueue<ChannelPromise>();
-        SSLEngine engine = newClientModeSSLEngine();
-        SslHandler handler = new SslHandler(engine) {
-            @Override
-            public void write(final ChannelHandlerContext ctx, Object msg, ChannelPromise promise) throws Exception {
-                super.write(ctx, msg, promise);
-                writeLatch.countDown();
-            }
-        };
-        EmbeddedChannel ch = new EmbeddedChannel(new ChannelDuplexHandler() {
-            @Override
-            public void write(ChannelHandlerContext ctx, Object msg, ChannelPromise promise) {
-                if (msg instanceof ByteBuf) {
-                    if (((ByteBuf) msg).isReadable()) {
-                        writesToFail.add(promise);
-                    } else {
-                        promise.setSuccess();
-                    }
-                }
-                ReferenceCountUtil.release(msg);
-            }
-        }, handler);
-
-        try {
-            final CountDownLatch writeCauseLatch = new CountDownLatch(1);
-            final AtomicReference<Throwable> failureRef = new AtomicReference<Throwable>();
-            ch.write(Unpooled.wrappedBuffer(new byte[]{1})).addListener(new ChannelFutureListener() {
-                @Override
-                public void operationComplete(ChannelFuture future) {
-                    failureRef.compareAndSet(null, future.cause());
-                    writeCauseLatch.countDown();
-                }
-            });
-            writeLatch.await();
-
-            // Simulate failing the SslHandler non-application writes after there are applications writes queued.
-            ChannelPromise promiseToFail;
-            while ((promiseToFail = writesToFail.poll()) != null) {
-                promiseToFail.setFailure(new RuntimeException("fake exception"));
-            }
-
-            writeCauseLatch.await();
-            Throwable writeCause = failureRef.get();
-            assertNotNull(writeCause);
-            assertThat(writeCause, is(CoreMatchers.<Throwable>instanceOf(SSLException.class)));
-            Throwable cause = handler.handshakeFuture().cause();
-            assertNotNull(cause);
-            assertThat(cause, is(CoreMatchers.<Throwable>instanceOf(SSLException.class)));
-        } finally {
-            assertFalse(ch.finishAndReleaseAll());
-        }
-    }
 
     @Test
     public void testNoSslHandshakeEventWhenNoHandshake() throws Exception {
@@ -204,15 +127,6 @@
         assertFalse(ch.finishAndReleaseAll());
     }
 
-<<<<<<< HEAD
-    @Test(expected = SslHandshakeTimeoutException.class, timeout = 3000)
-    public void testClientHandshakeTimeout() throws Exception {
-        testHandshakeTimeout(true);
-    }
-
-    @Test(expected = SslHandshakeTimeoutException.class, timeout = 3000)
-    public void testServerHandshakeTimeout() throws Exception {
-=======
     @Test(expected = SSLException.class, timeout = 3000)
     public void testClientHandshakeTimeout() throws Throwable {
         testHandshakeTimeout(true);
@@ -220,7 +134,6 @@
 
     @Test(expected = SSLException.class, timeout = 3000)
     public void testServerHandshakeTimeout() throws Throwable {
->>>>>>> 806dace3
         testHandshakeTimeout(false);
     }
 
@@ -234,21 +147,7 @@
         return engine;
     }
 
-<<<<<<< HEAD
-    private static SSLEngine newClientModeSSLEngine() throws NoSuchAlgorithmException {
-        SSLEngine engine = SSLContext.getDefault().createSSLEngine();
-        // Set the mode before we try to do the handshake as otherwise it may throw an IllegalStateException.
-        // See:
-        //  - https://docs.oracle.com/javase/10/docs/api/javax/net/ssl/SSLEngine.html#beginHandshake()
-        //  - http://mail.openjdk.java.net/pipermail/security-dev/2018-July/017715.html
-        engine.setUseClientMode(true);
-        return engine;
-    }
-
-    private static void testHandshakeTimeout(boolean client) throws Exception {
-=======
     private static void testHandshakeTimeout(boolean client) throws Throwable {
->>>>>>> 806dace3
         SSLEngine engine = SSLContext.getDefault().createSSLEngine();
         engine.setUseClientMode(client);
         SslHandler handler = new SslHandler(engine);
@@ -265,43 +164,6 @@
             handler.handshakeFuture().syncUninterruptibly();
         } catch (CompletionException e) {
             throw e.getCause();
-        } finally {
-            ch.finishAndReleaseAll();
-        }
-    }
-
-    @Test(timeout = 5000L)
-    public void testHandshakeAndClosePromiseFailedOnRemoval() throws Exception {
-        SSLEngine engine = SSLContext.getDefault().createSSLEngine();
-        engine.setUseClientMode(true);
-        SslHandler handler = new SslHandler(engine);
-        final AtomicReference<Throwable> handshakeRef = new AtomicReference<Throwable>();
-        final AtomicReference<Throwable> closeRef = new AtomicReference<Throwable>();
-        EmbeddedChannel ch = new EmbeddedChannel(handler, new ChannelInboundHandlerAdapter() {
-            @Override
-            public void userEventTriggered(ChannelHandlerContext ctx, Object evt) {
-                if (evt instanceof SslHandshakeCompletionEvent) {
-                    handshakeRef.set(((SslHandshakeCompletionEvent) evt).cause());
-                } else if (evt instanceof SslCloseCompletionEvent) {
-                    closeRef.set(((SslCloseCompletionEvent) evt).cause());
-                }
-            }
-        });
-        assertFalse(handler.handshakeFuture().isDone());
-        assertFalse(handler.sslCloseFuture().isDone());
-
-        ch.pipeline().remove(handler);
-
-        try {
-            while (!handler.handshakeFuture().isDone() || handshakeRef.get() == null
-                    || !handler.sslCloseFuture().isDone() || closeRef.get() == null) {
-                Thread.sleep(10);
-                // Continue running all pending tasks until we notified for everything.
-                ch.runPendingTasks();
-            }
-
-            assertSame(handler.handshakeFuture().cause(), handshakeRef.get());
-            assertSame(handler.sslCloseFuture().cause(), closeRef.get());
         } finally {
             ch.finishAndReleaseAll();
         }
@@ -394,11 +256,10 @@
                 .sslProvider(SslProvider.OPENSSL)
                 .build();
             try {
-                assertEquals(1, ((ReferenceCounted) sslContext).refCnt());
                 SSLEngine sslEngine = sslContext.newEngine(ByteBufAllocator.DEFAULT);
                 EmbeddedChannel ch = new EmbeddedChannel(new SslHandler(sslEngine));
 
-                assertEquals(2, ((ReferenceCounted) sslContext).refCnt());
+                assertEquals(1, ((ReferenceCounted) sslContext).refCnt());
                 assertEquals(1, ((ReferenceCounted) sslEngine).refCnt());
 
                 assertTrue(ch.finishAndReleaseAll());
@@ -955,16 +816,7 @@
 
     @Test
     public void testHandshakeWithExecutorThatExecuteDirecty() throws Exception {
-<<<<<<< HEAD
-        testHandshakeWithExecutor(new Executor() {
-            @Override
-            public void execute(Runnable command) {
-                command.run();
-            }
-        });
-=======
         testHandshakeWithExecutor(command -> command.run());
->>>>>>> 806dace3
     }
 
     @Test
@@ -987,11 +839,7 @@
         }
     }
 
-<<<<<<< HEAD
-    private static void testHandshakeWithExecutor(Executor executor) throws Exception {
-=======
     private void testHandshakeWithExecutor(Executor executor) throws Exception {
->>>>>>> 806dace3
         final SslContext sslClientCtx = SslContextBuilder.forClient()
                 .trustManager(InsecureTrustManagerFactory.INSTANCE)
                 .sslProvider(SslProvider.JDK).build();
@@ -1000,11 +848,7 @@
         final SslContext sslServerCtx = SslContextBuilder.forServer(cert.key(), cert.cert())
                 .sslProvider(SslProvider.JDK).build();
 
-<<<<<<< HEAD
-        EventLoopGroup group = new NioEventLoopGroup();
-=======
         EventLoopGroup group = new MultithreadEventLoopGroup(NioHandler.newFactory());
->>>>>>> 806dace3
         Channel sc = null;
         Channel cc = null;
         final SslHandler clientSslHandler = sslClientCtx.newHandler(UnpooledByteBufAllocator.DEFAULT, executor);
@@ -1052,11 +896,7 @@
         testHandshakeTimeoutBecauseExecutorNotExecute(false);
     }
 
-<<<<<<< HEAD
-    private static void testHandshakeTimeoutBecauseExecutorNotExecute(final boolean client) throws Exception {
-=======
     private void testHandshakeTimeoutBecauseExecutorNotExecute(final boolean client) throws Exception {
->>>>>>> 806dace3
         final SslContext sslClientCtx = SslContextBuilder.forClient()
                 .trustManager(InsecureTrustManagerFactory.INSTANCE)
                 .sslProvider(SslProvider.JDK).build();
@@ -1065,19 +905,6 @@
         final SslContext sslServerCtx = SslContextBuilder.forServer(cert.key(), cert.cert())
                 .sslProvider(SslProvider.JDK).build();
 
-<<<<<<< HEAD
-        EventLoopGroup group = new NioEventLoopGroup();
-        Channel sc = null;
-        Channel cc = null;
-        final SslHandler clientSslHandler = sslClientCtx.newHandler(UnpooledByteBufAllocator.DEFAULT, new Executor() {
-            @Override
-            public void execute(Runnable command) {
-                if (!client) {
-                    command.run();
-                }
-                // Do nothing to simulate slow execution.
-            }
-=======
         EventLoopGroup group = new MultithreadEventLoopGroup(NioHandler.newFactory());
         Channel sc = null;
         Channel cc = null;
@@ -1086,27 +913,15 @@
                 command.run();
             }
             // Do nothing to simulate slow execution.
->>>>>>> 806dace3
         });
         if (client) {
             clientSslHandler.setHandshakeTimeout(100, TimeUnit.MILLISECONDS);
         }
-<<<<<<< HEAD
-        final SslHandler serverSslHandler = sslServerCtx.newHandler(UnpooledByteBufAllocator.DEFAULT, new Executor() {
-            @Override
-            public void execute(Runnable command) {
-                if (client) {
-                    command.run();
-                }
-                // Do nothing to simulate slow execution.
-            }
-=======
         final SslHandler serverSslHandler = sslServerCtx.newHandler(UnpooledByteBufAllocator.DEFAULT, command -> {
             if (client) {
                 command.run();
             }
             // Do nothing to simulate slow execution.
->>>>>>> 806dace3
         });
         if (!client) {
             serverSslHandler.setHandshakeTimeout(100, TimeUnit.MILLISECONDS);
@@ -1131,13 +946,6 @@
 
             if (client) {
                 Throwable cause = clientSslHandler.handshakeFuture().await().cause();
-<<<<<<< HEAD
-                assertThat(cause, CoreMatchers.<Throwable>instanceOf(SslHandshakeTimeoutException.class));
-                assertFalse(serverSslHandler.handshakeFuture().await().isSuccess());
-            } else {
-                Throwable cause = serverSslHandler.handshakeFuture().await().cause();
-                assertThat(cause, CoreMatchers.<Throwable>instanceOf(SslHandshakeTimeoutException.class));
-=======
                 assertThat(cause, CoreMatchers.<Throwable>instanceOf(SSLException.class));
                 assertThat(cause.getMessage(), containsString("timed out"));
                 assertFalse(serverSslHandler.handshakeFuture().await().isSuccess());
@@ -1145,7 +953,6 @@
                 Throwable cause = serverSslHandler.handshakeFuture().await().cause();
                 assertThat(cause, CoreMatchers.<Throwable>instanceOf(SSLException.class));
                 assertThat(cause.getMessage(), containsString("timed out"));
->>>>>>> 806dace3
                 assertFalse(clientSslHandler.handshakeFuture().await().isSuccess());
             }
         } finally {
@@ -1159,251 +966,4 @@
             ReferenceCountUtil.release(sslClientCtx);
         }
     }
-<<<<<<< HEAD
-
-    @Test(timeout = 5000L)
-    public void testSessionTicketsWithTLSv12() throws Throwable {
-        testSessionTickets(SslUtils.PROTOCOL_TLS_V1_2, true);
-    }
-
-    @Test(timeout = 5000L)
-    public void testSessionTicketsWithTLSv13() throws Throwable {
-        assumeTrue(OpenSsl.isTlsv13Supported());
-        testSessionTickets(SslUtils.PROTOCOL_TLS_V1_3, true);
-    }
-
-    @Test(timeout = 5000L)
-    public void testSessionTicketsWithTLSv12AndNoKey() throws Throwable {
-        testSessionTickets(SslUtils.PROTOCOL_TLS_V1_2, false);
-    }
-
-    @Test(timeout = 5000L)
-    public void testSessionTicketsWithTLSv13AndNoKey() throws Throwable {
-        assumeTrue(OpenSsl.isTlsv13Supported());
-        testSessionTickets(SslUtils.PROTOCOL_TLS_V1_3, false);
-    }
-
-    private static void testSessionTickets(String protocol, boolean withKey) throws Throwable {
-        assumeTrue(OpenSsl.isAvailable());
-        final SslContext sslClientCtx = SslContextBuilder.forClient()
-                .trustManager(InsecureTrustManagerFactory.INSTANCE)
-                .sslProvider(SslProvider.OPENSSL)
-                .protocols(protocol)
-                .build();
-
-        final SelfSignedCertificate cert = new SelfSignedCertificate();
-        final SslContext sslServerCtx = SslContextBuilder.forServer(cert.key(), cert.cert())
-                .sslProvider(SslProvider.OPENSSL)
-                .protocols(protocol)
-                .build();
-
-        if (withKey) {
-            OpenSslSessionTicketKey key = new OpenSslSessionTicketKey(new byte[OpenSslSessionTicketKey.NAME_SIZE],
-                    new byte[OpenSslSessionTicketKey.HMAC_KEY_SIZE], new byte[OpenSslSessionTicketKey.AES_KEY_SIZE]);
-            ((OpenSslSessionContext) sslClientCtx.sessionContext()).setTicketKeys(key);
-            ((OpenSslSessionContext) sslServerCtx.sessionContext()).setTicketKeys(key);
-        } else {
-            ((OpenSslSessionContext) sslClientCtx.sessionContext()).setTicketKeys();
-            ((OpenSslSessionContext) sslServerCtx.sessionContext()).setTicketKeys();
-        }
-
-        EventLoopGroup group = new NioEventLoopGroup();
-        Channel sc = null;
-        Channel cc = null;
-        final SslHandler clientSslHandler = sslClientCtx.newHandler(UnpooledByteBufAllocator.DEFAULT);
-        final SslHandler serverSslHandler = sslServerCtx.newHandler(UnpooledByteBufAllocator.DEFAULT);
-
-        final BlockingQueue<Object> queue = new LinkedBlockingQueue<Object>();
-        final byte[] bytes = new byte[96];
-        PlatformDependent.threadLocalRandom().nextBytes(bytes);
-        try {
-            sc = new ServerBootstrap()
-                    .group(group)
-                    .channel(NioServerSocketChannel.class)
-                    .childHandler(new ChannelInitializer<Channel>() {
-                        @Override
-                        protected void initChannel(Channel ch) {
-                            ch.pipeline().addLast(serverSslHandler);
-                            ch.pipeline().addLast(new ChannelInboundHandlerAdapter() {
-                                @Override
-                                public void userEventTriggered(ChannelHandlerContext ctx, Object evt)  {
-                                    if (evt instanceof SslHandshakeCompletionEvent) {
-                                        ctx.writeAndFlush(Unpooled.wrappedBuffer(bytes));
-                                    }
-                                }
-                            });
-                        }
-                    })
-                    .bind(new InetSocketAddress(0)).syncUninterruptibly().channel();
-
-            ChannelFuture future = new Bootstrap()
-                    .group(group)
-                    .channel(NioSocketChannel.class)
-                    .handler(new ChannelInitializer<Channel>() {
-                        @Override
-                        protected void initChannel(Channel ch) {
-                            ch.pipeline().addLast(clientSslHandler);
-                            ch.pipeline().addLast(new ByteToMessageDecoder() {
-
-                                @Override
-                                protected void decode(ChannelHandlerContext ctx, ByteBuf in, List<Object> out) {
-                                    if (in.readableBytes() == bytes.length) {
-                                        queue.add(in.readBytes(bytes.length));
-                                    }
-                                }
-
-                                @Override
-                                public void exceptionCaught(ChannelHandlerContext ctx, Throwable cause) {
-                                    queue.add(cause);
-                                }
-                            });
-                        }
-                    }).connect(sc.localAddress());
-            cc = future.syncUninterruptibly().channel();
-
-            assertTrue(clientSslHandler.handshakeFuture().await().isSuccess());
-            assertTrue(serverSslHandler.handshakeFuture().await().isSuccess());
-            Object obj = queue.take();
-            if (obj instanceof ByteBuf) {
-                ByteBuf buffer = (ByteBuf) obj;
-                ByteBuf expected = Unpooled.wrappedBuffer(bytes);
-                try {
-                    assertEquals(expected, buffer);
-                } finally {
-                    expected.release();
-                }
-            } else {
-                throw (Throwable) obj;
-            }
-        } finally {
-            if (cc != null) {
-                cc.close().syncUninterruptibly();
-            }
-            if (sc != null) {
-                sc.close().syncUninterruptibly();
-            }
-            group.shutdownGracefully();
-            ReferenceCountUtil.release(sslClientCtx);
-        }
-    }
-
-    @Test(timeout = 10000L)
-    public void testHandshakeFailureOnlyFireExceptionOnce() throws Exception {
-        final SslContext sslClientCtx = SslContextBuilder.forClient()
-                .trustManager(new X509ExtendedTrustManager() {
-                    @Override
-                    public void checkClientTrusted(X509Certificate[] chain, String authType, Socket socket)
-                            throws CertificateException {
-                        failVerification();
-                    }
-
-                    @Override
-                    public void checkServerTrusted(X509Certificate[] chain, String authType, Socket socket)
-                            throws CertificateException {
-                        failVerification();
-                    }
-
-                    @Override
-                    public void checkClientTrusted(X509Certificate[] chain, String authType, SSLEngine engine)
-                            throws CertificateException {
-                        failVerification();
-                    }
-
-                    @Override
-                    public void checkServerTrusted(X509Certificate[] chain, String authType, SSLEngine engine)
-                            throws CertificateException {
-                        failVerification();
-                    }
-
-                    @Override
-                    public void checkClientTrusted(X509Certificate[] chain, String authType)
-                            throws CertificateException {
-                        failVerification();
-                    }
-
-                    @Override
-                    public void checkServerTrusted(X509Certificate[] chain, String authType)
-                            throws CertificateException {
-                        failVerification();
-                    }
-
-                    @Override
-                    public X509Certificate[] getAcceptedIssuers() {
-                        return EmptyArrays.EMPTY_X509_CERTIFICATES;
-                    }
-
-                    private void failVerification() throws CertificateException {
-                        throw new CertificateException();
-                    }
-                })
-                .sslProvider(SslProvider.JDK).build();
-
-        final SelfSignedCertificate cert = new SelfSignedCertificate();
-        final SslContext sslServerCtx = SslContextBuilder.forServer(cert.key(), cert.cert())
-                .sslProvider(SslProvider.JDK).build();
-
-        EventLoopGroup group = new NioEventLoopGroup();
-        Channel sc = null;
-        final SslHandler clientSslHandler = sslClientCtx.newHandler(UnpooledByteBufAllocator.DEFAULT);
-        final SslHandler serverSslHandler = sslServerCtx.newHandler(UnpooledByteBufAllocator.DEFAULT);
-
-        try {
-            final Object terminalEvent = new Object();
-            final BlockingQueue<Object> errorQueue = new LinkedBlockingQueue<Object>();
-            sc = new ServerBootstrap()
-                    .group(group)
-                    .channel(NioServerSocketChannel.class)
-                    .childHandler(new ChannelInitializer<Channel>() {
-                        @Override
-                        protected void initChannel(Channel ch) {
-                            ch.pipeline().addLast(serverSslHandler);
-                            ch.pipeline().addLast(new ChannelInboundHandlerAdapter() {
-                                @Override
-                                public void exceptionCaught(final ChannelHandlerContext ctx, Throwable cause) {
-                                    errorQueue.add(cause);
-                                }
-
-                                @Override
-                                public void channelInactive(ChannelHandlerContext ctx) {
-                                    errorQueue.add(terminalEvent);
-                                }
-                            });
-                        }
-                    })
-                    .bind(new InetSocketAddress(0)).syncUninterruptibly().channel();
-            final ChannelFuture future = new Bootstrap()
-                    .group(group)
-                    .channel(NioSocketChannel.class)
-                    .handler(new ChannelInitializer<Channel>() {
-                        @Override
-                        protected void initChannel(Channel ch) {
-                            ch.pipeline().addLast(clientSslHandler);
-                        }
-                    }).connect(sc.localAddress());
-            future.syncUninterruptibly();
-            clientSslHandler.handshakeFuture().addListener(new FutureListener<Channel>() {
-                @Override
-                public void operationComplete(Future<Channel> f) {
-                    future.channel().close();
-                }
-            });
-            assertFalse(clientSslHandler.handshakeFuture().await().isSuccess());
-            assertFalse(serverSslHandler.handshakeFuture().await().isSuccess());
-
-            Object error = errorQueue.take();
-            assertThat(error, Matchers.instanceOf(DecoderException.class));
-            assertThat(((Throwable) error).getCause(), Matchers.<Throwable>instanceOf(SSLException.class));
-            Object terminal = errorQueue.take();
-            assertSame(terminalEvent, terminal);
-
-            assertNull(errorQueue.poll(1, TimeUnit.MILLISECONDS));
-        } finally {
-            if (sc != null) {
-                sc.close().syncUninterruptibly();
-            }
-            group.shutdownGracefully();
-        }
-    }
-=======
->>>>>>> 806dace3
 }