/*
 * Copyright 2012 The Netty Project
 *
 * The Netty Project licenses this file to you under the Apache License,
 * version 2.0 (the "License"); you may not use this file except in compliance
 * with the License. You may obtain a copy of the License at:
 *
 *   http://www.apache.org/licenses/LICENSE-2.0
 *
 * Unless required by applicable law or agreed to in writing, software
 * distributed under the License is distributed on an "AS IS" BASIS, WITHOUT
 * WARRANTIES OR CONDITIONS OF ANY KIND, either express or implied. See the
 * License for the specific language governing permissions and limitations
 * under the License.
 */
package io.netty.handler.stream;

import static java.util.Objects.requireNonNull;

import io.netty.buffer.ByteBuf;
import io.netty.buffer.ByteBufAllocator;
import io.netty.channel.ChannelHandlerContext;
import io.netty.channel.FileRegion;
import io.netty.util.internal.ObjectUtil;

import java.io.File;
import java.io.IOException;
import java.io.RandomAccessFile;
import java.nio.channels.ClosedChannelException;
import java.nio.channels.FileChannel;

/**
 * A {@link ChunkedInput} that fetches data from a file chunk by chunk using
 * NIO {@link FileChannel}.
 * <p>
 * If your operating system supports
 * <a href="http://en.wikipedia.org/wiki/Zero-copy">zero-copy file transfer</a>
 * such as {@code sendfile()}, you might want to use {@link FileRegion} instead.
 */
public class ChunkedNioFile implements ChunkedInput<ByteBuf> {

    private final FileChannel in;
    private final long startOffset;
    private final long endOffset;
    private final int chunkSize;
    private long offset;

    /**
     * Creates a new instance that fetches data from the specified file.
     */
    public ChunkedNioFile(File in) throws IOException {
        this(new RandomAccessFile(in, "r").getChannel());
    }

    /**
     * Creates a new instance that fetches data from the specified file.
     *
     * @param chunkSize the number of bytes to fetch on each
     *                  {@link #readChunk(ChannelHandlerContext)} call
     */
    public ChunkedNioFile(File in, int chunkSize) throws IOException {
        this(new RandomAccessFile(in, "r").getChannel(), chunkSize);
    }

    /**
     * Creates a new instance that fetches data from the specified file.
     */
    public ChunkedNioFile(FileChannel in) throws IOException {
        this(in, ChunkedStream.DEFAULT_CHUNK_SIZE);
    }

    /**
     * Creates a new instance that fetches data from the specified file.
     *
     * @param chunkSize the number of bytes to fetch on each
     *                  {@link #readChunk(ChannelHandlerContext)} call
     */
    public ChunkedNioFile(FileChannel in, int chunkSize) throws IOException {
        this(in, 0, in.size(), chunkSize);
    }

    /**
     * Creates a new instance that fetches data from the specified file.
     *
     * @param offset the offset of the file where the transfer begins
     * @param length the number of bytes to transfer
     * @param chunkSize the number of bytes to fetch on each
     *                  {@link #readChunk(ChannelHandlerContext)} call
     */
<<<<<<< HEAD
    public ChunkedNioFile(FileChannel in, long offset, long length, int chunkSize)
            throws IOException {
        ObjectUtil.checkNotNull(in, "in");
        ObjectUtil.checkPositiveOrZero(offset, "offset");
        ObjectUtil.checkPositiveOrZero(length, "length");
        ObjectUtil.checkPositive(chunkSize, "chunkSize");
        if (!in.isOpen()) {
            throw new ClosedChannelException();
=======
    public ChunkedNioFile(FileChannel in, long offset, long length, int chunkSize) throws IOException {
        requireNonNull(in, "in");
        if (offset < 0) {
            throw new IllegalArgumentException(
                    "offset: " + offset + " (expected: 0 or greater)");
        }
        if (length < 0) {
            throw new IllegalArgumentException(
                    "length: " + length + " (expected: 0 or greater)");
        }
        if (chunkSize <= 0) {
            throw new IllegalArgumentException(
                    "chunkSize: " + chunkSize +
                    " (expected: a positive integer)");
        }

        if (offset != 0) {
            in.position(offset);
>>>>>>> 806dace3
        }
        this.in = in;
        this.chunkSize = chunkSize;
        this.offset = startOffset = offset;
        endOffset = offset + length;
    }

    /**
     * Returns the offset in the file where the transfer began.
     */
    public long startOffset() {
        return startOffset;
    }

    /**
     * Returns the offset in the file where the transfer will end.
     */
    public long endOffset() {
        return endOffset;
    }

    /**
     * Returns the offset in the file where the transfer is happening currently.
     */
    public long currentOffset() {
        return offset;
    }

    @Override
    public boolean isEndOfInput() throws Exception {
        return !(offset < endOffset && in.isOpen());
    }

    @Override
    public void close() throws Exception {
        in.close();
    }

    @Deprecated
    @Override
    public ByteBuf readChunk(ChannelHandlerContext ctx) throws Exception {
        return readChunk(ctx.alloc());
    }

    @Override
    public ByteBuf readChunk(ByteBufAllocator allocator) throws Exception {
        long offset = this.offset;
        if (offset >= endOffset) {
            return null;
        }

        int chunkSize = (int) Math.min(this.chunkSize, endOffset - offset);
        ByteBuf buffer = allocator.buffer(chunkSize);
        boolean release = true;
        try {
            int readBytes = 0;
            for (;;) {
                int localReadBytes = buffer.writeBytes(in, offset + readBytes, chunkSize - readBytes);
                if (localReadBytes < 0) {
                    break;
                }
                readBytes += localReadBytes;
                if (readBytes == chunkSize) {
                    break;
                }
            }
            this.offset += readBytes;
            release = false;
            return buffer;
        } finally {
            if (release) {
                buffer.release();
            }
        }
    }

    @Override
    public long length() {
        return endOffset - startOffset;
    }

    @Override
    public long progress() {
        return offset - startOffset;
    }
}<|MERGE_RESOLUTION|>--- conflicted
+++ resolved
@@ -21,12 +21,10 @@
 import io.netty.buffer.ByteBufAllocator;
 import io.netty.channel.ChannelHandlerContext;
 import io.netty.channel.FileRegion;
-import io.netty.util.internal.ObjectUtil;
 
 import java.io.File;
+import java.io.FileInputStream;
 import java.io.IOException;
-import java.io.RandomAccessFile;
-import java.nio.channels.ClosedChannelException;
 import java.nio.channels.FileChannel;
 
 /**
@@ -49,7 +47,7 @@
      * Creates a new instance that fetches data from the specified file.
      */
     public ChunkedNioFile(File in) throws IOException {
-        this(new RandomAccessFile(in, "r").getChannel());
+        this(new FileInputStream(in).getChannel());
     }
 
     /**
@@ -59,7 +57,7 @@
      *                  {@link #readChunk(ChannelHandlerContext)} call
      */
     public ChunkedNioFile(File in, int chunkSize) throws IOException {
-        this(new RandomAccessFile(in, "r").getChannel(), chunkSize);
+        this(new FileInputStream(in).getChannel(), chunkSize);
     }
 
     /**
@@ -87,16 +85,6 @@
      * @param chunkSize the number of bytes to fetch on each
      *                  {@link #readChunk(ChannelHandlerContext)} call
      */
-<<<<<<< HEAD
-    public ChunkedNioFile(FileChannel in, long offset, long length, int chunkSize)
-            throws IOException {
-        ObjectUtil.checkNotNull(in, "in");
-        ObjectUtil.checkPositiveOrZero(offset, "offset");
-        ObjectUtil.checkPositiveOrZero(length, "length");
-        ObjectUtil.checkPositive(chunkSize, "chunkSize");
-        if (!in.isOpen()) {
-            throw new ClosedChannelException();
-=======
     public ChunkedNioFile(FileChannel in, long offset, long length, int chunkSize) throws IOException {
         requireNonNull(in, "in");
         if (offset < 0) {
@@ -115,7 +103,6 @@
 
         if (offset != 0) {
             in.position(offset);
->>>>>>> 806dace3
         }
         this.in = in;
         this.chunkSize = chunkSize;
@@ -173,7 +160,7 @@
         try {
             int readBytes = 0;
             for (;;) {
-                int localReadBytes = buffer.writeBytes(in, offset + readBytes, chunkSize - readBytes);
+                int localReadBytes = buffer.writeBytes(in, chunkSize - readBytes);
                 if (localReadBytes < 0) {
                     break;
                 }
