/*
 * Copyright 2012 The Netty Project
 *
 * The Netty Project licenses this file to you under the Apache License,
 * version 2.0 (the "License"); you may not use this file except in compliance
 * with the License. You may obtain a copy of the License at:
 *
 *   http://www.apache.org/licenses/LICENSE-2.0
 *
 * Unless required by applicable law or agreed to in writing, software
 * distributed under the License is distributed on an "AS IS" BASIS, WITHOUT
 * WARRANTIES OR CONDITIONS OF ANY KIND, either express or implied. See the
 * License for the specific language governing permissions and limitations
 * under the License.
 */
package io.netty.handler.stream;

import io.netty.buffer.ByteBufAllocator;
import io.netty.buffer.Unpooled;
import io.netty.channel.Channel;
import io.netty.channel.ChannelFuture;
import io.netty.channel.ChannelHandler;
import io.netty.channel.ChannelHandlerContext;
import io.netty.channel.ChannelPipeline;
import io.netty.channel.ChannelProgressivePromise;
import io.netty.channel.ChannelPromise;
import io.netty.util.ReferenceCountUtil;
import io.netty.util.internal.logging.InternalLogger;
import io.netty.util.internal.logging.InternalLoggerFactory;

import java.nio.channels.ClosedChannelException;
import java.util.ArrayDeque;
import java.util.Queue;

/**
 * A {@link ChannelHandler} that adds support for writing a large data stream
 * asynchronously neither spending a lot of memory nor getting
 * {@link OutOfMemoryError}.  Large data streaming such as file
 * transfer requires complicated state management in a {@link ChannelHandler}
 * implementation.  {@link ChunkedWriteHandler} manages such complicated states
 * so that you can send a large data stream without difficulties.
 * <p>
 * To use {@link ChunkedWriteHandler} in your application, you have to insert
 * a new {@link ChunkedWriteHandler} instance:
 * <pre>
 * {@link ChannelPipeline} p = ...;
 * p.addLast("streamer", <b>new {@link ChunkedWriteHandler}()</b>);
 * p.addLast("handler", new MyHandler());
 * </pre>
 * Once inserted, you can write a {@link ChunkedInput} so that the
 * {@link ChunkedWriteHandler} can pick it up and fetch the content of the
 * stream chunk by chunk and write the fetched chunk downstream:
 * <pre>
 * {@link Channel} ch = ...;
 * ch.write(new {@link ChunkedFile}(new File("video.mkv"));
 * </pre>
 *
 * <h3>Sending a stream which generates a chunk intermittently</h3>
 *
 * Some {@link ChunkedInput} generates a chunk on a certain event or timing.
 * Such {@link ChunkedInput} implementation often returns {@code null} on
 * {@link ChunkedInput#readChunk(ChannelHandlerContext)}, resulting in the indefinitely suspended
 * transfer.  To resume the transfer when a new chunk is available, you have to
 * call {@link #resumeTransfer()}.
 */
public class ChunkedWriteHandler implements ChannelHandler {

    private static final InternalLogger logger =
        InternalLoggerFactory.getInstance(ChunkedWriteHandler.class);

    private final Queue<PendingWrite> queue = new ArrayDeque<>();
    private volatile ChannelHandlerContext ctx;

    public ChunkedWriteHandler() {
    }

    /**
     * @deprecated use {@link #ChunkedWriteHandler()}
     */
    @Deprecated
    public ChunkedWriteHandler(int maxPendingWrites) {
        if (maxPendingWrites <= 0) {
            throw new IllegalArgumentException(
                    "maxPendingWrites: " + maxPendingWrites + " (expected: > 0)");
        }
    }

    @Override
    public void handlerAdded(ChannelHandlerContext ctx) throws Exception {
        this.ctx = ctx;
    }

    /**
     * Continues to fetch the chunks from the input.
     */
    public void resumeTransfer() {
        final ChannelHandlerContext ctx = this.ctx;
        if (ctx == null) {
            return;
        }
        if (ctx.executor().inEventLoop()) {
            resumeTransfer0(ctx);
        } else {
            // let the transfer resume on the next event loop round
            ctx.executor().execute(() -> resumeTransfer0(ctx));
        }
    }

    private void resumeTransfer0(ChannelHandlerContext ctx) {
        try {
            doFlush(ctx);
        } catch (Exception e) {
            logger.warn("Unexpected exception while sending chunks.", e);
        }
    }

    @Override
    public void write(ChannelHandlerContext ctx, Object msg, ChannelPromise promise) throws Exception {
        queue.add(new PendingWrite(msg, promise));
    }

    @Override
    public void flush(ChannelHandlerContext ctx) throws Exception {
        doFlush(ctx);
    }

    @Override
    public void channelInactive(ChannelHandlerContext ctx) throws Exception {
        doFlush(ctx);
        ctx.fireChannelInactive();
    }

    @Override
    public void channelWritabilityChanged(ChannelHandlerContext ctx) throws Exception {
        if (ctx.channel().isWritable()) {
            // channel is writable again try to continue flushing
            doFlush(ctx);
        }
        ctx.fireChannelWritabilityChanged();
    }

    private void discard(Throwable cause) {
        for (;;) {
            PendingWrite currentWrite = queue.poll();

            if (currentWrite == null) {
                break;
            }
            Object message = currentWrite.msg;
            if (message instanceof ChunkedInput) {
                ChunkedInput<?> in = (ChunkedInput<?>) message;
                boolean endOfInput;
                long inputLength;
                try {
                    endOfInput = in.isEndOfInput();
                    inputLength = in.length();
                    closeInput(in);
                } catch (Exception e) {
                    closeInput(in);
                    currentWrite.fail(e);
                    if (logger.isWarnEnabled()) {
                        logger.warn(ChunkedInput.class.getSimpleName() + " failed", e);
                    }
                    continue;
                }

                if (!endOfInput) {
                    if (cause == null) {
                        cause = new ClosedChannelException();
                    }
                    currentWrite.fail(cause);
                } else {
                    currentWrite.success(inputLength);
                }
            } else {
                if (cause == null) {
                    cause = new ClosedChannelException();
                }
                currentWrite.fail(cause);
            }
        }
    }

    private void doFlush(final ChannelHandlerContext ctx) {
        final Channel channel = ctx.channel();
        if (!channel.isActive()) {
            discard(null);
            return;
        }

        boolean requiresFlush = true;
        ByteBufAllocator allocator = ctx.alloc();
        while (channel.isWritable()) {
            final PendingWrite currentWrite = queue.peek();

            if (currentWrite == null) {
                break;
            }

            if (currentWrite.promise.isDone()) {
                // This might happen e.g. in the case when a write operation
                // failed, but there're still unconsumed chunks left.
                // Most chunked input sources would stop generating chunks
                // and report end of input, but this doesn't work with any
                // source wrapped in HttpChunkedInput.
                // Note, that we're not trying to release the message/chunks
                // as this had to be done already by someone who resolved the
                // promise (using ChunkedInput.close method).
                // See https://github.com/netty/netty/issues/8700.
<<<<<<< HEAD
                queue.remove();
                continue;
            }

=======
                this.currentWrite = null;
                continue;
            }

            final PendingWrite currentWrite = this.currentWrite;
>>>>>>> 806dace3
            final Object pendingMessage = currentWrite.msg;

            if (pendingMessage instanceof ChunkedInput) {
                final ChunkedInput<?> chunks = (ChunkedInput<?>) pendingMessage;
                boolean endOfInput;
                boolean suspend;
                Object message = null;
                try {
                    message = chunks.readChunk(allocator);
                    endOfInput = chunks.isEndOfInput();

                    if (message == null) {
                        // No need to suspend when reached at the end.
                        suspend = !endOfInput;
                    } else {
                        suspend = false;
                    }
                } catch (final Throwable t) {
                    queue.remove();

                    if (message != null) {
                        ReferenceCountUtil.release(message);
                    }

                    closeInput(chunks);
                    currentWrite.fail(t);
                    break;
                }

                if (suspend) {
                    // ChunkedInput.nextChunk() returned null and it has
                    // not reached at the end of input. Let's wait until
                    // more chunks arrive. Nothing to write or notify.
                    break;
                }

                if (message == null) {
                    // If message is null write an empty ByteBuf.
                    // See https://github.com/netty/netty/issues/1671
                    message = Unpooled.EMPTY_BUFFER;
                }

                // Flush each chunk to conserve memory
                ChannelFuture f = ctx.writeAndFlush(message);
                if (endOfInput) {
<<<<<<< HEAD
                    queue.remove();

                    if (f.isDone()) {
                        handleEndOfInputFuture(f, currentWrite);
                    } else {
                        // Register a listener which will close the input once the write is complete.
                        // This is needed because the Chunk may have some resource bound that can not
                        // be closed before its not written.
                        //
                        // See https://github.com/netty/netty/issues/303
                        f.addListener(new ChannelFutureListener() {
                            @Override
                            public void operationComplete(ChannelFuture future) {
                                handleEndOfInputFuture(future, currentWrite);
                            }
                        });
                    }
                } else {
                    final boolean resume = !channel.isWritable();
                    if (f.isDone()) {
                        handleFuture(f, currentWrite, resume);
                    } else {
                        f.addListener(new ChannelFutureListener() {
                            @Override
                            public void operationComplete(ChannelFuture future) {
                                handleFuture(future, currentWrite, resume);
=======
                    this.currentWrite = null;

                    // Register a listener which will close the input once the write is complete.
                    // This is needed because the Chunk may have some resource bound that can not
                    // be closed before its not written.
                    //
                    // See https://github.com/netty/netty/issues/303

                    f.addListener(future -> {
                        if (!future.isSuccess()) {
                            closeInput(chunks);
                            currentWrite.fail(future.cause());
                        } else {
                            // read state of the input in local variables before closing it
                            long inputProgress = chunks.progress();
                            long inputLength = chunks.length();
                            closeInput(chunks);
                            currentWrite.progress(inputProgress, inputLength);
                            currentWrite.success(inputLength);
                        }
                    });
                } else if (channel.isWritable()) {
                    f.addListener(future -> {
                        if (!future.isSuccess()) {
                            closeInput(chunks);
                            currentWrite.fail(future.cause());
                        } else {
                            currentWrite.progress(chunks.progress(), chunks.length());
                        }
                    });
                } else {
                    f.addListener(future -> {
                        if (!future.isSuccess()) {
                            closeInput(chunks);
                            currentWrite.fail(future.cause());
                        } else {
                            currentWrite.progress(chunks.progress(), chunks.length());
                            if (channel.isWritable()) {
                                resumeTransfer();
>>>>>>> 806dace3
                            }
                        });
                    }
                }
                requiresFlush = false;
            } else {
                queue.remove();
                ctx.write(pendingMessage, currentWrite.promise);
                requiresFlush = true;
            }

            if (!channel.isActive()) {
                discard(new ClosedChannelException());
                break;
            }
        }

        if (requiresFlush) {
            ctx.flush();
        }
    }

    private static void handleEndOfInputFuture(ChannelFuture future, PendingWrite currentWrite) {
        ChunkedInput<?> input = (ChunkedInput<?>) currentWrite.msg;
        if (!future.isSuccess()) {
            closeInput(input);
            currentWrite.fail(future.cause());
        } else {
            // read state of the input in local variables before closing it
            long inputProgress = input.progress();
            long inputLength = input.length();
            closeInput(input);
            currentWrite.progress(inputProgress, inputLength);
            currentWrite.success(inputLength);
        }
    }

    private void handleFuture(ChannelFuture future, PendingWrite currentWrite, boolean resume) {
        ChunkedInput<?> input = (ChunkedInput<?>) currentWrite.msg;
        if (!future.isSuccess()) {
            closeInput(input);
            currentWrite.fail(future.cause());
        } else {
            currentWrite.progress(input.progress(), input.length());
            if (resume && future.channel().isWritable()) {
                resumeTransfer();
            }
        }
    }

    private static void closeInput(ChunkedInput<?> chunks) {
        try {
            chunks.close();
        } catch (Throwable t) {
            if (logger.isWarnEnabled()) {
                logger.warn("Failed to close a chunked input.", t);
            }
        }
    }

    private static final class PendingWrite {
        final Object msg;
        final ChannelPromise promise;

        PendingWrite(Object msg, ChannelPromise promise) {
            this.msg = msg;
            this.promise = promise;
        }

        void fail(Throwable cause) {
            ReferenceCountUtil.release(msg);
            promise.tryFailure(cause);
        }

        void success(long total) {
            if (promise.isDone()) {
                // No need to notify the progress or fulfill the promise because it's done already.
                return;
            }
            progress(total, total);
            promise.trySuccess();
        }

        void progress(long progress, long total) {
            if (promise instanceof ChannelProgressivePromise) {
                ((ChannelProgressivePromise) promise).tryProgress(progress, total);
            }
        }
    }
}<|MERGE_RESOLUTION|>--- conflicted
+++ resolved
@@ -70,6 +70,7 @@
 
     private final Queue<PendingWrite> queue = new ArrayDeque<>();
     private volatile ChannelHandlerContext ctx;
+    private PendingWrite currentWrite;
 
     public ChunkedWriteHandler() {
     }
@@ -110,7 +111,9 @@
         try {
             doFlush(ctx);
         } catch (Exception e) {
-            logger.warn("Unexpected exception while sending chunks.", e);
+            if (logger.isWarnEnabled()) {
+                logger.warn("Unexpected exception while sending chunks.", e);
+            }
         }
     }
 
@@ -141,7 +144,13 @@
 
     private void discard(Throwable cause) {
         for (;;) {
-            PendingWrite currentWrite = queue.poll();
+            PendingWrite currentWrite = this.currentWrite;
+
+            if (this.currentWrite == null) {
+                currentWrite = queue.poll();
+            } else {
+                this.currentWrite = null;
+            }
 
             if (currentWrite == null) {
                 break;
@@ -191,7 +200,9 @@
         boolean requiresFlush = true;
         ByteBufAllocator allocator = ctx.alloc();
         while (channel.isWritable()) {
-            final PendingWrite currentWrite = queue.peek();
+            if (currentWrite == null) {
+                currentWrite = queue.poll();
+            }
 
             if (currentWrite == null) {
                 break;
@@ -207,18 +218,11 @@
                 // as this had to be done already by someone who resolved the
                 // promise (using ChunkedInput.close method).
                 // See https://github.com/netty/netty/issues/8700.
-<<<<<<< HEAD
-                queue.remove();
-                continue;
-            }
-
-=======
                 this.currentWrite = null;
                 continue;
             }
 
             final PendingWrite currentWrite = this.currentWrite;
->>>>>>> 806dace3
             final Object pendingMessage = currentWrite.msg;
 
             if (pendingMessage instanceof ChunkedInput) {
@@ -237,7 +241,7 @@
                         suspend = false;
                     }
                 } catch (final Throwable t) {
-                    queue.remove();
+                    this.currentWrite = null;
 
                     if (message != null) {
                         ReferenceCountUtil.release(message);
@@ -261,37 +265,8 @@
                     message = Unpooled.EMPTY_BUFFER;
                 }
 
-                // Flush each chunk to conserve memory
-                ChannelFuture f = ctx.writeAndFlush(message);
+                ChannelFuture f = ctx.write(message);
                 if (endOfInput) {
-<<<<<<< HEAD
-                    queue.remove();
-
-                    if (f.isDone()) {
-                        handleEndOfInputFuture(f, currentWrite);
-                    } else {
-                        // Register a listener which will close the input once the write is complete.
-                        // This is needed because the Chunk may have some resource bound that can not
-                        // be closed before its not written.
-                        //
-                        // See https://github.com/netty/netty/issues/303
-                        f.addListener(new ChannelFutureListener() {
-                            @Override
-                            public void operationComplete(ChannelFuture future) {
-                                handleEndOfInputFuture(future, currentWrite);
-                            }
-                        });
-                    }
-                } else {
-                    final boolean resume = !channel.isWritable();
-                    if (f.isDone()) {
-                        handleFuture(f, currentWrite, resume);
-                    } else {
-                        f.addListener(new ChannelFutureListener() {
-                            @Override
-                            public void operationComplete(ChannelFuture future) {
-                                handleFuture(future, currentWrite, resume);
-=======
                     this.currentWrite = null;
 
                     // Register a listener which will close the input once the write is complete.
@@ -331,14 +306,15 @@
                             currentWrite.progress(chunks.progress(), chunks.length());
                             if (channel.isWritable()) {
                                 resumeTransfer();
->>>>>>> 806dace3
                             }
-                        });
-                    }
-                }
+                        }
+                    });
+                }
+                // Flush each chunk to conserve memory
+                ctx.flush();
                 requiresFlush = false;
             } else {
-                queue.remove();
+                this.currentWrite = null;
                 ctx.write(pendingMessage, currentWrite.promise);
                 requiresFlush = true;
             }
@@ -351,34 +327,6 @@
 
         if (requiresFlush) {
             ctx.flush();
-        }
-    }
-
-    private static void handleEndOfInputFuture(ChannelFuture future, PendingWrite currentWrite) {
-        ChunkedInput<?> input = (ChunkedInput<?>) currentWrite.msg;
-        if (!future.isSuccess()) {
-            closeInput(input);
-            currentWrite.fail(future.cause());
-        } else {
-            // read state of the input in local variables before closing it
-            long inputProgress = input.progress();
-            long inputLength = input.length();
-            closeInput(input);
-            currentWrite.progress(inputProgress, inputLength);
-            currentWrite.success(inputLength);
-        }
-    }
-
-    private void handleFuture(ChannelFuture future, PendingWrite currentWrite, boolean resume) {
-        ChunkedInput<?> input = (ChunkedInput<?>) currentWrite.msg;
-        if (!future.isSuccess()) {
-            closeInput(input);
-            currentWrite.fail(future.cause());
-        } else {
-            currentWrite.progress(input.progress(), input.length());
-            if (resume && future.channel().isWritable()) {
-                resumeTransfer();
-            }
         }
     }
 
