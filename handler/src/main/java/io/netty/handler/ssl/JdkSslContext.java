/*
 * Copyright 2014 The Netty Project
 *
 * The Netty Project licenses this file to you under the Apache License,
 * version 2.0 (the "License"); you may not use this file except in compliance
 * with the License. You may obtain a copy of the License at:
 *
 *   http://www.apache.org/licenses/LICENSE-2.0
 *
 * Unless required by applicable law or agreed to in writing, software
 * distributed under the License is distributed on an "AS IS" BASIS, WITHOUT
 * WARRANTIES OR CONDITIONS OF ANY KIND, either express or implied. See the
 * License for the specific language governing permissions and limitations
 * under the License.
 */

package io.netty.handler.ssl;

import io.netty.buffer.ByteBufAllocator;
import io.netty.util.ReferenceCountUtil;
import io.netty.util.internal.logging.InternalLogger;
import io.netty.util.internal.logging.InternalLoggerFactory;

import java.io.File;
import java.io.IOException;
import java.security.InvalidAlgorithmParameterException;
import java.security.KeyException;
import java.security.KeyStore;
import java.security.KeyStoreException;
import java.security.NoSuchAlgorithmException;
import java.security.Provider;
import java.security.Security;
import java.security.UnrecoverableKeyException;
import java.security.cert.CertificateException;
import java.security.spec.InvalidKeySpecException;
import java.util.ArrayList;
import java.util.Arrays;
import java.util.Collections;
import java.util.HashSet;
import java.util.LinkedHashSet;
import java.util.List;
import java.util.Set;

import javax.crypto.NoSuchPaddingException;
import javax.net.ssl.KeyManagerFactory;
import javax.net.ssl.SSLContext;
import javax.net.ssl.SSLEngine;
import javax.net.ssl.SSLSessionContext;

import static io.netty.handler.ssl.SslUtils.DEFAULT_CIPHER_SUITES;
import static io.netty.handler.ssl.SslUtils.addIfSupported;
import static io.netty.handler.ssl.SslUtils.useFallbackCiphersIfDefaultIsEmpty;
import static java.util.Objects.requireNonNull;

/**
 * An {@link SslContext} which uses JDK's SSL/TLS implementation.
 */
public class JdkSslContext extends SslContext {

    private static final InternalLogger logger = InternalLoggerFactory.getInstance(JdkSslContext.class);

    static final String PROTOCOL = "TLS";
    private static final String[] DEFAULT_PROTOCOLS;
    private static final List<String> DEFAULT_CIPHERS;
    private static final List<String> DEFAULT_CIPHERS_NON_TLSV13;
    private static final Set<String> SUPPORTED_CIPHERS;
    private static final Set<String> SUPPORTED_CIPHERS_NON_TLSV13;
    private static final Provider DEFAULT_PROVIDER;

    static {
        SSLContext context;
        try {
            context = SSLContext.getInstance(PROTOCOL);
            context.init(null, null, null);
        } catch (Exception e) {
            throw new Error("failed to initialize the default SSL context", e);
        }

        DEFAULT_PROVIDER = context.getProvider();

        SSLEngine engine = context.createSSLEngine();
        DEFAULT_PROTOCOLS = defaultProtocols(context, engine);

        SUPPORTED_CIPHERS = Collections.unmodifiableSet(supportedCiphers(engine));
        DEFAULT_CIPHERS = Collections.unmodifiableList(defaultCiphers(engine, SUPPORTED_CIPHERS));

        List<String> ciphersNonTLSv13 = new ArrayList<>(DEFAULT_CIPHERS);
        ciphersNonTLSv13.removeAll(Arrays.asList(SslUtils.DEFAULT_TLSV13_CIPHER_SUITES));
        DEFAULT_CIPHERS_NON_TLSV13 = Collections.unmodifiableList(ciphersNonTLSv13);

        Set<String> suppertedCiphersNonTLSv13 = new LinkedHashSet<>(SUPPORTED_CIPHERS);
        suppertedCiphersNonTLSv13.removeAll(Arrays.asList(SslUtils.DEFAULT_TLSV13_CIPHER_SUITES));
        SUPPORTED_CIPHERS_NON_TLSV13 = Collections.unmodifiableSet(suppertedCiphersNonTLSv13);

        if (logger.isDebugEnabled()) {
            logger.debug("Default protocols (JDK): {} ", Arrays.asList(DEFAULT_PROTOCOLS));
            logger.debug("Default cipher suites (JDK): {}", DEFAULT_CIPHERS);
        }
    }

<<<<<<< HEAD
    private static String[] defaultProtocols(SSLContext context, SSLEngine engine) {
        // Choose the sensible default list of protocols that respects JDK flags, eg. jdk.tls.client.protocols
        final String[] supportedProtocols = context.getDefaultSSLParameters().getProtocols();
        Set<String> supportedProtocolsSet = new HashSet<String>(supportedProtocols.length);
        Collections.addAll(supportedProtocolsSet, supportedProtocols);
        List<String> protocols = new ArrayList<String>();
=======
    private static String[] defaultProtocols(SSLEngine engine) {
        // Choose the sensible default list of protocols.
        final String[] supportedProtocols = engine.getSupportedProtocols();
        Set<String> supportedProtocolsSet = new HashSet<>(supportedProtocols.length);
        Collections.addAll(supportedProtocolsSet, supportedProtocols);
        List<String> protocols = new ArrayList<>();
>>>>>>> 806dace3
        addIfSupported(
                supportedProtocolsSet, protocols,
                // Do not include TLSv1.3 for now by default.
                SslUtils.PROTOCOL_TLS_V1_2, SslUtils.PROTOCOL_TLS_V1_1, SslUtils.PROTOCOL_TLS_V1);

        if (!protocols.isEmpty()) {
            return protocols.toArray(new String[0]);
        }
        return engine.getEnabledProtocols();
    }

    private static Set<String> supportedCiphers(SSLEngine engine) {
        // Choose the sensible default list of cipher suites.
        final String[] supportedCiphers = engine.getSupportedCipherSuites();
        Set<String> supportedCiphersSet = new LinkedHashSet<>(supportedCiphers.length);
        for (int i = 0; i < supportedCiphers.length; ++i) {
            String supportedCipher = supportedCiphers[i];
            supportedCiphersSet.add(supportedCipher);
            // IBM's J9 JVM utilizes a custom naming scheme for ciphers and only returns ciphers with the "SSL_"
            // prefix instead of the "TLS_" prefix (as defined in the JSSE cipher suite names [1]). According to IBM's
            // documentation [2] the "SSL_" prefix is "interchangeable" with the "TLS_" prefix.
            // See the IBM forum discussion [3] and issue on IBM's JVM [4] for more details.
            //[1] http://docs.oracle.com/javase/8/docs/technotes/guides/security/StandardNames.html#ciphersuites
            //[2] https://www.ibm.com/support/knowledgecenter/en/SSYKE2_8.0.0/com.ibm.java.security.component.80.doc/
            // security-component/jsse2Docs/ciphersuites.html
            //[3] https://www.ibm.com/developerworks/community/forums/html/topic?id=9b5a56a9-fa46-4031-b33b-df91e28d77c2
            //[4] https://www.ibm.com/developerworks/rfe/execute?use_case=viewRfe&CR_ID=71770
            if (supportedCipher.startsWith("SSL_")) {
                final String tlsPrefixedCipherName = "TLS_" + supportedCipher.substring("SSL_".length());
                try {
                    engine.setEnabledCipherSuites(new String[]{tlsPrefixedCipherName});
                    supportedCiphersSet.add(tlsPrefixedCipherName);
                } catch (IllegalArgumentException ignored) {
                    // The cipher is not supported ... move on to the next cipher.
                }
            }
        }
        return supportedCiphersSet;
    }

    private static List<String> defaultCiphers(SSLEngine engine, Set<String> supportedCiphers) {
        List<String> ciphers = new ArrayList<>();
        addIfSupported(supportedCiphers, ciphers, DEFAULT_CIPHER_SUITES);
        useFallbackCiphersIfDefaultIsEmpty(ciphers, engine.getEnabledCipherSuites());
        return ciphers;
    }

    private static boolean isTlsV13Supported(String[] protocols) {
        for (String protocol: protocols) {
            if (SslUtils.PROTOCOL_TLS_V1_3.equals(protocol)) {
                return true;
            }
        }
        return false;
    }

    private final String[] protocols;
    private final String[] cipherSuites;
    private final List<String> unmodifiableCipherSuites;
    @SuppressWarnings("deprecation")
    private final JdkApplicationProtocolNegotiator apn;
    private final ClientAuth clientAuth;
    private final SSLContext sslContext;
    private final boolean isClient;

    /**
     * Creates a new {@link JdkSslContext} from a pre-configured {@link SSLContext}.
     *
     * @param sslContext the {@link SSLContext} to use.
     * @param isClient {@code true} if this context should create {@link SSLEngine}s for client-side usage.
     * @param clientAuth the {@link ClientAuth} to use. This will only be used when {@param isClient} is {@code false}.
     * @deprecated Use {@link #JdkSslContext(SSLContext, boolean, Iterable, CipherSuiteFilter,
     * ApplicationProtocolConfig, ClientAuth, String[], boolean)}
     */
    @Deprecated
    public JdkSslContext(SSLContext sslContext, boolean isClient,
                         ClientAuth clientAuth) {
        this(sslContext, isClient, null, IdentityCipherSuiteFilter.INSTANCE,
                JdkDefaultApplicationProtocolNegotiator.INSTANCE, clientAuth, null, false);
    }

    /**
     * Creates a new {@link JdkSslContext} from a pre-configured {@link SSLContext}.
     *
     * @param sslContext the {@link SSLContext} to use.
     * @param isClient {@code true} if this context should create {@link SSLEngine}s for client-side usage.
     * @param ciphers the ciphers to use or {@code null} if the standard should be used.
     * @param cipherFilter the filter to use.
     * @param apn the {@link ApplicationProtocolConfig} to use.
     * @param clientAuth the {@link ClientAuth} to use. This will only be used when {@param isClient} is {@code false}.
     * @deprecated Use {@link #JdkSslContext(SSLContext, boolean, Iterable, CipherSuiteFilter,
     * ApplicationProtocolConfig, ClientAuth, String[], boolean)}
     */
    @Deprecated
    public JdkSslContext(SSLContext sslContext, boolean isClient, Iterable<String> ciphers,
                         CipherSuiteFilter cipherFilter, ApplicationProtocolConfig apn,
                         ClientAuth clientAuth) {
        this(sslContext, isClient, ciphers, cipherFilter, apn, clientAuth, null, false);
    }

    /**
     * Creates a new {@link JdkSslContext} from a pre-configured {@link SSLContext}.
     *
     * @param sslContext the {@link SSLContext} to use.
     * @param isClient {@code true} if this context should create {@link SSLEngine}s for client-side usage.
     * @param ciphers the ciphers to use or {@code null} if the standard should be used.
     * @param cipherFilter the filter to use.
     * @param apn the {@link ApplicationProtocolConfig} to use.
     * @param clientAuth the {@link ClientAuth} to use. This will only be used when {@param isClient} is {@code false}.
     * @param protocols the protocols to enable, or {@code null} to enable the default protocols.
     * @param startTls {@code true} if the first write request shouldn't be encrypted
     */
    public JdkSslContext(SSLContext sslContext,
                         boolean isClient,
                         Iterable<String> ciphers,
                         CipherSuiteFilter cipherFilter,
                         ApplicationProtocolConfig apn,
                         ClientAuth clientAuth,
                         String[] protocols,
                         boolean startTls) {
        this(sslContext,
                isClient,
                ciphers,
                cipherFilter,
                toNegotiator(apn, !isClient),
                clientAuth,
                protocols == null ? null : protocols.clone(),
                startTls);
    }

    @SuppressWarnings("deprecation")
    JdkSslContext(SSLContext sslContext, boolean isClient, Iterable<String> ciphers, CipherSuiteFilter cipherFilter,
                  JdkApplicationProtocolNegotiator apn, ClientAuth clientAuth, String[] protocols, boolean startTls) {
        super(startTls);
        this.apn = requireNonNull(apn, "apn");
        this.clientAuth = requireNonNull(clientAuth, "clientAuth");
        this.sslContext = requireNonNull(sslContext, "sslContext");

        final List<String> defaultCiphers;
        final Set<String> supportedCiphers;
        if (DEFAULT_PROVIDER.equals(sslContext.getProvider())) {
            this.protocols = protocols == null? DEFAULT_PROTOCOLS : protocols;
            if (isTlsV13Supported(this.protocols)) {
                supportedCiphers = SUPPORTED_CIPHERS;
                defaultCiphers = DEFAULT_CIPHERS;
            } else {
                // TLSv1.3 is not supported, ensure we do not include any TLSv1.3 ciphersuite.
                supportedCiphers = SUPPORTED_CIPHERS_NON_TLSV13;
                defaultCiphers = DEFAULT_CIPHERS_NON_TLSV13;
            }
        } else {
            // This is a different Provider then the one used by the JDK by default so we can not just assume
            // the same protocols and ciphers are supported. For example even if Java11+ is used Conscrypt will
            // not support TLSv1.3 and the TLSv1.3 ciphersuites.
            SSLEngine engine = sslContext.createSSLEngine();
            try {
                if (protocols == null) {
                    this.protocols = defaultProtocols(sslContext, engine);
                } else {
                    this.protocols = protocols;
                }
                supportedCiphers = supportedCiphers(engine);
                defaultCiphers = defaultCiphers(engine, supportedCiphers);
                if (!isTlsV13Supported(this.protocols)) {
                    // TLSv1.3 is not supported, ensure we do not include any TLSv1.3 ciphersuite.
                    for (String cipher: SslUtils.DEFAULT_TLSV13_CIPHER_SUITES) {
                        supportedCiphers.remove(cipher);
                        defaultCiphers.remove(cipher);
                    }
                }
            } finally {
                ReferenceCountUtil.release(engine);
            }
        }

        cipherSuites = requireNonNull(cipherFilter, "cipherFilter").filterCipherSuites(
                ciphers, defaultCiphers, supportedCiphers);

        unmodifiableCipherSuites = Collections.unmodifiableList(Arrays.asList(cipherSuites));
        this.isClient = isClient;
    }

    /**
     * Returns the JDK {@link SSLContext} object held by this context.
     */
    public final SSLContext context() {
        return sslContext;
    }

    @Override
    public final boolean isClient() {
        return isClient;
    }

    /**
     * Returns the JDK {@link SSLSessionContext} object held by this context.
     */
    @Override
    public final SSLSessionContext sessionContext() {
        if (isServer()) {
            return context().getServerSessionContext();
        } else {
            return context().getClientSessionContext();
        }
    }

    @Override
    public final List<String> cipherSuites() {
        return unmodifiableCipherSuites;
    }

    @Override
    public final long sessionCacheSize() {
        return sessionContext().getSessionCacheSize();
    }

    @Override
    public final long sessionTimeout() {
        return sessionContext().getSessionTimeout();
    }

    @Override
    public final SSLEngine newEngine(ByteBufAllocator alloc) {
        return configureAndWrapEngine(context().createSSLEngine(), alloc);
    }

    @Override
    public final SSLEngine newEngine(ByteBufAllocator alloc, String peerHost, int peerPort) {
        return configureAndWrapEngine(context().createSSLEngine(peerHost, peerPort), alloc);
    }

    @SuppressWarnings("deprecation")
    private SSLEngine configureAndWrapEngine(SSLEngine engine, ByteBufAllocator alloc) {
        engine.setEnabledCipherSuites(cipherSuites);
        engine.setEnabledProtocols(protocols);
        engine.setUseClientMode(isClient());
        if (isServer()) {
            switch (clientAuth) {
                case OPTIONAL:
                    engine.setWantClientAuth(true);
                    break;
                case REQUIRE:
                    engine.setNeedClientAuth(true);
                    break;
                case NONE:
                    break; // exhaustive cases
                default:
                    throw new Error("Unknown auth " + clientAuth);
            }
        }
        JdkApplicationProtocolNegotiator.SslEngineWrapperFactory factory = apn.wrapperFactory();
        if (factory instanceof JdkApplicationProtocolNegotiator.AllocatorAwareSslEngineWrapperFactory) {
            return ((JdkApplicationProtocolNegotiator.AllocatorAwareSslEngineWrapperFactory) factory)
                    .wrapSslEngine(engine, alloc, apn, isServer());
        }
        return factory.wrapSslEngine(engine, apn, isServer());
    }

    @Override
    public final JdkApplicationProtocolNegotiator applicationProtocolNegotiator() {
        return apn;
    }

    /**
     * Translate a {@link ApplicationProtocolConfig} object to a {@link JdkApplicationProtocolNegotiator} object.
     * @param config The configuration which defines the translation
     * @param isServer {@code true} if a server {@code false} otherwise.
     * @return The results of the translation
     */
    @SuppressWarnings("deprecation")
    static JdkApplicationProtocolNegotiator toNegotiator(ApplicationProtocolConfig config, boolean isServer) {
        if (config == null) {
            return JdkDefaultApplicationProtocolNegotiator.INSTANCE;
        }

        switch(config.protocol()) {
        case NONE:
            return JdkDefaultApplicationProtocolNegotiator.INSTANCE;
        case ALPN:
            if (isServer) {
                switch(config.selectorFailureBehavior()) {
                case FATAL_ALERT:
                    return new JdkAlpnApplicationProtocolNegotiator(true, config.supportedProtocols());
                case NO_ADVERTISE:
                    return new JdkAlpnApplicationProtocolNegotiator(false, config.supportedProtocols());
                default:
                    throw new UnsupportedOperationException(new StringBuilder("JDK provider does not support ")
                    .append(config.selectorFailureBehavior()).append(" failure behavior").toString());
                }
            } else {
                switch(config.selectedListenerFailureBehavior()) {
                case ACCEPT:
                    return new JdkAlpnApplicationProtocolNegotiator(false, config.supportedProtocols());
                case FATAL_ALERT:
                    return new JdkAlpnApplicationProtocolNegotiator(true, config.supportedProtocols());
                default:
                    throw new UnsupportedOperationException(new StringBuilder("JDK provider does not support ")
                    .append(config.selectedListenerFailureBehavior()).append(" failure behavior").toString());
                }
            }
        case NPN:
            if (isServer) {
                switch(config.selectedListenerFailureBehavior()) {
                case ACCEPT:
                    return new JdkNpnApplicationProtocolNegotiator(false, config.supportedProtocols());
                case FATAL_ALERT:
                    return new JdkNpnApplicationProtocolNegotiator(true, config.supportedProtocols());
                default:
                    throw new UnsupportedOperationException(new StringBuilder("JDK provider does not support ")
                    .append(config.selectedListenerFailureBehavior()).append(" failure behavior").toString());
                }
            } else {
                switch(config.selectorFailureBehavior()) {
                case FATAL_ALERT:
                    return new JdkNpnApplicationProtocolNegotiator(true, config.supportedProtocols());
                case NO_ADVERTISE:
                    return new JdkNpnApplicationProtocolNegotiator(false, config.supportedProtocols());
                default:
                    throw new UnsupportedOperationException(new StringBuilder("JDK provider does not support ")
                    .append(config.selectorFailureBehavior()).append(" failure behavior").toString());
                }
            }
        default:
            throw new UnsupportedOperationException(new StringBuilder("JDK provider does not support ")
            .append(config.protocol()).append(" protocol").toString());
        }
    }

    /**
     * Build a {@link KeyManagerFactory} based upon a key file, key file password, and a certificate chain.
     * @param certChainFile an X.509 certificate chain file in PEM format
     * @param keyFile a PKCS#8 private key file in PEM format
     * @param keyPassword the password of the {@code keyFile}.
     *                    {@code null} if it's not password-protected.
     * @param kmf The existing {@link KeyManagerFactory} that will be used if not {@code null}
     * @param keyStore the {@link KeyStore} that should be used in the {@link KeyManagerFactory}
     * @return A {@link KeyManagerFactory} based upon a key file, key file password, and a certificate chain.
     */
    static KeyManagerFactory buildKeyManagerFactory(File certChainFile, File keyFile, String keyPassword,
            KeyManagerFactory kmf, String keyStore)
                    throws UnrecoverableKeyException, KeyStoreException, NoSuchAlgorithmException,
                    NoSuchPaddingException, InvalidKeySpecException, InvalidAlgorithmParameterException,
                    CertificateException, KeyException, IOException {
        String algorithm = Security.getProperty("ssl.KeyManagerFactory.algorithm");
        if (algorithm == null) {
            algorithm = "SunX509";
        }
        return buildKeyManagerFactory(certChainFile, algorithm, keyFile, keyPassword, kmf, keyStore);
    }

    /**
     * Build a {@link KeyManagerFactory} based upon a key file, key file password, and a certificate chain.
     * @param certChainFile an X.509 certificate chain file in PEM format
     * @param keyFile a PKCS#8 private key file in PEM format
     * @param keyPassword the password of the {@code keyFile}.
     *                    {@code null} if it's not password-protected.
     * @param kmf The existing {@link KeyManagerFactory} that will be used if not {@code null}
     * @return A {@link KeyManagerFactory} based upon a key file, key file password, and a certificate chain.
     * @deprecated will be removed.
     */
    @Deprecated
    protected static KeyManagerFactory buildKeyManagerFactory(File certChainFile, File keyFile, String keyPassword,
                                                              KeyManagerFactory kmf)
            throws UnrecoverableKeyException, KeyStoreException, NoSuchAlgorithmException,
            NoSuchPaddingException, InvalidKeySpecException, InvalidAlgorithmParameterException,
            CertificateException, KeyException, IOException {
        return buildKeyManagerFactory(certChainFile, keyFile, keyPassword, kmf, KeyStore.getDefaultType());
    }

    /**
     * Build a {@link KeyManagerFactory} based upon a key algorithm, key file, key file password,
     * and a certificate chain.
     * @param certChainFile an X.509 certificate chain file in PEM format
     * @param keyAlgorithm the standard name of the requested algorithm. See the Java Secure Socket Extension
     *                    Reference Guide for information about standard algorithm names.
     * @param keyFile a PKCS#8 private key file in PEM format
     * @param keyPassword the password of the {@code keyFile}.
     *                    {@code null} if it's not password-protected.
     * @param kmf The existing {@link KeyManagerFactory} that will be used if not {@code null}
     * @param keyStore the {@link KeyStore} that should be used in the {@link KeyManagerFactory}
     * @return A {@link KeyManagerFactory} based upon a key algorithm, key file, key file password,
     * and a certificate chain.
     */
    static KeyManagerFactory buildKeyManagerFactory(File certChainFile,
            String keyAlgorithm, File keyFile, String keyPassword, KeyManagerFactory kmf,
            String keyStore)
                    throws KeyStoreException, NoSuchAlgorithmException, NoSuchPaddingException,
                    InvalidKeySpecException, InvalidAlgorithmParameterException, IOException,
                    CertificateException, KeyException, UnrecoverableKeyException {
        return buildKeyManagerFactory(toX509Certificates(certChainFile), keyAlgorithm,
                                      toPrivateKey(keyFile, keyPassword), keyPassword, kmf, keyStore);
    }

    /**
     * Build a {@link KeyManagerFactory} based upon a key algorithm, key file, key file password,
     * and a certificate chain.
     * @param certChainFile an buildKeyManagerFactory X.509 certificate chain file in PEM format
     * @param keyAlgorithm the standard name of the requested algorithm. See the Java Secure Socket Extension
     *                    Reference Guide for information about standard algorithm names.
     * @param keyFile a PKCS#8 private key file in PEM format
     * @param keyPassword the password of the {@code keyFile}.
     *                    {@code null} if it's not password-protected.
     * @param kmf The existing {@link KeyManagerFactory} that will be used if not {@code null}
     * @return A {@link KeyManagerFactory} based upon a key algorithm, key file, key file password,
     * and a certificate chain.
     * @deprecated will be removed.
     */
    @Deprecated
    protected static KeyManagerFactory buildKeyManagerFactory(File certChainFile,
                                                              String keyAlgorithm, File keyFile,
                                                              String keyPassword, KeyManagerFactory kmf)
            throws KeyStoreException, NoSuchAlgorithmException, NoSuchPaddingException,
            InvalidKeySpecException, InvalidAlgorithmParameterException, IOException,
            CertificateException, KeyException, UnrecoverableKeyException {
        return buildKeyManagerFactory(toX509Certificates(certChainFile), keyAlgorithm,
                toPrivateKey(keyFile, keyPassword), keyPassword, kmf, KeyStore.getDefaultType());
    }
}<|MERGE_RESOLUTION|>--- conflicted
+++ resolved
@@ -25,7 +25,6 @@
 import java.io.IOException;
 import java.security.InvalidAlgorithmParameterException;
 import java.security.KeyException;
-import java.security.KeyStore;
 import java.security.KeyStoreException;
 import java.security.NoSuchAlgorithmException;
 import java.security.Provider;
@@ -79,7 +78,7 @@
         DEFAULT_PROVIDER = context.getProvider();
 
         SSLEngine engine = context.createSSLEngine();
-        DEFAULT_PROTOCOLS = defaultProtocols(context, engine);
+        DEFAULT_PROTOCOLS = defaultProtocols(engine);
 
         SUPPORTED_CIPHERS = Collections.unmodifiableSet(supportedCiphers(engine));
         DEFAULT_CIPHERS = Collections.unmodifiableList(defaultCiphers(engine, SUPPORTED_CIPHERS));
@@ -98,21 +97,12 @@
         }
     }
 
-<<<<<<< HEAD
-    private static String[] defaultProtocols(SSLContext context, SSLEngine engine) {
-        // Choose the sensible default list of protocols that respects JDK flags, eg. jdk.tls.client.protocols
-        final String[] supportedProtocols = context.getDefaultSSLParameters().getProtocols();
-        Set<String> supportedProtocolsSet = new HashSet<String>(supportedProtocols.length);
-        Collections.addAll(supportedProtocolsSet, supportedProtocols);
-        List<String> protocols = new ArrayList<String>();
-=======
     private static String[] defaultProtocols(SSLEngine engine) {
         // Choose the sensible default list of protocols.
         final String[] supportedProtocols = engine.getSupportedProtocols();
         Set<String> supportedProtocolsSet = new HashSet<>(supportedProtocols.length);
         Collections.addAll(supportedProtocolsSet, supportedProtocols);
         List<String> protocols = new ArrayList<>();
->>>>>>> 806dace3
         addIfSupported(
                 supportedProtocolsSet, protocols,
                 // Do not include TLSv1.3 for now by default.
@@ -270,7 +260,7 @@
             SSLEngine engine = sslContext.createSSLEngine();
             try {
                 if (protocols == null) {
-                    this.protocols = defaultProtocols(sslContext, engine);
+                    this.protocols = defaultProtocols(engine);
                 } else {
                     this.protocols = protocols;
                 }
@@ -443,16 +433,17 @@
 
     /**
      * Build a {@link KeyManagerFactory} based upon a key file, key file password, and a certificate chain.
-     * @param certChainFile an X.509 certificate chain file in PEM format
+     * @param certChainFile a X.509 certificate chain file in PEM format
      * @param keyFile a PKCS#8 private key file in PEM format
      * @param keyPassword the password of the {@code keyFile}.
      *                    {@code null} if it's not password-protected.
      * @param kmf The existing {@link KeyManagerFactory} that will be used if not {@code null}
-     * @param keyStore the {@link KeyStore} that should be used in the {@link KeyManagerFactory}
      * @return A {@link KeyManagerFactory} based upon a key file, key file password, and a certificate chain.
-     */
-    static KeyManagerFactory buildKeyManagerFactory(File certChainFile, File keyFile, String keyPassword,
-            KeyManagerFactory kmf, String keyStore)
+     * @deprecated will be removed.
+     */
+    @Deprecated
+    protected static KeyManagerFactory buildKeyManagerFactory(File certChainFile, File keyFile, String keyPassword,
+            KeyManagerFactory kmf)
                     throws UnrecoverableKeyException, KeyStoreException, NoSuchAlgorithmException,
                     NoSuchPaddingException, InvalidKeySpecException, InvalidAlgorithmParameterException,
                     CertificateException, KeyException, IOException {
@@ -460,58 +451,15 @@
         if (algorithm == null) {
             algorithm = "SunX509";
         }
-        return buildKeyManagerFactory(certChainFile, algorithm, keyFile, keyPassword, kmf, keyStore);
-    }
-
-    /**
-     * Build a {@link KeyManagerFactory} based upon a key file, key file password, and a certificate chain.
-     * @param certChainFile an X.509 certificate chain file in PEM format
-     * @param keyFile a PKCS#8 private key file in PEM format
-     * @param keyPassword the password of the {@code keyFile}.
-     *                    {@code null} if it's not password-protected.
-     * @param kmf The existing {@link KeyManagerFactory} that will be used if not {@code null}
-     * @return A {@link KeyManagerFactory} based upon a key file, key file password, and a certificate chain.
-     * @deprecated will be removed.
-     */
-    @Deprecated
-    protected static KeyManagerFactory buildKeyManagerFactory(File certChainFile, File keyFile, String keyPassword,
-                                                              KeyManagerFactory kmf)
-            throws UnrecoverableKeyException, KeyStoreException, NoSuchAlgorithmException,
-            NoSuchPaddingException, InvalidKeySpecException, InvalidAlgorithmParameterException,
-            CertificateException, KeyException, IOException {
-        return buildKeyManagerFactory(certChainFile, keyFile, keyPassword, kmf, KeyStore.getDefaultType());
+        return buildKeyManagerFactory(certChainFile, algorithm, keyFile, keyPassword, kmf);
     }
 
     /**
      * Build a {@link KeyManagerFactory} based upon a key algorithm, key file, key file password,
      * and a certificate chain.
-     * @param certChainFile an X.509 certificate chain file in PEM format
+     * @param certChainFile a X.509 certificate chain file in PEM format
      * @param keyAlgorithm the standard name of the requested algorithm. See the Java Secure Socket Extension
-     *                    Reference Guide for information about standard algorithm names.
-     * @param keyFile a PKCS#8 private key file in PEM format
-     * @param keyPassword the password of the {@code keyFile}.
-     *                    {@code null} if it's not password-protected.
-     * @param kmf The existing {@link KeyManagerFactory} that will be used if not {@code null}
-     * @param keyStore the {@link KeyStore} that should be used in the {@link KeyManagerFactory}
-     * @return A {@link KeyManagerFactory} based upon a key algorithm, key file, key file password,
-     * and a certificate chain.
-     */
-    static KeyManagerFactory buildKeyManagerFactory(File certChainFile,
-            String keyAlgorithm, File keyFile, String keyPassword, KeyManagerFactory kmf,
-            String keyStore)
-                    throws KeyStoreException, NoSuchAlgorithmException, NoSuchPaddingException,
-                    InvalidKeySpecException, InvalidAlgorithmParameterException, IOException,
-                    CertificateException, KeyException, UnrecoverableKeyException {
-        return buildKeyManagerFactory(toX509Certificates(certChainFile), keyAlgorithm,
-                                      toPrivateKey(keyFile, keyPassword), keyPassword, kmf, keyStore);
-    }
-
-    /**
-     * Build a {@link KeyManagerFactory} based upon a key algorithm, key file, key file password,
-     * and a certificate chain.
-     * @param certChainFile an buildKeyManagerFactory X.509 certificate chain file in PEM format
-     * @param keyAlgorithm the standard name of the requested algorithm. See the Java Secure Socket Extension
-     *                    Reference Guide for information about standard algorithm names.
+     * Reference Guide for information about standard algorithm names.
      * @param keyFile a PKCS#8 private key file in PEM format
      * @param keyPassword the password of the {@code keyFile}.
      *                    {@code null} if it's not password-protected.
@@ -522,12 +470,11 @@
      */
     @Deprecated
     protected static KeyManagerFactory buildKeyManagerFactory(File certChainFile,
-                                                              String keyAlgorithm, File keyFile,
-                                                              String keyPassword, KeyManagerFactory kmf)
-            throws KeyStoreException, NoSuchAlgorithmException, NoSuchPaddingException,
-            InvalidKeySpecException, InvalidAlgorithmParameterException, IOException,
-            CertificateException, KeyException, UnrecoverableKeyException {
+            String keyAlgorithm, File keyFile, String keyPassword, KeyManagerFactory kmf)
+                    throws KeyStoreException, NoSuchAlgorithmException, NoSuchPaddingException,
+                    InvalidKeySpecException, InvalidAlgorithmParameterException, IOException,
+                    CertificateException, KeyException, UnrecoverableKeyException {
         return buildKeyManagerFactory(toX509Certificates(certChainFile), keyAlgorithm,
-                toPrivateKey(keyFile, keyPassword), keyPassword, kmf, KeyStore.getDefaultType());
+                                      toPrivateKey(keyFile, keyPassword), keyPassword, kmf);
     }
 }