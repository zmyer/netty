--- conflicted
+++ resolved
@@ -21,12 +21,6 @@
 import io.netty.internal.tcnative.SSLContext;
 import io.netty.internal.tcnative.SniHostNameMatcher;
 import io.netty.util.CharsetUtil;
-<<<<<<< HEAD
-import io.netty.util.internal.PlatformDependent;
-import io.netty.util.internal.SuppressJava6Requirement;
-import io.netty.util.internal.SystemPropertyUtil;
-=======
->>>>>>> 806dace3
 import io.netty.util.internal.logging.InternalLogger;
 import io.netty.util.internal.logging.InternalLoggerFactory;
 
@@ -55,36 +49,30 @@
     private static final byte[] ID = {'n', 'e', 't', 't', 'y'};
     private final OpenSslServerSessionContext sessionContext;
 
-    private static final boolean ENABLE_SESSION_TICKET =
-            SystemPropertyUtil.getBoolean("jdk.tls.server.enableSessionTicketExtension", false);
-
     ReferenceCountedOpenSslServerContext(
             X509Certificate[] trustCertCollection, TrustManagerFactory trustManagerFactory,
             X509Certificate[] keyCertChain, PrivateKey key, String keyPassword, KeyManagerFactory keyManagerFactory,
             Iterable<String> ciphers, CipherSuiteFilter cipherFilter, ApplicationProtocolConfig apn,
             long sessionCacheSize, long sessionTimeout, ClientAuth clientAuth, String[] protocols, boolean startTls,
-            boolean enableOcsp, String keyStore) throws SSLException {
+            boolean enableOcsp) throws SSLException {
         this(trustCertCollection, trustManagerFactory, keyCertChain, key, keyPassword, keyManagerFactory, ciphers,
                 cipherFilter, toNegotiator(apn), sessionCacheSize, sessionTimeout, clientAuth, protocols, startTls,
-                enableOcsp, keyStore);
-    }
-
-    ReferenceCountedOpenSslServerContext(
+                enableOcsp);
+    }
+
+    private ReferenceCountedOpenSslServerContext(
             X509Certificate[] trustCertCollection, TrustManagerFactory trustManagerFactory,
             X509Certificate[] keyCertChain, PrivateKey key, String keyPassword, KeyManagerFactory keyManagerFactory,
             Iterable<String> ciphers, CipherSuiteFilter cipherFilter, OpenSslApplicationProtocolNegotiator apn,
             long sessionCacheSize, long sessionTimeout, ClientAuth clientAuth, String[] protocols, boolean startTls,
-            boolean enableOcsp, String keyStore) throws SSLException {
+            boolean enableOcsp) throws SSLException {
         super(ciphers, cipherFilter, apn, sessionCacheSize, sessionTimeout, SSL.SSL_MODE_SERVER, keyCertChain,
               clientAuth, protocols, startTls, enableOcsp, true);
         // Create a new SSL_CTX and configure it.
         boolean success = false;
         try {
             sessionContext = newSessionContext(this, ctx, engineMap, trustCertCollection, trustManagerFactory,
-                                                      keyCertChain, key, keyPassword, keyManagerFactory, keyStore);
-            if (ENABLE_SESSION_TICKET) {
-                sessionContext.setTicketKeys();
-            }
+                                                      keyCertChain, key, keyPassword, keyManagerFactory);
             success = true;
         } finally {
             if (!success) {
@@ -103,8 +91,7 @@
                                                          X509Certificate[] trustCertCollection,
                                                          TrustManagerFactory trustManagerFactory,
                                                          X509Certificate[] keyCertChain, PrivateKey key,
-                                                         String keyPassword, KeyManagerFactory keyManagerFactory,
-                                                         String keyStore)
+                                                         String keyPassword, KeyManagerFactory keyManagerFactory)
             throws SSLException {
         OpenSslKeyMaterialProvider keyMaterialProvider = null;
         try {
@@ -123,7 +110,7 @@
                     // keyManagerFactory for the server so build one if it is not specified.
                     if (keyManagerFactory == null) {
                         char[] keyPasswordChars = keyStorePassword(keyPassword);
-                        KeyStore ks = buildKeyStore(keyCertChain, key, keyPasswordChars, keyStore);
+                        KeyStore ks = buildKeyStore(keyCertChain, key, keyPasswordChars);
                         if (ks.aliases().hasMoreElements()) {
                             keyManagerFactory = new OpenSslX509KeyManagerFactory();
                         } else {
@@ -142,7 +129,7 @@
             }
             try {
                 if (trustCertCollection != null) {
-                    trustManagerFactory = buildTrustManagerFactory(trustCertCollection, trustManagerFactory, keyStore);
+                    trustManagerFactory = buildTrustManagerFactory(trustCertCollection, trustManagerFactory);
                 } else if (trustManagerFactory == null) {
                     // Mimic the way SSLContext.getInstance(KeyManager[], null, null) works
                     trustManagerFactory = TrustManagerFactory.getInstance(
@@ -158,7 +145,13 @@
                 //
                 //            See https://github.com/netty/netty/issues/5372
 
-                setVerifyCallback(ctx, engineMap, manager);
+                // Use this to prevent an error when running on java < 7
+                if (useExtendedTrustManager(manager)) {
+                    SSLContext.setCertVerifyCallback(ctx, new ExtendedTrustManagerVerifyCallback(
+                            engineMap, (X509ExtendedTrustManager) manager));
+                } else {
+                    SSLContext.setCertVerifyCallback(ctx, new TrustManagerVerifyCallback(engineMap, manager));
+                }
 
                 X509Certificate[] issuers = manager.getAcceptedIssuers();
                 if (issuers != null && issuers.length > 0) {
@@ -196,17 +189,6 @@
         }
     }
 
-    @SuppressJava6Requirement(reason = "Guarded by java version check")
-    private static void setVerifyCallback(long ctx, OpenSslEngineMap engineMap, X509TrustManager manager) {
-        // Use this to prevent an error when running on java < 7
-        if (useExtendedTrustManager(manager)) {
-            SSLContext.setCertVerifyCallback(ctx, new ExtendedTrustManagerVerifyCallback(
-                    engineMap, (X509ExtendedTrustManager) manager));
-        } else {
-            SSLContext.setCertVerifyCallback(ctx, new TrustManagerVerifyCallback(engineMap, manager));
-        }
-    }
-
     private static final class OpenSslServerCertificateCallback implements CertificateCallback {
         private final OpenSslEngineMap engineMap;
         private final OpenSslKeyMaterialManager keyManagerHolder;
@@ -219,10 +201,6 @@
         @Override
         public void handle(long ssl, byte[] keyTypeBytes, byte[][] asn1DerEncodedPrincipals) throws Exception {
             final ReferenceCountedOpenSslEngine engine = engineMap.get(ssl);
-            if (engine == null) {
-                // Maybe null if destroyed in the meantime.
-                return;
-            }
             try {
                 // For now we just ignore the asn1DerEncodedPrincipals as this is kind of inline with what the
                 // OpenJDK SSLEngineImpl does.
@@ -249,13 +227,12 @@
         }
     }
 
-    @SuppressJava6Requirement(reason = "Usage guarded by java version check")
     private static final class ExtendedTrustManagerVerifyCallback extends AbstractCertificateVerifier {
         private final X509ExtendedTrustManager manager;
 
         ExtendedTrustManagerVerifyCallback(OpenSslEngineMap engineMap, X509ExtendedTrustManager manager) {
             super(engineMap);
-            this.manager = OpenSslTlsv13X509ExtendedTrustManager.wrap(manager);
+            this.manager = OpenSslTlsv13X509ExtendedTrustManager.wrap(manager, false);
         }
 
         @Override
