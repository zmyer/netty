/*
 * Copyright 2016 The Netty Project
 *
 * The Netty Project licenses this file to you under the Apache License,
 * version 2.0 (the "License"); you may not use this file except in compliance
 * with the License. You may obtain a copy of the License at:
 *
 *   http://www.apache.org/licenses/LICENSE-2.0
 *
 * Unless required by applicable law or agreed to in writing, software
 * distributed under the License is distributed on an "AS IS" BASIS, WITHOUT
 * WARRANTIES OR CONDITIONS OF ANY KIND, either express or implied. See the
 * License for the specific language governing permissions and limitations
 * under the License.
 */
package io.netty.handler.ssl;

import io.netty.buffer.ByteBuf;
import io.netty.buffer.ByteBufAllocator;
import io.netty.internal.tcnative.CertificateVerifier;
import io.netty.internal.tcnative.SSL;
import io.netty.internal.tcnative.SSLContext;
import io.netty.internal.tcnative.SSLPrivateKeyMethod;
import io.netty.util.AbstractReferenceCounted;
import io.netty.util.ReferenceCounted;
import io.netty.util.ResourceLeakDetector;
import io.netty.util.ResourceLeakDetectorFactory;
import io.netty.util.ResourceLeakTracker;
<<<<<<< HEAD
import io.netty.util.internal.ObjectUtil;
import io.netty.util.internal.PlatformDependent;
=======
>>>>>>> 806dace3
import io.netty.util.internal.StringUtil;
import io.netty.util.internal.SuppressJava6Requirement;
import io.netty.util.internal.SystemPropertyUtil;
import io.netty.util.internal.UnstableApi;
import io.netty.util.internal.logging.InternalLogger;
import io.netty.util.internal.logging.InternalLoggerFactory;

import java.security.PrivateKey;
import java.security.SignatureException;
import java.security.cert.CertPathValidatorException;
import java.security.cert.Certificate;
import java.security.cert.CertificateExpiredException;
import java.security.cert.CertificateNotYetValidException;
import java.security.cert.CertificateRevokedException;
import java.security.cert.X509Certificate;
import java.util.Arrays;
import java.util.Collections;
import java.util.List;
import java.util.Map;
<<<<<<< HEAD
=======
import java.util.Objects;
import java.util.concurrent.ConcurrentHashMap;
>>>>>>> 806dace3
import java.util.concurrent.Executor;
import java.util.concurrent.locks.Lock;
import java.util.concurrent.locks.ReadWriteLock;
import java.util.concurrent.locks.ReentrantReadWriteLock;

import javax.net.ssl.KeyManager;
import javax.net.ssl.KeyManagerFactory;
import javax.net.ssl.SSLEngine;
import javax.net.ssl.SSLException;
import javax.net.ssl.SSLHandshakeException;
import javax.net.ssl.TrustManager;
import javax.net.ssl.X509ExtendedTrustManager;
import javax.net.ssl.X509KeyManager;
import javax.net.ssl.X509TrustManager;

import static io.netty.handler.ssl.OpenSsl.DEFAULT_CIPHERS;
import static io.netty.handler.ssl.OpenSsl.availableJavaCipherSuites;
import static io.netty.util.internal.ObjectUtil.checkPositiveOrZero;
import static java.util.Objects.requireNonNull;

/**
 * An implementation of {@link SslContext} which works with libraries that support the
 * <a href="https://www.openssl.org/">OpenSsl</a> C library API.
 * <p>Instances of this class must be {@link #release() released} or else native memory will leak!
 *
 * <p>Instances of this class <strong>must not</strong> be released before any {@link ReferenceCountedOpenSslEngine}
 * which depends upon the instance of this class is released. Otherwise if any method of
 * {@link ReferenceCountedOpenSslEngine} is called which uses this class's JNI resources the JVM may crash.
 */
public abstract class ReferenceCountedOpenSslContext extends SslContext implements ReferenceCounted {
    private static final InternalLogger logger =
            InternalLoggerFactory.getInstance(ReferenceCountedOpenSslContext.class);

<<<<<<< HEAD
    private static final int DEFAULT_BIO_NON_APPLICATION_BUFFER_SIZE = Math.max(1,
            SystemPropertyUtil.getInt("io.netty.handler.ssl.openssl.bioNonApplicationBufferSize",
                    2048));
=======
    private static final int DEFAULT_BIO_NON_APPLICATION_BUFFER_SIZE =
            AccessController.doPrivileged((PrivilegedAction<Integer>) () -> Math.max(1,
                    SystemPropertyUtil.getInt("io.netty.handler.ssl.openssl.bioNonApplicationBufferSize",
                                              2048)));
>>>>>>> 806dace3
    static final boolean USE_TASKS =
            SystemPropertyUtil.getBoolean("io.netty.handler.ssl.openssl.useTasks", false);
    private static final Integer DH_KEY_LENGTH;
    private static final ResourceLeakDetector<ReferenceCountedOpenSslContext> leakDetector =
            ResourceLeakDetectorFactory.instance().newResourceLeakDetector(ReferenceCountedOpenSslContext.class);

    // TODO: Maybe make configurable ?
    protected static final int VERIFY_DEPTH = 10;

    /**
     * The OpenSSL SSL_CTX object.
     *
     * <strong>{@link #ctxLock} must be hold while using ctx!</strong>
     */
    protected long ctx;
    private final List<String> unmodifiableCiphers;
    private final long sessionCacheSize;
    private final long sessionTimeout;
    private final OpenSslApplicationProtocolNegotiator apn;
    private final int mode;

    // Reference Counting
    private final ResourceLeakTracker<ReferenceCountedOpenSslContext> leak;
    private final AbstractReferenceCounted refCnt = new AbstractReferenceCounted() {
        @Override
        public ReferenceCounted touch(Object hint) {
            if (leak != null) {
                leak.record(hint);
            }

            return ReferenceCountedOpenSslContext.this;
        }

        @Override
        protected void deallocate() {
            destroy();
            if (leak != null) {
                boolean closed = leak.close(ReferenceCountedOpenSslContext.this);
                assert closed;
            }
        }
    };

    final Certificate[] keyCertChain;
    final ClientAuth clientAuth;
    final String[] protocols;
    final boolean enableOcsp;
    final OpenSslEngineMap engineMap = new DefaultOpenSslEngineMap();
    final ReadWriteLock ctxLock = new ReentrantReadWriteLock();

    private volatile int bioNonApplicationBufferSize = DEFAULT_BIO_NON_APPLICATION_BUFFER_SIZE;

    @SuppressWarnings("deprecation")
    static final OpenSslApplicationProtocolNegotiator NONE_PROTOCOL_NEGOTIATOR =
            new OpenSslApplicationProtocolNegotiator() {
                @Override
                public ApplicationProtocolConfig.Protocol protocol() {
                    return ApplicationProtocolConfig.Protocol.NONE;
                }

                @Override
                public List<String> protocols() {
                    return Collections.emptyList();
                }

                @Override
                public ApplicationProtocolConfig.SelectorFailureBehavior selectorFailureBehavior() {
                    return ApplicationProtocolConfig.SelectorFailureBehavior.CHOOSE_MY_LAST_PROTOCOL;
                }

                @Override
                public ApplicationProtocolConfig.SelectedListenerFailureBehavior selectedListenerFailureBehavior() {
                    return ApplicationProtocolConfig.SelectedListenerFailureBehavior.ACCEPT;
                }
            };

    static {
        Integer dhLen = null;

        try {
<<<<<<< HEAD
            String dhKeySize = SystemPropertyUtil.get("jdk.tls.ephemeralDHKeySize");
=======
            String dhKeySize = AccessController.doPrivileged((PrivilegedAction<String>) () ->
                    SystemPropertyUtil.get("jdk.tls.ephemeralDHKeySize"));
>>>>>>> 806dace3
            if (dhKeySize != null) {
                try {
                    dhLen = Integer.valueOf(dhKeySize);
                } catch (NumberFormatException e) {
                    logger.debug("ReferenceCountedOpenSslContext supports -Djdk.tls.ephemeralDHKeySize={int}, but got: "
                            + dhKeySize);
                }
            }
        } catch (Throwable ignore) {
            // ignore
        }
        DH_KEY_LENGTH = dhLen;
    }

    ReferenceCountedOpenSslContext(Iterable<String> ciphers, CipherSuiteFilter cipherFilter,
                                   ApplicationProtocolConfig apnCfg, long sessionCacheSize, long sessionTimeout,
                                   int mode, Certificate[] keyCertChain, ClientAuth clientAuth, String[] protocols,
                                   boolean startTls, boolean enableOcsp, boolean leakDetection) throws SSLException {
        this(ciphers, cipherFilter, toNegotiator(apnCfg), sessionCacheSize, sessionTimeout, mode, keyCertChain,
                clientAuth, protocols, startTls, enableOcsp, leakDetection);
    }

    ReferenceCountedOpenSslContext(Iterable<String> ciphers, CipherSuiteFilter cipherFilter,
                                   OpenSslApplicationProtocolNegotiator apn, long sessionCacheSize,
                                   long sessionTimeout, int mode, Certificate[] keyCertChain,
                                   ClientAuth clientAuth, String[] protocols, boolean startTls, boolean enableOcsp,
                                   boolean leakDetection) throws SSLException {
        super(startTls);

        OpenSsl.ensureAvailability();

        if (enableOcsp && !OpenSsl.isOcspSupported()) {
            throw new IllegalStateException("OCSP is not supported.");
        }

        if (mode != SSL.SSL_MODE_SERVER && mode != SSL.SSL_MODE_CLIENT) {
            throw new IllegalArgumentException("mode most be either SSL.SSL_MODE_SERVER or SSL.SSL_MODE_CLIENT");
        }
        leak = leakDetection ? leakDetector.track(this) : null;
        this.mode = mode;
        this.clientAuth = isServer() ? requireNonNull(clientAuth, "clientAuth") : ClientAuth.NONE;
        this.protocols = protocols;
        this.enableOcsp = enableOcsp;

        this.keyCertChain = keyCertChain == null ? null : keyCertChain.clone();

        unmodifiableCiphers = Arrays.asList(requireNonNull(cipherFilter, "cipherFilter").filterCipherSuites(
                ciphers, DEFAULT_CIPHERS, availableJavaCipherSuites()));

        this.apn = requireNonNull(apn, "apn");

        // Create a new SSL_CTX and configure it.
        boolean success = false;
        try {
            try {
                int protocolOpts = SSL.SSL_PROTOCOL_SSLV3 | SSL.SSL_PROTOCOL_TLSV1 |
                                   SSL.SSL_PROTOCOL_TLSV1_1 | SSL.SSL_PROTOCOL_TLSV1_2;
                if (OpenSsl.isTlsv13Supported()) {
                    protocolOpts |= SSL.SSL_PROTOCOL_TLSV1_3;
                }
                ctx = SSLContext.make(protocolOpts, mode);
            } catch (Exception e) {
                throw new SSLException("failed to create an SSL_CTX", e);
            }

            boolean tlsv13Supported = OpenSsl.isTlsv13Supported();
            StringBuilder cipherBuilder = new StringBuilder();
            StringBuilder cipherTLSv13Builder = new StringBuilder();

            /* List the ciphers that are permitted to negotiate. */
            try {
                if (unmodifiableCiphers.isEmpty()) {
                    // Set non TLSv1.3 ciphers.
                    SSLContext.setCipherSuite(ctx, StringUtil.EMPTY_STRING, false);
                    if (tlsv13Supported) {
                        // Set TLSv1.3 ciphers.
                        SSLContext.setCipherSuite(ctx, StringUtil.EMPTY_STRING, true);
                    }
                } else {
                    CipherSuiteConverter.convertToCipherStrings(
                            unmodifiableCiphers, cipherBuilder, cipherTLSv13Builder, OpenSsl.isBoringSSL());

                    // Set non TLSv1.3 ciphers.
                    SSLContext.setCipherSuite(ctx, cipherBuilder.toString(), false);
                    if (tlsv13Supported) {
                        // Set TLSv1.3 ciphers.
                        SSLContext.setCipherSuite(ctx, cipherTLSv13Builder.toString(), true);
                    }
                }
            } catch (SSLException e) {
                throw e;
            } catch (Exception e) {
                throw new SSLException("failed to set cipher suite: " + unmodifiableCiphers, e);
            }

            int options = SSLContext.getOptions(ctx) |
                          SSL.SSL_OP_NO_SSLv2 |
                          SSL.SSL_OP_NO_SSLv3 |
                          // Disable TLSv1.3 by default for now. Even if TLSv1.3 is not supported this will
                          // work fine as in this case SSL_OP_NO_TLSv1_3 will be 0.
                          SSL.SSL_OP_NO_TLSv1_3 |

                          SSL.SSL_OP_CIPHER_SERVER_PREFERENCE |

                          // We do not support compression at the moment so we should explicitly disable it.
                          SSL.SSL_OP_NO_COMPRESSION |

                          // Disable ticket support by default to be more inline with SSLEngineImpl of the JDK.
                          // This also let SSLSession.getId() work the same way for the JDK implementation and the
                          // OpenSSLEngine. If tickets are supported SSLSession.getId() will only return an ID on the
                          // server-side if it could make use of tickets.
                          SSL.SSL_OP_NO_TICKET;

            if (cipherBuilder.length() == 0) {
                // No ciphers that are compatible with SSLv2 / SSLv3 / TLSv1 / TLSv1.1 / TLSv1.2
                options |= SSL.SSL_OP_NO_SSLv2 | SSL.SSL_OP_NO_SSLv3 | SSL.SSL_OP_NO_TLSv1
                           | SSL.SSL_OP_NO_TLSv1_1 | SSL.SSL_OP_NO_TLSv1_2;
            }

            SSLContext.setOptions(ctx, options);

            // We need to enable SSL_MODE_ACCEPT_MOVING_WRITE_BUFFER as the memory address may change between
            // calling OpenSSLEngine.wrap(...).
            // See https://github.com/netty/netty-tcnative/issues/100
            SSLContext.setMode(ctx, SSLContext.getMode(ctx) | SSL.SSL_MODE_ACCEPT_MOVING_WRITE_BUFFER);

            if (DH_KEY_LENGTH != null) {
                SSLContext.setTmpDHLength(ctx, DH_KEY_LENGTH);
            }

            List<String> nextProtoList = apn.protocols();
                /* Set next protocols for next protocol negotiation extension, if specified */
            if (!nextProtoList.isEmpty()) {
                String[] appProtocols = nextProtoList.toArray(new String[0]);
                int selectorBehavior = opensslSelectorFailureBehavior(apn.selectorFailureBehavior());

                switch (apn.protocol()) {
                    case NPN:
                        SSLContext.setNpnProtos(ctx, appProtocols, selectorBehavior);
                        break;
                    case ALPN:
                        SSLContext.setAlpnProtos(ctx, appProtocols, selectorBehavior);
                        break;
                    case NPN_AND_ALPN:
                        SSLContext.setNpnProtos(ctx, appProtocols, selectorBehavior);
                        SSLContext.setAlpnProtos(ctx, appProtocols, selectorBehavior);
                        break;
                    default:
                        throw new Error();
                }
            }

            /* Set session cache size, if specified */
            if (sessionCacheSize <= 0) {
                // Get the default session cache size using SSLContext.setSessionCacheSize()
                sessionCacheSize = SSLContext.setSessionCacheSize(ctx, 20480);
            }
            this.sessionCacheSize = sessionCacheSize;
            SSLContext.setSessionCacheSize(ctx, sessionCacheSize);

            /* Set session timeout, if specified */
            if (sessionTimeout <= 0) {
                // Get the default session timeout using SSLContext.setSessionCacheTimeout()
                sessionTimeout = SSLContext.setSessionCacheTimeout(ctx, 300);
            }
            this.sessionTimeout = sessionTimeout;
            SSLContext.setSessionCacheTimeout(ctx, sessionTimeout);

            if (enableOcsp) {
                SSLContext.enableOcsp(ctx, isClient());
            }

            SSLContext.setUseTasks(ctx, USE_TASKS);
            success = true;
        } finally {
            if (!success) {
                release();
            }
        }
    }

    private static int opensslSelectorFailureBehavior(ApplicationProtocolConfig.SelectorFailureBehavior behavior) {
        switch (behavior) {
            case NO_ADVERTISE:
                return SSL.SSL_SELECTOR_FAILURE_NO_ADVERTISE;
            case CHOOSE_MY_LAST_PROTOCOL:
                return SSL.SSL_SELECTOR_FAILURE_CHOOSE_MY_LAST_PROTOCOL;
            default:
                throw new Error();
        }
    }

    @Override
    public final List<String> cipherSuites() {
        return unmodifiableCiphers;
    }

    @Override
    public final long sessionCacheSize() {
        return sessionCacheSize;
    }

    @Override
    public final long sessionTimeout() {
        return sessionTimeout;
    }

    @Override
    public ApplicationProtocolNegotiator applicationProtocolNegotiator() {
        return apn;
    }

    @Override
    public final boolean isClient() {
        return mode == SSL.SSL_MODE_CLIENT;
    }

    @Override
    public final SSLEngine newEngine(ByteBufAllocator alloc, String peerHost, int peerPort) {
        return newEngine0(alloc, peerHost, peerPort, true);
    }

    @Override
    protected final SslHandler newHandler(ByteBufAllocator alloc, boolean startTls) {
        return new SslHandler(newEngine0(alloc, null, -1, false), startTls);
    }

    @Override
    protected final SslHandler newHandler(ByteBufAllocator alloc, String peerHost, int peerPort, boolean startTls) {
        return new SslHandler(newEngine0(alloc, peerHost, peerPort, false), startTls);
    }

    @Override
    protected SslHandler newHandler(ByteBufAllocator alloc, boolean startTls, Executor executor) {
        return new SslHandler(newEngine0(alloc, null, -1, false), startTls, executor);
    }

    @Override
    protected SslHandler newHandler(ByteBufAllocator alloc, String peerHost, int peerPort,
                                    boolean startTls, Executor executor) {
        return new SslHandler(newEngine0(alloc, peerHost, peerPort, false), executor);
    }

    SSLEngine newEngine0(ByteBufAllocator alloc, String peerHost, int peerPort, boolean jdkCompatibilityMode) {
        return new ReferenceCountedOpenSslEngine(this, alloc, peerHost, peerPort, jdkCompatibilityMode, true);
    }

    /**
     * Returns a new server-side {@link SSLEngine} with the current configuration.
     */
    @Override
    public final SSLEngine newEngine(ByteBufAllocator alloc) {
        return newEngine(alloc, null, -1);
    }

    /**
     * Returns the pointer to the {@code SSL_CTX} object for this {@link ReferenceCountedOpenSslContext}.
     * Be aware that it is freed as soon as the {@link #finalize()}  method is called.
     * At this point {@code 0} will be returned.
     *
     * @deprecated this method is considered unsafe as the returned pointer may be released later. Dont use it!
     */
    @Deprecated
    public final long context() {
        return sslCtxPointer();
    }

    /**
     * Returns the stats of this context.
     *
     * @deprecated use {@link #sessionContext#stats()}
     */
    @Deprecated
    public final OpenSslSessionStats stats() {
        return sessionContext().stats();
    }

    /**
     * {@deprecated Renegotiation is not supported}
     * Specify if remote initiated renegotiation is supported or not. If not supported and the remote side tries
     * to initiate a renegotiation a {@link SSLHandshakeException} will be thrown during decoding.
     */
    @Deprecated
    public void setRejectRemoteInitiatedRenegotiation(boolean rejectRemoteInitiatedRenegotiation) {
        if (!rejectRemoteInitiatedRenegotiation) {
            throw new UnsupportedOperationException("Renegotiation is not supported");
        }
    }

    /**
     * {@deprecated Renegotiation is not supported}
     * @return {@code true} because renegotiation is not supported.
     */
    @Deprecated
    public boolean getRejectRemoteInitiatedRenegotiation() {
        return true;
    }

    /**
     * Set the size of the buffer used by the BIO for non-application based writes
     * (e.g. handshake, renegotiation, etc...).
     */
    public void setBioNonApplicationBufferSize(int bioNonApplicationBufferSize) {
        this.bioNonApplicationBufferSize =
                checkPositiveOrZero(bioNonApplicationBufferSize, "bioNonApplicationBufferSize");
    }

    /**
     * Returns the size of the buffer used by the BIO for non-application based writes
     */
    public int getBioNonApplicationBufferSize() {
        return bioNonApplicationBufferSize;
    }

    /**
     * Sets the SSL session ticket keys of this context.
     *
     * @deprecated use {@link OpenSslSessionContext#setTicketKeys(byte[])}
     */
    @Deprecated
    public final void setTicketKeys(byte[] keys) {
        sessionContext().setTicketKeys(keys);
    }

    @Override
    public abstract OpenSslSessionContext sessionContext();

    /**
     * Returns the pointer to the {@code SSL_CTX} object for this {@link ReferenceCountedOpenSslContext}.
     * Be aware that it is freed as soon as the {@link #release()} method is called.
     * At this point {@code 0} will be returned.
     *
     * @deprecated this method is considered unsafe as the returned pointer may be released later. Dont use it!
     */
    @Deprecated
    public final long sslCtxPointer() {
        Lock readerLock = ctxLock.readLock();
        readerLock.lock();
        try {
            return SSLContext.getSslCtx(ctx);
        } finally {
            readerLock.unlock();
        }
    }

    /**
     * Set the {@link OpenSslPrivateKeyMethod} to use. This allows to offload private-key operations
     * if needed.
     *
     * This method is currently only supported when {@code BoringSSL} is used.
     *
     * @param method method to use.
     */
    @UnstableApi
    public final void setPrivateKeyMethod(OpenSslPrivateKeyMethod method) {
<<<<<<< HEAD
        ObjectUtil.checkNotNull(method, "method");
=======
        Objects.requireNonNull(method, "method");
>>>>>>> 806dace3
        Lock writerLock = ctxLock.writeLock();
        writerLock.lock();
        try {
            SSLContext.setPrivateKeyMethod(ctx, new PrivateKeyMethod(engineMap, method));
        } finally {
            writerLock.unlock();
        }
    }

<<<<<<< HEAD
    public final void setUseTasks(boolean useTasks) {
        Lock writerLock = ctxLock.writeLock();
        writerLock.lock();
        try {
            SSLContext.setUseTasks(ctx, useTasks);
        } finally {
            writerLock.unlock();
        }
    }

=======
>>>>>>> 806dace3
    // IMPORTANT: This method must only be called from either the constructor or the finalizer as a user MUST never
    //            get access to an OpenSslSessionContext after this method was called to prevent the user from
    //            producing a segfault.
    private void destroy() {
        Lock writerLock = ctxLock.writeLock();
        writerLock.lock();
        try {
            if (ctx != 0) {
                if (enableOcsp) {
                    SSLContext.disableOcsp(ctx);
                }

                SSLContext.free(ctx);
                ctx = 0;

                OpenSslSessionContext context = sessionContext();
                if (context != null) {
                    context.destroy();
                }
            }
        } finally {
            writerLock.unlock();
        }
    }

    protected static X509Certificate[] certificates(byte[][] chain) {
        X509Certificate[] peerCerts = new X509Certificate[chain.length];
        for (int i = 0; i < peerCerts.length; i++) {
            peerCerts[i] = new OpenSslX509Certificate(chain[i]);
        }
        return peerCerts;
    }

    protected static X509TrustManager chooseTrustManager(TrustManager[] managers) {
        for (TrustManager m : managers) {
            if (m instanceof X509TrustManager) {
                if (PlatformDependent.javaVersion() >= 7) {
                    return OpenSslX509TrustManagerWrapper.wrapIfNeeded((X509TrustManager) m);
                }
                return (X509TrustManager) m;
            }
        }
        throw new IllegalStateException("no X509TrustManager found");
    }

    protected static X509KeyManager chooseX509KeyManager(KeyManager[] kms) {
        for (KeyManager km : kms) {
            if (km instanceof X509KeyManager) {
                return (X509KeyManager) km;
            }
        }
        throw new IllegalStateException("no X509KeyManager found");
    }

    /**
     * Translate a {@link ApplicationProtocolConfig} object to a
     * {@link OpenSslApplicationProtocolNegotiator} object.
     *
     * @param config The configuration which defines the translation
     * @return The results of the translation
     */
    @SuppressWarnings("deprecation")
    static OpenSslApplicationProtocolNegotiator toNegotiator(ApplicationProtocolConfig config) {
        if (config == null) {
            return NONE_PROTOCOL_NEGOTIATOR;
        }

        switch (config.protocol()) {
            case NONE:
                return NONE_PROTOCOL_NEGOTIATOR;
            case ALPN:
            case NPN:
            case NPN_AND_ALPN:
                switch (config.selectedListenerFailureBehavior()) {
                    case CHOOSE_MY_LAST_PROTOCOL:
                    case ACCEPT:
                        switch (config.selectorFailureBehavior()) {
                            case CHOOSE_MY_LAST_PROTOCOL:
                            case NO_ADVERTISE:
                                return new OpenSslDefaultApplicationProtocolNegotiator(
                                        config);
                            default:
                                throw new UnsupportedOperationException(
                                        new StringBuilder("OpenSSL provider does not support ")
                                                .append(config.selectorFailureBehavior())
                                                .append(" behavior").toString());
                        }
                    default:
                        throw new UnsupportedOperationException(
                                new StringBuilder("OpenSSL provider does not support ")
                                        .append(config.selectedListenerFailureBehavior())
                                        .append(" behavior").toString());
                }
            default:
                throw new Error();
        }
    }

    @SuppressJava6Requirement(reason = "Guarded by java version check")
    static boolean useExtendedTrustManager(X509TrustManager trustManager) {
        return trustManager instanceof X509ExtendedTrustManager;
    }

    @Override
    public final int refCnt() {
        return refCnt.refCnt();
    }

    @Override
    public final ReferenceCounted retain() {
        refCnt.retain();
        return this;
    }

    @Override
    public final ReferenceCounted retain(int increment) {
        refCnt.retain(increment);
        return this;
    }

    @Override
    public final ReferenceCounted touch() {
        refCnt.touch();
        return this;
    }

    @Override
    public final ReferenceCounted touch(Object hint) {
        refCnt.touch(hint);
        return this;
    }

    @Override
    public final boolean release() {
        return refCnt.release();
    }

    @Override
    public final boolean release(int decrement) {
        return refCnt.release(decrement);
    }

    abstract static class AbstractCertificateVerifier extends CertificateVerifier {
        private final OpenSslEngineMap engineMap;

        AbstractCertificateVerifier(OpenSslEngineMap engineMap) {
            this.engineMap = engineMap;
        }

        @Override
        public final int verify(long ssl, byte[][] chain, String auth) {
            final ReferenceCountedOpenSslEngine engine = engineMap.get(ssl);
            if (engine == null) {
                // May be null if it was destroyed in the meantime.
                return CertificateVerifier.X509_V_ERR_UNSPECIFIED;
            }
            X509Certificate[] peerCerts = certificates(chain);
            try {
                verify(engine, peerCerts, auth);
                return CertificateVerifier.X509_V_OK;
            } catch (Throwable cause) {
                logger.debug("verification of certificate failed", cause);
                engine.initHandshakeException(cause);

                // Try to extract the correct error code that should be used.
                if (cause instanceof OpenSslCertificateException) {
                    // This will never return a negative error code as its validated when constructing the
                    // OpenSslCertificateException.
                    return ((OpenSslCertificateException) cause).errorCode();
                }
                if (cause instanceof CertificateExpiredException) {
                    return CertificateVerifier.X509_V_ERR_CERT_HAS_EXPIRED;
                }
                if (cause instanceof CertificateNotYetValidException) {
                    return CertificateVerifier.X509_V_ERR_CERT_NOT_YET_VALID;
                }
<<<<<<< HEAD
                if (PlatformDependent.javaVersion() >= 7) {
                    return translateToError(cause);
=======
                if (cause instanceof CertificateRevokedException) {
                    return CertificateVerifier.X509_V_ERR_CERT_REVOKED;
                }

                // The X509TrustManagerImpl uses a Validator which wraps a CertPathValidatorException into
                // an CertificateException. So we need to handle the wrapped CertPathValidatorException to be
                // able to send the correct alert.
                Throwable wrapped = cause.getCause();
                while (wrapped != null) {
                    if (wrapped instanceof CertPathValidatorException) {
                        CertPathValidatorException ex = (CertPathValidatorException) wrapped;
                        CertPathValidatorException.Reason reason = ex.getReason();
                        if (reason == CertPathValidatorException.BasicReason.EXPIRED) {
                            return CertificateVerifier.X509_V_ERR_CERT_HAS_EXPIRED;
                        }
                        if (reason == CertPathValidatorException.BasicReason.NOT_YET_VALID) {
                            return CertificateVerifier.X509_V_ERR_CERT_NOT_YET_VALID;
                        }
                        if (reason == CertPathValidatorException.BasicReason.REVOKED) {
                            return CertificateVerifier.X509_V_ERR_CERT_REVOKED;
                        }
                    }
                    wrapped = wrapped.getCause();
>>>>>>> 806dace3
                }

                // Could not detect a specific error code to use, so fallback to a default code.
                return CertificateVerifier.X509_V_ERR_UNSPECIFIED;
            }
        }

        @SuppressJava6Requirement(reason = "Usage guarded by java version check")
        private static int translateToError(Throwable cause) {
            if (cause instanceof CertificateRevokedException) {
                return CertificateVerifier.X509_V_ERR_CERT_REVOKED;
            }

            // The X509TrustManagerImpl uses a Validator which wraps a CertPathValidatorException into
            // an CertificateException. So we need to handle the wrapped CertPathValidatorException to be
            // able to send the correct alert.
            Throwable wrapped = cause.getCause();
            while (wrapped != null) {
                if (wrapped instanceof CertPathValidatorException) {
                    CertPathValidatorException ex = (CertPathValidatorException) wrapped;
                    CertPathValidatorException.Reason reason = ex.getReason();
                    if (reason == CertPathValidatorException.BasicReason.EXPIRED) {
                        return CertificateVerifier.X509_V_ERR_CERT_HAS_EXPIRED;
                    }
                    if (reason == CertPathValidatorException.BasicReason.NOT_YET_VALID) {
                        return CertificateVerifier.X509_V_ERR_CERT_NOT_YET_VALID;
                    }
                    if (reason == CertPathValidatorException.BasicReason.REVOKED) {
                        return CertificateVerifier.X509_V_ERR_CERT_REVOKED;
                    }
                }
                wrapped = wrapped.getCause();
            }
            return CertificateVerifier.X509_V_ERR_UNSPECIFIED;
        }

        abstract void verify(ReferenceCountedOpenSslEngine engine, X509Certificate[] peerCerts,
                             String auth) throws Exception;
    }

    private static final class DefaultOpenSslEngineMap implements OpenSslEngineMap {
        private final Map<Long, ReferenceCountedOpenSslEngine> engines = new ConcurrentHashMap<>();

        @Override
        public ReferenceCountedOpenSslEngine remove(long ssl) {
            return engines.remove(ssl);
        }

        @Override
        public void add(ReferenceCountedOpenSslEngine engine) {
            engines.put(engine.sslPointer(), engine);
        }

        @Override
        public ReferenceCountedOpenSslEngine get(long ssl) {
            return engines.get(ssl);
        }
    }

    static void setKeyMaterial(long ctx, X509Certificate[] keyCertChain, PrivateKey key, String keyPassword)
            throws SSLException {
         /* Load the certificate file and private key. */
        long keyBio = 0;
        long keyCertChainBio = 0;
        long keyCertChainBio2 = 0;
        PemEncoded encoded = null;
        try {
            // Only encode one time
            encoded = PemX509Certificate.toPEM(ByteBufAllocator.DEFAULT, true, keyCertChain);
            keyCertChainBio = toBIO(ByteBufAllocator.DEFAULT, encoded.retain());
            keyCertChainBio2 = toBIO(ByteBufAllocator.DEFAULT, encoded.retain());

            if (key != null) {
                keyBio = toBIO(ByteBufAllocator.DEFAULT, key);
            }

            SSLContext.setCertificateBio(
                    ctx, keyCertChainBio, keyBio,
                    keyPassword == null ? StringUtil.EMPTY_STRING : keyPassword);
            // We may have more then one cert in the chain so add all of them now.
            SSLContext.setCertificateChainBio(ctx, keyCertChainBio2, true);
        } catch (SSLException e) {
            throw e;
        } catch (Exception e) {
            throw new SSLException("failed to set certificate and key", e);
        } finally {
            freeBio(keyBio);
            freeBio(keyCertChainBio);
            freeBio(keyCertChainBio2);
            if (encoded != null) {
                encoded.release();
            }
        }
    }

    static void freeBio(long bio) {
        if (bio != 0) {
            SSL.freeBIO(bio);
        }
    }

    /**
     * Return the pointer to a <a href="https://www.openssl.org/docs/crypto/BIO_get_mem_ptr.html">in-memory BIO</a>
     * or {@code 0} if the {@code key} is {@code null}. The BIO contains the content of the {@code key}.
     */
    static long toBIO(ByteBufAllocator allocator, PrivateKey key) throws Exception {
        if (key == null) {
            return 0;
        }

        PemEncoded pem = PemPrivateKey.toPEM(allocator, true, key);
        try {
            return toBIO(allocator, pem.retain());
        } finally {
            pem.release();
        }
    }

    /**
     * Return the pointer to a <a href="https://www.openssl.org/docs/crypto/BIO_get_mem_ptr.html">in-memory BIO</a>
     * or {@code 0} if the {@code certChain} is {@code null}. The BIO contains the content of the {@code certChain}.
     */
    static long toBIO(ByteBufAllocator allocator, X509Certificate... certChain) throws Exception {
        if (certChain == null) {
            return 0;
        }

        if (certChain.length == 0) {
            throw new IllegalArgumentException("certChain can't be empty");
        }

        PemEncoded pem = PemX509Certificate.toPEM(allocator, true, certChain);
        try {
            return toBIO(allocator, pem.retain());
        } finally {
            pem.release();
        }
    }

    static long toBIO(ByteBufAllocator allocator, PemEncoded pem) throws Exception {
        try {
            // We can turn direct buffers straight into BIOs. No need to
            // make a yet another copy.
            ByteBuf content = pem.content();

            if (content.isDirect()) {
                return newBIO(content.retainedSlice());
            }

            ByteBuf buffer = allocator.directBuffer(content.readableBytes());
            try {
                buffer.writeBytes(content, content.readerIndex(), content.readableBytes());
                return newBIO(buffer.retainedSlice());
            } finally {
                try {
                    // If the contents of the ByteBuf is sensitive (e.g. a PrivateKey) we
                    // need to zero out the bytes of the copy before we're releasing it.
                    if (pem.isSensitive()) {
                        SslUtils.zeroout(buffer);
                    }
                } finally {
                    buffer.release();
                }
            }
        } finally {
            pem.release();
        }
    }

    private static long newBIO(ByteBuf buffer) throws Exception {
        try {
            long bio = SSL.newMemBIO();
            int readable = buffer.readableBytes();
            if (SSL.bioWrite(bio, OpenSsl.memoryAddress(buffer) + buffer.readerIndex(), readable) != readable) {
                SSL.freeBIO(bio);
                throw new IllegalStateException("Could not write data to memory BIO");
            }
            return bio;
        } finally {
            buffer.release();
        }
    }

    /**
     * Returns the {@link OpenSslKeyMaterialProvider} that should be used for OpenSSL. Depending on the given
     * {@link KeyManagerFactory} this may cache the {@link OpenSslKeyMaterial} for better performance if it can
     * ensure that the same material is always returned for the same alias.
     */
    static OpenSslKeyMaterialProvider providerFor(KeyManagerFactory factory, String password) {
        if (factory instanceof OpenSslX509KeyManagerFactory) {
            return ((OpenSslX509KeyManagerFactory) factory).newProvider();
        }

        if (factory instanceof OpenSslCachingX509KeyManagerFactory) {
            // The user explicit used OpenSslCachingX509KeyManagerFactory which signals us that its fine to cache.
            return ((OpenSslCachingX509KeyManagerFactory) factory).newProvider(password);
        }
        // We can not be sure if the material may change at runtime so we will not cache it.
        return new OpenSslKeyMaterialProvider(chooseX509KeyManager(factory.getKeyManagers()), password);
    }

    private static final class PrivateKeyMethod implements SSLPrivateKeyMethod {

        private final OpenSslEngineMap engineMap;
        private final OpenSslPrivateKeyMethod keyMethod;
        PrivateKeyMethod(OpenSslEngineMap engineMap, OpenSslPrivateKeyMethod keyMethod) {
            this.engineMap = engineMap;
            this.keyMethod = keyMethod;
        }

        private ReferenceCountedOpenSslEngine retrieveEngine(long ssl) throws SSLException {
            ReferenceCountedOpenSslEngine engine = engineMap.get(ssl);
            if (engine == null) {
                throw new SSLException("Could not find a " +
                        StringUtil.simpleClassName(ReferenceCountedOpenSslEngine.class) + " for sslPointer " + ssl);
            }
            return engine;
        }

        @Override
        public byte[] sign(long ssl, int signatureAlgorithm, byte[] digest) throws Exception {
            ReferenceCountedOpenSslEngine engine = retrieveEngine(ssl);
            try {
                return verifyResult(keyMethod.sign(engine, signatureAlgorithm, digest));
            } catch (Exception e) {
                engine.initHandshakeException(e);
                throw e;
            }
        }

        @Override
        public byte[] decrypt(long ssl, byte[] input) throws Exception {
            ReferenceCountedOpenSslEngine engine = retrieveEngine(ssl);
            try {
                return verifyResult(keyMethod.decrypt(engine, input));
            } catch (Exception e) {
                engine.initHandshakeException(e);
                throw e;
            }
        }

        private static byte[] verifyResult(byte[] result) throws SignatureException {
            if (result == null) {
                throw new SignatureException();
            }
            return result;
        }
    }

    private static final class PrivateKeyMethod implements SSLPrivateKeyMethod {

        private final OpenSslEngineMap engineMap;
        private final OpenSslPrivateKeyMethod keyMethod;
        PrivateKeyMethod(OpenSslEngineMap engineMap, OpenSslPrivateKeyMethod keyMethod) {
            this.engineMap = engineMap;
            this.keyMethod = keyMethod;
        }

        private ReferenceCountedOpenSslEngine retrieveEngine(long ssl) throws SSLException {
            ReferenceCountedOpenSslEngine engine = engineMap.get(ssl);
            if (engine == null) {
                throw new SSLException("Could not find a " +
                        StringUtil.simpleClassName(ReferenceCountedOpenSslEngine.class) + " for sslPointer " + ssl);
            }
            return engine;
        }

        @Override
        public byte[] sign(long ssl, int signatureAlgorithm, byte[] digest) throws Exception {
            ReferenceCountedOpenSslEngine engine = retrieveEngine(ssl);
            try {
                return keyMethod.sign(engine, signatureAlgorithm, digest);
            } catch (Exception e) {
                engine.initHandshakeException(e);
                throw e;
            }
        }

        @Override
        public byte[] decrypt(long ssl, byte[] input) throws Exception {
            ReferenceCountedOpenSslEngine engine = retrieveEngine(ssl);
            try {
                return keyMethod.decrypt(engine, input);
            } catch (Exception e) {
                engine.initHandshakeException(e);
                throw e;
            }
        }
    }
}<|MERGE_RESOLUTION|>--- conflicted
+++ resolved
@@ -26,20 +26,15 @@
 import io.netty.util.ResourceLeakDetector;
 import io.netty.util.ResourceLeakDetectorFactory;
 import io.netty.util.ResourceLeakTracker;
-<<<<<<< HEAD
-import io.netty.util.internal.ObjectUtil;
-import io.netty.util.internal.PlatformDependent;
-=======
->>>>>>> 806dace3
 import io.netty.util.internal.StringUtil;
-import io.netty.util.internal.SuppressJava6Requirement;
 import io.netty.util.internal.SystemPropertyUtil;
 import io.netty.util.internal.UnstableApi;
 import io.netty.util.internal.logging.InternalLogger;
 import io.netty.util.internal.logging.InternalLoggerFactory;
 
+import java.security.AccessController;
 import java.security.PrivateKey;
-import java.security.SignatureException;
+import java.security.PrivilegedAction;
 import java.security.cert.CertPathValidatorException;
 import java.security.cert.Certificate;
 import java.security.cert.CertificateExpiredException;
@@ -50,11 +45,8 @@
 import java.util.Collections;
 import java.util.List;
 import java.util.Map;
-<<<<<<< HEAD
-=======
 import java.util.Objects;
 import java.util.concurrent.ConcurrentHashMap;
->>>>>>> 806dace3
 import java.util.concurrent.Executor;
 import java.util.concurrent.locks.Lock;
 import java.util.concurrent.locks.ReadWriteLock;
@@ -88,16 +80,10 @@
     private static final InternalLogger logger =
             InternalLoggerFactory.getInstance(ReferenceCountedOpenSslContext.class);
 
-<<<<<<< HEAD
-    private static final int DEFAULT_BIO_NON_APPLICATION_BUFFER_SIZE = Math.max(1,
-            SystemPropertyUtil.getInt("io.netty.handler.ssl.openssl.bioNonApplicationBufferSize",
-                    2048));
-=======
     private static final int DEFAULT_BIO_NON_APPLICATION_BUFFER_SIZE =
             AccessController.doPrivileged((PrivilegedAction<Integer>) () -> Math.max(1,
                     SystemPropertyUtil.getInt("io.netty.handler.ssl.openssl.bioNonApplicationBufferSize",
                                               2048)));
->>>>>>> 806dace3
     static final boolean USE_TASKS =
             SystemPropertyUtil.getBoolean("io.netty.handler.ssl.openssl.useTasks", false);
     private static final Integer DH_KEY_LENGTH;
@@ -178,12 +164,8 @@
         Integer dhLen = null;
 
         try {
-<<<<<<< HEAD
-            String dhKeySize = SystemPropertyUtil.get("jdk.tls.ephemeralDHKeySize");
-=======
             String dhKeySize = AccessController.doPrivileged((PrivilegedAction<String>) () ->
                     SystemPropertyUtil.get("jdk.tls.ephemeralDHKeySize"));
->>>>>>> 806dace3
             if (dhKeySize != null) {
                 try {
                     dhLen = Integer.valueOf(dhKeySize);
@@ -539,11 +521,7 @@
      */
     @UnstableApi
     public final void setPrivateKeyMethod(OpenSslPrivateKeyMethod method) {
-<<<<<<< HEAD
-        ObjectUtil.checkNotNull(method, "method");
-=======
         Objects.requireNonNull(method, "method");
->>>>>>> 806dace3
         Lock writerLock = ctxLock.writeLock();
         writerLock.lock();
         try {
@@ -553,19 +531,6 @@
         }
     }
 
-<<<<<<< HEAD
-    public final void setUseTasks(boolean useTasks) {
-        Lock writerLock = ctxLock.writeLock();
-        writerLock.lock();
-        try {
-            SSLContext.setUseTasks(ctx, useTasks);
-        } finally {
-            writerLock.unlock();
-        }
-    }
-
-=======
->>>>>>> 806dace3
     // IMPORTANT: This method must only be called from either the constructor or the finalizer as a user MUST never
     //            get access to an OpenSslSessionContext after this method was called to prevent the user from
     //            producing a segfault.
@@ -602,10 +567,7 @@
     protected static X509TrustManager chooseTrustManager(TrustManager[] managers) {
         for (TrustManager m : managers) {
             if (m instanceof X509TrustManager) {
-                if (PlatformDependent.javaVersion() >= 7) {
-                    return OpenSslX509TrustManagerWrapper.wrapIfNeeded((X509TrustManager) m);
-                }
-                return (X509TrustManager) m;
+                return OpenSslX509TrustManagerWrapper.wrapIfNeeded((X509TrustManager) m);
             }
         }
         throw new IllegalStateException("no X509TrustManager found");
@@ -664,7 +626,6 @@
         }
     }
 
-    @SuppressJava6Requirement(reason = "Guarded by java version check")
     static boolean useExtendedTrustManager(X509TrustManager trustManager) {
         return trustManager instanceof X509ExtendedTrustManager;
     }
@@ -717,12 +678,8 @@
 
         @Override
         public final int verify(long ssl, byte[][] chain, String auth) {
+            X509Certificate[] peerCerts = certificates(chain);
             final ReferenceCountedOpenSslEngine engine = engineMap.get(ssl);
-            if (engine == null) {
-                // May be null if it was destroyed in the meantime.
-                return CertificateVerifier.X509_V_ERR_UNSPECIFIED;
-            }
-            X509Certificate[] peerCerts = certificates(chain);
             try {
                 verify(engine, peerCerts, auth);
                 return CertificateVerifier.X509_V_OK;
@@ -742,10 +699,6 @@
                 if (cause instanceof CertificateNotYetValidException) {
                     return CertificateVerifier.X509_V_ERR_CERT_NOT_YET_VALID;
                 }
-<<<<<<< HEAD
-                if (PlatformDependent.javaVersion() >= 7) {
-                    return translateToError(cause);
-=======
                 if (cause instanceof CertificateRevokedException) {
                     return CertificateVerifier.X509_V_ERR_CERT_REVOKED;
                 }
@@ -769,41 +722,11 @@
                         }
                     }
                     wrapped = wrapped.getCause();
->>>>>>> 806dace3
                 }
 
                 // Could not detect a specific error code to use, so fallback to a default code.
                 return CertificateVerifier.X509_V_ERR_UNSPECIFIED;
             }
-        }
-
-        @SuppressJava6Requirement(reason = "Usage guarded by java version check")
-        private static int translateToError(Throwable cause) {
-            if (cause instanceof CertificateRevokedException) {
-                return CertificateVerifier.X509_V_ERR_CERT_REVOKED;
-            }
-
-            // The X509TrustManagerImpl uses a Validator which wraps a CertPathValidatorException into
-            // an CertificateException. So we need to handle the wrapped CertPathValidatorException to be
-            // able to send the correct alert.
-            Throwable wrapped = cause.getCause();
-            while (wrapped != null) {
-                if (wrapped instanceof CertPathValidatorException) {
-                    CertPathValidatorException ex = (CertPathValidatorException) wrapped;
-                    CertPathValidatorException.Reason reason = ex.getReason();
-                    if (reason == CertPathValidatorException.BasicReason.EXPIRED) {
-                        return CertificateVerifier.X509_V_ERR_CERT_HAS_EXPIRED;
-                    }
-                    if (reason == CertPathValidatorException.BasicReason.NOT_YET_VALID) {
-                        return CertificateVerifier.X509_V_ERR_CERT_NOT_YET_VALID;
-                    }
-                    if (reason == CertPathValidatorException.BasicReason.REVOKED) {
-                        return CertificateVerifier.X509_V_ERR_CERT_REVOKED;
-                    }
-                }
-                wrapped = wrapped.getCause();
-            }
-            return CertificateVerifier.X509_V_ERR_UNSPECIFIED;
         }
 
         abstract void verify(ReferenceCountedOpenSslEngine engine, X509Certificate[] peerCerts,
@@ -963,60 +886,13 @@
             return ((OpenSslX509KeyManagerFactory) factory).newProvider();
         }
 
+        X509KeyManager keyManager = chooseX509KeyManager(factory.getKeyManagers());
         if (factory instanceof OpenSslCachingX509KeyManagerFactory) {
             // The user explicit used OpenSslCachingX509KeyManagerFactory which signals us that its fine to cache.
-            return ((OpenSslCachingX509KeyManagerFactory) factory).newProvider(password);
+            return new OpenSslCachingKeyMaterialProvider(keyManager, password);
         }
         // We can not be sure if the material may change at runtime so we will not cache it.
-        return new OpenSslKeyMaterialProvider(chooseX509KeyManager(factory.getKeyManagers()), password);
-    }
-
-    private static final class PrivateKeyMethod implements SSLPrivateKeyMethod {
-
-        private final OpenSslEngineMap engineMap;
-        private final OpenSslPrivateKeyMethod keyMethod;
-        PrivateKeyMethod(OpenSslEngineMap engineMap, OpenSslPrivateKeyMethod keyMethod) {
-            this.engineMap = engineMap;
-            this.keyMethod = keyMethod;
-        }
-
-        private ReferenceCountedOpenSslEngine retrieveEngine(long ssl) throws SSLException {
-            ReferenceCountedOpenSslEngine engine = engineMap.get(ssl);
-            if (engine == null) {
-                throw new SSLException("Could not find a " +
-                        StringUtil.simpleClassName(ReferenceCountedOpenSslEngine.class) + " for sslPointer " + ssl);
-            }
-            return engine;
-        }
-
-        @Override
-        public byte[] sign(long ssl, int signatureAlgorithm, byte[] digest) throws Exception {
-            ReferenceCountedOpenSslEngine engine = retrieveEngine(ssl);
-            try {
-                return verifyResult(keyMethod.sign(engine, signatureAlgorithm, digest));
-            } catch (Exception e) {
-                engine.initHandshakeException(e);
-                throw e;
-            }
-        }
-
-        @Override
-        public byte[] decrypt(long ssl, byte[] input) throws Exception {
-            ReferenceCountedOpenSslEngine engine = retrieveEngine(ssl);
-            try {
-                return verifyResult(keyMethod.decrypt(engine, input));
-            } catch (Exception e) {
-                engine.initHandshakeException(e);
-                throw e;
-            }
-        }
-
-        private static byte[] verifyResult(byte[] result) throws SignatureException {
-            if (result == null) {
-                throw new SignatureException();
-            }
-            return result;
-        }
+        return new OpenSslKeyMaterialProvider(keyManager, password);
     }
 
     private static final class PrivateKeyMethod implements SSLPrivateKeyMethod {
