--- conflicted
+++ resolved
@@ -16,12 +16,8 @@
 
 package io.netty.handler.ssl;
 
-<<<<<<< HEAD
-import java.security.KeyStore;
-=======
 import java.io.File;
 import java.security.PrivateKey;
->>>>>>> 806dace3
 import java.security.Provider;
 import java.security.cert.X509Certificate;
 
@@ -38,111 +34,6 @@
 
     // FIXME test only
     JdkSslClientContext(Provider provider,
-<<<<<<< HEAD
-                        File trustCertCollectionFile, TrustManagerFactory trustManagerFactory,
-                        Iterable<String> ciphers, CipherSuiteFilter cipherFilter, JdkApplicationProtocolNegotiator apn,
-                        long sessionCacheSize, long sessionTimeout) throws SSLException {
-        super(newSSLContext(provider, toX509CertificatesInternal(trustCertCollectionFile),
-                trustManagerFactory, null, null,
-                null, null, sessionCacheSize, sessionTimeout, KeyStore.getDefaultType()), true,
-                ciphers, cipherFilter, apn, ClientAuth.NONE, null, false);
-    }
-
-    /**
-     * Creates a new instance.
-     * @param trustCertCollectionFile an X.509 certificate collection file in PEM format.
-     *                      {@code null} to use the system default
-     * @param trustManagerFactory the {@link TrustManagerFactory} that provides the {@link TrustManager}s
-     *                            that verifies the certificates sent from servers.
-     *                            {@code null} to use the default or the results of parsing
-     *                            {@code trustCertCollectionFile}
-     * @param keyCertChainFile an X.509 certificate chain file in PEM format.
-     *                      This provides the public key for mutual authentication.
-     *                      {@code null} to use the system default
-     * @param keyFile a PKCS#8 private key file in PEM format.
-     *                      This provides the private key for mutual authentication.
-     *                      {@code null} for no mutual authentication.
-     * @param keyPassword the password of the {@code keyFile}.
-     *                    {@code null} if it's not password-protected.
-     *                    Ignored if {@code keyFile} is {@code null}.
-     * @param keyManagerFactory the {@link KeyManagerFactory} that provides the {@link KeyManager}s
-     *                          that is used to encrypt data being sent to servers.
-     *                          {@code null} to use the default or the results of parsing
-     *                          {@code keyCertChainFile} and {@code keyFile}.
-     * @param ciphers the cipher suites to enable, in the order of preference.
-     *                {@code null} to use the default cipher suites.
-     * @param cipherFilter a filter to apply over the supplied list of ciphers
-     * @param apn Provides a means to configure parameters related to application protocol negotiation.
-     * @param sessionCacheSize the size of the cache used for storing SSL session objects.
-     *                         {@code 0} to use the default value.
-     * @param sessionTimeout the timeout for the cached SSL session objects, in seconds.
-     *                       {@code 0} to use the default value.
-     * @deprecated use {@link SslContextBuilder}
-     */
-    @Deprecated
-    public JdkSslClientContext(File trustCertCollectionFile, TrustManagerFactory trustManagerFactory,
-            File keyCertChainFile, File keyFile, String keyPassword, KeyManagerFactory keyManagerFactory,
-            Iterable<String> ciphers, CipherSuiteFilter cipherFilter, ApplicationProtocolConfig apn,
-            long sessionCacheSize, long sessionTimeout) throws SSLException {
-        this(trustCertCollectionFile, trustManagerFactory, keyCertChainFile, keyFile, keyPassword, keyManagerFactory,
-                ciphers, cipherFilter, toNegotiator(apn, false), sessionCacheSize, sessionTimeout);
-    }
-
-    /**
-     * Creates a new instance.
-     * @param trustCertCollectionFile an X.509 certificate collection file in PEM format.
-     *                      {@code null} to use the system default
-     * @param trustManagerFactory the {@link TrustManagerFactory} that provides the {@link TrustManager}s
-     *                            that verifies the certificates sent from servers.
-     *                            {@code null} to use the default or the results of parsing
-     *                            {@code trustCertCollectionFile}
-     * @param keyCertChainFile an X.509 certificate chain file in PEM format.
-     *                      This provides the public key for mutual authentication.
-     *                      {@code null} to use the system default
-     * @param keyFile a PKCS#8 private key file in PEM format.
-     *                      This provides the private key for mutual authentication.
-     *                      {@code null} for no mutual authentication.
-     * @param keyPassword the password of the {@code keyFile}.
-     *                    {@code null} if it's not password-protected.
-     *                    Ignored if {@code keyFile} is {@code null}.
-     * @param keyManagerFactory the {@link KeyManagerFactory} that provides the {@link KeyManager}s
-     *                          that is used to encrypt data being sent to servers.
-     *                          {@code null} to use the default or the results of parsing
-     *                          {@code keyCertChainFile} and {@code keyFile}.
-     * @param ciphers the cipher suites to enable, in the order of preference.
-     *                {@code null} to use the default cipher suites.
-     * @param cipherFilter a filter to apply over the supplied list of ciphers
-     * @param apn Application Protocol Negotiator object.
-     * @param sessionCacheSize the size of the cache used for storing SSL session objects.
-     *                         {@code 0} to use the default value.
-     * @param sessionTimeout the timeout for the cached SSL session objects, in seconds.
-     *                       {@code 0} to use the default value.
-     * @deprecated use {@link SslContextBuilder}
-     */
-    @Deprecated
-    public JdkSslClientContext(File trustCertCollectionFile, TrustManagerFactory trustManagerFactory,
-            File keyCertChainFile, File keyFile, String keyPassword, KeyManagerFactory keyManagerFactory,
-            Iterable<String> ciphers, CipherSuiteFilter cipherFilter, JdkApplicationProtocolNegotiator apn,
-            long sessionCacheSize, long sessionTimeout) throws SSLException {
-        super(newSSLContext(null, toX509CertificatesInternal(
-                trustCertCollectionFile), trustManagerFactory,
-                toX509CertificatesInternal(keyCertChainFile), toPrivateKeyInternal(keyFile, keyPassword),
-                keyPassword, keyManagerFactory, sessionCacheSize, sessionTimeout, KeyStore.getDefaultType()), true,
-                ciphers, cipherFilter, apn, ClientAuth.NONE, null, false);
-    }
-
-    JdkSslClientContext(Provider sslContextProvider,
-                        X509Certificate[] trustCertCollection, TrustManagerFactory trustManagerFactory,
-                        X509Certificate[] keyCertChain, PrivateKey key, String keyPassword,
-                        KeyManagerFactory keyManagerFactory, Iterable<String> ciphers, CipherSuiteFilter cipherFilter,
-                        ApplicationProtocolConfig apn, String[] protocols, long sessionCacheSize, long sessionTimeout,
-                        String keyStoreType)
-            throws SSLException {
-        super(newSSLContext(sslContextProvider, trustCertCollection, trustManagerFactory,
-                            keyCertChain, key, keyPassword, keyManagerFactory, sessionCacheSize,
-                            sessionTimeout, keyStoreType),
-                true, ciphers, cipherFilter, toNegotiator(apn, false), ClientAuth.NONE, protocols, false);
-=======
                         File trustCertCollectionFile,
                         TrustManagerFactory trustManagerFactory,
                         Iterable<String> ciphers,
@@ -174,21 +65,19 @@
         super(newSSLContext(sslContextProvider, trustCertCollection, trustManagerFactory,
           keyCertChain, key, keyPassword, keyManagerFactory, sessionCacheSize, sessionTimeout),
           true, ciphers, cipherFilter, toNegotiator(apn, false), ClientAuth.NONE, protocols, false);
->>>>>>> 806dace3
     }
 
     private static SSLContext newSSLContext(Provider sslContextProvider,
                                             X509Certificate[] trustCertCollection,
                                             TrustManagerFactory trustManagerFactory, X509Certificate[] keyCertChain,
                                             PrivateKey key, String keyPassword, KeyManagerFactory keyManagerFactory,
-                                            long sessionCacheSize, long sessionTimeout,
-                                            String keyStore) throws SSLException {
+                                            long sessionCacheSize, long sessionTimeout) throws SSLException {
         try {
             if (trustCertCollection != null) {
-                trustManagerFactory = buildTrustManagerFactory(trustCertCollection, trustManagerFactory, keyStore);
+                trustManagerFactory = buildTrustManagerFactory(trustCertCollection, trustManagerFactory);
             }
             if (keyCertChain != null) {
-                keyManagerFactory = buildKeyManagerFactory(keyCertChain, key, keyPassword, keyManagerFactory, keyStore);
+                keyManagerFactory = buildKeyManagerFactory(keyCertChain, key, keyPassword, keyManagerFactory);
             }
             SSLContext ctx = sslContextProvider == null ? SSLContext.getInstance(PROTOCOL)
                 : SSLContext.getInstance(PROTOCOL, sslContextProvider);
