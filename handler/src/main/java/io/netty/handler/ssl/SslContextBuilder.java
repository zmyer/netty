--- conflicted
+++ resolved
@@ -16,31 +16,20 @@
 
 package io.netty.handler.ssl;
 
-<<<<<<< HEAD
-=======
 import static java.util.Objects.requireNonNull;
 
->>>>>>> 806dace3
 import io.netty.util.internal.UnstableApi;
 
-import javax.net.ssl.KeyManager;
+import java.security.Provider;
 import javax.net.ssl.KeyManagerFactory;
-import javax.net.ssl.SSLEngine;
 import javax.net.ssl.SSLException;
-import javax.net.ssl.TrustManager;
 import javax.net.ssl.TrustManagerFactory;
+
 import java.io.File;
 import java.io.InputStream;
-import java.security.KeyStore;
 import java.security.PrivateKey;
-import java.security.Provider;
 import java.security.cert.X509Certificate;
-import java.util.ArrayList;
-import java.util.List;
-
-import static io.netty.util.internal.EmptyArrays.EMPTY_STRINGS;
-import static io.netty.util.internal.EmptyArrays.EMPTY_X509_CERTIFICATES;
-import static io.netty.util.internal.ObjectUtil.checkNotNull;
+import javax.net.ssl.SSLEngine;
 
 /**
  * Builder for configuring a new SslContext for creation.
@@ -90,17 +79,6 @@
     /**
      * Creates a builder for new server-side {@link SslContext}.
      *
-     * @param key a PKCS#8 private key
-     * @param keyCertChain the X.509 certificate chain
-     * @see #keyManager(PrivateKey, X509Certificate[])
-     */
-    public static SslContextBuilder forServer(PrivateKey key, Iterable<? extends X509Certificate> keyCertChain) {
-        return forServer(key, toArray(keyCertChain, EMPTY_X509_CERTIFICATES));
-    }
-
-    /**
-     * Creates a builder for new server-side {@link SslContext}.
-     *
      * @param keyCertChainFile an X.509 certificate chain file in PEM format
      * @param keyFile a PKCS#8 private key file in PEM format
      * @param keyPassword the password of the {@code keyFile}, or {@code null} if it's not
@@ -143,20 +121,6 @@
     /**
      * Creates a builder for new server-side {@link SslContext}.
      *
-     * @param key a PKCS#8 private key
-     * @param keyCertChain the X.509 certificate chain
-     * @param keyPassword the password of the {@code keyFile}, or {@code null} if it's not
-     *     password-protected
-     * @see #keyManager(File, File, String)
-     */
-    public static SslContextBuilder forServer(
-            PrivateKey key, String keyPassword, Iterable<? extends X509Certificate> keyCertChain) {
-        return forServer(key, keyPassword, toArray(keyCertChain, EMPTY_X509_CERTIFICATES));
-    }
-
-    /**
-     * Creates a builder for new server-side {@link SslContext}.
-     *
      * If you use {@link SslProvider#OPENSSL} or {@link SslProvider#OPENSSL_REFCNT} consider using
      * {@link OpenSslX509KeyManagerFactory} or {@link OpenSslCachingX509KeyManagerFactory}.
      *
@@ -165,15 +129,6 @@
      */
     public static SslContextBuilder forServer(KeyManagerFactory keyManagerFactory) {
         return new SslContextBuilder(true).keyManager(keyManagerFactory);
-    }
-
-    /**
-     * Creates a builder for new server-side {@link SslContext} with {@link KeyManager}.
-     *
-     * @param KeyManager non-{@code null} KeyManager for server's private key
-     */
-    public static SslContextBuilder forServer(KeyManager keyManager) {
-        return new SslContextBuilder(true).keyManager(keyManager);
     }
 
     private final boolean forServer;
@@ -194,7 +149,6 @@
     private String[] protocols;
     private boolean startTls;
     private boolean enableOcsp;
-    private String keyStoreType = KeyStore.getDefaultType();
 
     private SslContextBuilder(boolean forServer) {
         this.forServer = forServer;
@@ -205,14 +159,6 @@
      */
     public SslContextBuilder sslProvider(SslProvider provider) {
         this.provider = provider;
-        return this;
-    }
-
-    /**
-     * Sets the {@link KeyStore} type that should be used. {@code null} uses the default one.
-     */
-    public SslContextBuilder keyStoreType(String keyStoreType) {
-        this.keyStoreType = keyStoreType;
         return this;
     }
 
@@ -260,13 +206,6 @@
     }
 
     /**
-     * Trusted certificates for verifying the remote endpoint's certificate, {@code null} uses the system default.
-     */
-    public SslContextBuilder trustManager(Iterable<? extends X509Certificate> trustCertCollection) {
-        return trustManager(toArray(trustCertCollection, EMPTY_X509_CERTIFICATES));
-    }
-
-    /**
      * Trusted manager for verifying the remote endpoint's certificate. {@code null} uses the system default.
      */
     public SslContextBuilder trustManager(TrustManagerFactory trustManagerFactory) {
@@ -276,19 +215,6 @@
     }
 
     /**
-     * A single trusted manager for verifying the remote endpoint's certificate.
-     * This is helpful when custom implementation of {@link TrustManager} is needed.
-     * Internally, a simple wrapper of {@link TrustManagerFactory} that only produces this
-     * specified {@link TrustManager} will be created, thus all the requirements specified in
-     * {@link #trustManager(TrustManagerFactory trustManagerFactory)} also apply here.
-     */
-    public SslContextBuilder trustManager(TrustManager trustManager) {
-        this.trustManagerFactory = new TrustManagerFactoryWrapper(trustManager);
-        trustCertCollection = null;
-        return this;
-    }
-
-    /**
      * Identifying certificate for this host. {@code keyCertChainFile} and {@code keyFile} may
      * be {@code null} for client contexts, which disables mutual authentication.
      *
@@ -319,17 +245,6 @@
      */
     public SslContextBuilder keyManager(PrivateKey key, X509Certificate... keyCertChain) {
         return keyManager(key, null, keyCertChain);
-    }
-
-    /**
-     * Identifying certificate for this host. {@code keyCertChain} and {@code key} may
-     * be {@code null} for client contexts, which disables mutual authentication.
-     *
-     * @param key a PKCS#8 private key
-     * @param keyCertChain an X.509 certificate chain
-     */
-    public SslContextBuilder keyManager(PrivateKey key, Iterable<? extends X509Certificate> keyCertChain) {
-        return keyManager(key, toArray(keyCertChain, EMPTY_X509_CERTIFICATES));
     }
 
     /**
@@ -417,20 +332,6 @@
     }
 
     /**
-     * Identifying certificate for this host. {@code keyCertChain} and {@code key} may
-     * be {@code null} for client contexts, which disables mutual authentication.
-     *
-     * @param key a PKCS#8 private key file
-     * @param keyPassword the password of the {@code key}, or {@code null} if it's not
-     *     password-protected
-     * @param keyCertChain an X.509 certificate chain
-     */
-    public SslContextBuilder keyManager(PrivateKey key, String keyPassword,
-                                        Iterable<? extends X509Certificate> keyCertChain) {
-        return keyManager(key, keyPassword, toArray(keyCertChain, EMPTY_X509_CERTIFICATES));
-    }
-
-    /**
      * Identifying manager for this host. {@code keyManagerFactory} may be {@code null} for
      * client contexts, which disables mutual authentication. Using a {@link KeyManagerFactory}
      * is only supported for {@link SslProvider#JDK} or {@link SslProvider#OPENSSL} / {@link SslProvider#OPENSSL_REFCNT}
@@ -453,28 +354,6 @@
     }
 
     /**
-     * A single key manager managing the identity information of this host.
-     * This is helpful when custom implementation of {@link KeyManager} is needed.
-     * Internally, a wrapper of {@link KeyManagerFactory} that only produces this specified
-     * {@link KeyManager} will be created, thus all the requirements specified in
-     * {@link #keyManager(KeyManagerFactory keyManagerFactory)} also apply here.
-     */
-    public SslContextBuilder keyManager(KeyManager keyManager) {
-        if (forServer) {
-            checkNotNull(keyManager, "keyManager required for servers");
-        }
-        if (keyManager != null) {
-            this.keyManagerFactory = new KeyManagerFactoryWrapper(keyManager);
-        } else {
-            this.keyManagerFactory = null;
-        }
-        keyCertChain = null;
-        key = null;
-        keyPassword = null;
-        return this;
-    }
-
-    /**
      * The cipher suites to enable, in the order of preference. {@code null} to use default
      * cipher suites.
      */
@@ -488,12 +367,9 @@
      * cipher suites will be used.
      */
     public SslContextBuilder ciphers(Iterable<String> ciphers, CipherSuiteFilter cipherFilter) {
-<<<<<<< HEAD
-        this.cipherFilter = checkNotNull(cipherFilter, "cipherFilter");
-=======
         requireNonNull(cipherFilter, "cipherFilter");
->>>>>>> 806dace3
         this.ciphers = ciphers;
+        this.cipherFilter = cipherFilter;
         return this;
     }
 
@@ -539,15 +415,6 @@
     public SslContextBuilder protocols(String... protocols) {
         this.protocols = protocols == null ? null : protocols.clone();
         return this;
-    }
-
-    /**
-     * The TLS protocol versions to enable.
-     * @param protocols The protocols to enable, or {@code null} to enable the default protocols.
-     * @see SSLEngine#setEnabledCipherSuites(String[])
-     */
-    public SslContextBuilder protocols(Iterable<String> protocols) {
-        return protocols(toArray(protocols, EMPTY_STRINGS));
     }
 
     /**
@@ -580,22 +447,11 @@
             return SslContext.newServerContextInternal(provider, sslContextProvider, trustCertCollection,
                 trustManagerFactory, keyCertChain, key, keyPassword, keyManagerFactory,
                 ciphers, cipherFilter, apn, sessionCacheSize, sessionTimeout, clientAuth, protocols, startTls,
-                enableOcsp, keyStoreType);
+                enableOcsp);
         } else {
             return SslContext.newClientContextInternal(provider, sslContextProvider, trustCertCollection,
                 trustManagerFactory, keyCertChain, key, keyPassword, keyManagerFactory,
-                ciphers, cipherFilter, apn, protocols, sessionCacheSize, sessionTimeout, enableOcsp, keyStoreType);
-        }
-    }
-
-    private static <T> T[] toArray(Iterable<? extends T> iterable, T[] prototype) {
-        if (iterable == null) {
-            return null;
-        }
-        final List<T> list = new ArrayList<T>();
-        for (T element : iterable) {
-            list.add(element);
-        }
-        return list.toArray(prototype);
+                ciphers, cipherFilter, apn, protocols, sessionCacheSize, sessionTimeout, enableOcsp);
+        }
     }
 }