--- conflicted
+++ resolved
@@ -22,11 +22,7 @@
 import io.netty.handler.ssl.ReferenceCountedOpenSslContext;
 import io.netty.handler.ssl.ReferenceCountedOpenSslEngine;
 import io.netty.handler.ssl.SslHandshakeCompletionEvent;
-<<<<<<< HEAD
-import io.netty.util.internal.ObjectUtil;
-=======
 import io.netty.util.internal.ThrowableUtil;
->>>>>>> 806dace3
 import io.netty.util.internal.UnstableApi;
 
 import javax.net.ssl.SSLHandshakeException;
@@ -39,6 +35,9 @@
  */
 @UnstableApi
 public abstract class OcspClientHandler implements ChannelInboundHandler {
+
+    private static final SSLHandshakeException OCSP_VERIFICATION_EXCEPTION = ThrowableUtil.unknownStackTrace(
+            new SSLHandshakeException("Bad OCSP response"), OcspClientHandler.class, "verify(...)");
 
     private final ReferenceCountedOpenSslEngine engine;
 
@@ -58,7 +57,7 @@
 
             SslHandshakeCompletionEvent event = (SslHandshakeCompletionEvent) evt;
             if (event.isSuccess() && !verify(ctx, engine)) {
-                throw new SSLHandshakeException("Bad OCSP response");
+                throw OCSP_VERIFICATION_EXCEPTION;
             }
         }
 
