--- conflicted
+++ resolved
@@ -17,11 +17,6 @@
 
 import io.netty.internal.tcnative.SSL;
 
-<<<<<<< HEAD
-import java.io.File;
-import java.security.KeyStore;
-=======
->>>>>>> 806dace3
 import java.security.PrivateKey;
 import java.security.cert.X509Certificate;
 
@@ -39,316 +34,6 @@
 final class OpenSslServerContext extends OpenSslContext {
     private final OpenSslServerSessionContext sessionContext;
 
-<<<<<<< HEAD
-    /**
-     * Creates a new instance.
-     *
-     * @param certChainFile an X.509 certificate chain file in PEM format
-     * @param keyFile a PKCS#8 private key file in PEM format
-     * @deprecated use {@link SslContextBuilder}
-     */
-    @Deprecated
-    public OpenSslServerContext(File certChainFile, File keyFile) throws SSLException {
-        this(certChainFile, keyFile, null);
-    }
-
-    /**
-     * Creates a new instance.
-     *
-     * @param certChainFile an X.509 certificate chain file in PEM format
-     * @param keyFile a PKCS#8 private key file in PEM format
-     * @param keyPassword the password of the {@code keyFile}.
-     *                    {@code null} if it's not password-protected.
-     * @deprecated use {@link SslContextBuilder}
-     */
-    @Deprecated
-    public OpenSslServerContext(File certChainFile, File keyFile, String keyPassword) throws SSLException {
-        this(certChainFile, keyFile, keyPassword, null, IdentityCipherSuiteFilter.INSTANCE,
-             ApplicationProtocolConfig.DISABLED, 0, 0);
-    }
-
-    /**
-     * Creates a new instance.
-     *
-     * @param certChainFile an X.509 certificate chain file in PEM format
-     * @param keyFile a PKCS#8 private key file in PEM format
-     * @param keyPassword the password of the {@code keyFile}.
-     *                    {@code null} if it's not password-protected.
-     * @param ciphers the cipher suites to enable, in the order of preference.
-     *                {@code null} to use the default cipher suites.
-     * @param apn Provides a means to configure parameters related to application protocol negotiation.
-     * @param sessionCacheSize the size of the cache used for storing SSL session objects.
-     *                         {@code 0} to use the default value.
-     * @param sessionTimeout the timeout for the cached SSL session objects, in seconds.
-     *                       {@code 0} to use the default value.
-     * @deprecated use {@link SslContextBuilder}
-     */
-    @Deprecated
-    public OpenSslServerContext(
-            File certChainFile, File keyFile, String keyPassword,
-            Iterable<String> ciphers, ApplicationProtocolConfig apn,
-            long sessionCacheSize, long sessionTimeout) throws SSLException {
-        this(certChainFile, keyFile, keyPassword, ciphers, IdentityCipherSuiteFilter.INSTANCE,
-             apn, sessionCacheSize, sessionTimeout);
-    }
-
-    /**
-     * Creates a new instance.
-     *
-     * @param certChainFile an X.509 certificate chain file in PEM format
-     * @param keyFile a PKCS#8 private key file in PEM format
-     * @param keyPassword the password of the {@code keyFile}.
-     *                    {@code null} if it's not password-protected.
-     * @param ciphers the cipher suites to enable, in the order of preference.
-     *                {@code null} to use the default cipher suites.
-     * @param nextProtocols the application layer protocols to accept, in the order of preference.
-     *                      {@code null} to disable TLS NPN/ALPN extension.
-     * @param sessionCacheSize the size of the cache used for storing SSL session objects.
-     *                         {@code 0} to use the default value.
-     * @param sessionTimeout the timeout for the cached SSL session objects, in seconds.
-     *                       {@code 0} to use the default value.
-     * @deprecated use {@link SslContextBuilder}
-     */
-    @Deprecated
-    public OpenSslServerContext(
-            File certChainFile, File keyFile, String keyPassword,
-            Iterable<String> ciphers, Iterable<String> nextProtocols,
-            long sessionCacheSize, long sessionTimeout) throws SSLException {
-        this(certChainFile, keyFile, keyPassword, ciphers,
-            toApplicationProtocolConfig(nextProtocols), sessionCacheSize, sessionTimeout);
-    }
-
-    /**
-     * Creates a new instance.
-     *
-     * @param certChainFile an X.509 certificate chain file in PEM format
-     * @param keyFile a PKCS#8 private key file in PEM format
-     * @param keyPassword the password of the {@code keyFile}.
-     *                    {@code null} if it's not password-protected.
-     * @param ciphers the cipher suites to enable, in the order of preference.
-     *                {@code null} to use the default cipher suites.
-     * @param config Application protocol config.
-     * @param sessionCacheSize the size of the cache used for storing SSL session objects.
-     *                         {@code 0} to use the default value.
-     * @param sessionTimeout the timeout for the cached SSL session objects, in seconds.
-     *                       {@code 0} to use the default value.
-     * @deprecated use {@link SslContextBuilder}
-     */
-    @Deprecated
-    public OpenSslServerContext(
-            File certChainFile, File keyFile, String keyPassword, TrustManagerFactory trustManagerFactory,
-            Iterable<String> ciphers, ApplicationProtocolConfig config,
-            long sessionCacheSize, long sessionTimeout) throws SSLException {
-        this(certChainFile, keyFile, keyPassword, trustManagerFactory, ciphers,
-                toNegotiator(config), sessionCacheSize, sessionTimeout);
-    }
-
-    /**
-     * Creates a new instance.
-     *
-     * @param certChainFile an X.509 certificate chain file in PEM format
-     * @param keyFile a PKCS#8 private key file in PEM format
-     * @param keyPassword the password of the {@code keyFile}.
-     *                    {@code null} if it's not password-protected.
-     * @param ciphers the cipher suites to enable, in the order of preference.
-     *                {@code null} to use the default cipher suites.
-     * @param apn Application protocol negotiator.
-     * @param sessionCacheSize the size of the cache used for storing SSL session objects.
-     *                         {@code 0} to use the default value.
-     * @param sessionTimeout the timeout for the cached SSL session objects, in seconds.
-     *                       {@code 0} to use the default value.
-     * @deprecated use {@link SslContextBuilder}
-     */
-    @Deprecated
-    public OpenSslServerContext(
-            File certChainFile, File keyFile, String keyPassword, TrustManagerFactory trustManagerFactory,
-            Iterable<String> ciphers, OpenSslApplicationProtocolNegotiator apn,
-            long sessionCacheSize, long sessionTimeout) throws SSLException {
-        this(null, trustManagerFactory, certChainFile, keyFile, keyPassword, null,
-             ciphers, null, apn, sessionCacheSize, sessionTimeout);
-    }
-
-    /**
-     * Creates a new instance.
-     *
-     * @param certChainFile an X.509 certificate chain file in PEM format
-     * @param keyFile a PKCS#8 private key file in PEM format
-     * @param keyPassword the password of the {@code keyFile}.
-     *                    {@code null} if it's not password-protected.
-     * @param ciphers the cipher suites to enable, in the order of preference.
-     *                {@code null} to use the default cipher suites.
-     * @param cipherFilter a filter to apply over the supplied list of ciphers
-     * @param apn Provides a means to configure parameters related to application protocol negotiation.
-     * @param sessionCacheSize the size of the cache used for storing SSL session objects.
-     *                         {@code 0} to use the default value.
-     * @param sessionTimeout the timeout for the cached SSL session objects, in seconds.
-     *                       {@code 0} to use the default value.
-     * @deprecated use {@link SslContextBuilder}
-     */
-    @Deprecated
-    public OpenSslServerContext(
-            File certChainFile, File keyFile, String keyPassword,
-            Iterable<String> ciphers, CipherSuiteFilter cipherFilter, ApplicationProtocolConfig apn,
-            long sessionCacheSize, long sessionTimeout) throws SSLException {
-        this(null, null, certChainFile, keyFile, keyPassword, null,
-             ciphers, cipherFilter, apn, sessionCacheSize, sessionTimeout);
-    }
-
-    /**
-     * Creates a new instance.
-     *
-     * @param trustCertCollectionFile an X.509 certificate collection file in PEM format.
-     *                      This provides the certificate collection used for mutual authentication.
-     *                      {@code null} to use the system default
-     * @param trustManagerFactory the {@link TrustManagerFactory} that provides the {@link TrustManager}s
-     *                            that verifies the certificates sent from clients.
-     *                            {@code null} to use the default or the results of parsing
-     *                            {@code trustCertCollectionFile}.
-     * @param keyCertChainFile an X.509 certificate chain file in PEM format
-     * @param keyFile a PKCS#8 private key file in PEM format
-     * @param keyPassword the password of the {@code keyFile}.
-     *                    {@code null} if it's not password-protected.
-     * @param keyManagerFactory the {@link KeyManagerFactory} that provides the {@link KeyManager}s
-     *                          that is used to encrypt data being sent to clients.
-     *                          {@code null} to use the default or the results of parsing
-     *                          {@code keyCertChainFile} and {@code keyFile}.
-     * @param ciphers the cipher suites to enable, in the order of preference.
-     *                {@code null} to use the default cipher suites.
-     * @param cipherFilter a filter to apply over the supplied list of ciphers
-     *                Only required if {@code provider} is {@link SslProvider#JDK}
-     * @param config Provides a means to configure parameters related to application protocol negotiation.
-     * @param sessionCacheSize the size of the cache used for storing SSL session objects.
-     *                         {@code 0} to use the default value.
-     * @param sessionTimeout the timeout for the cached SSL session objects, in seconds.
-     *                       {@code 0} to use the default value.
-     * @deprecated use {@link SslContextBuilder}
-     */
-    @Deprecated
-    public OpenSslServerContext(
-            File trustCertCollectionFile, TrustManagerFactory trustManagerFactory,
-            File keyCertChainFile, File keyFile, String keyPassword, KeyManagerFactory keyManagerFactory,
-            Iterable<String> ciphers, CipherSuiteFilter cipherFilter, ApplicationProtocolConfig config,
-            long sessionCacheSize, long sessionTimeout) throws SSLException {
-        this(trustCertCollectionFile, trustManagerFactory, keyCertChainFile, keyFile, keyPassword, keyManagerFactory,
-             ciphers, cipherFilter, toNegotiator(config), sessionCacheSize, sessionTimeout);
-    }
-
-    /**
-     * Creates a new instance.
-     *
-     * @param certChainFile an X.509 certificate chain file in PEM format
-     * @param keyFile a PKCS#8 private key file in PEM format
-     * @param keyPassword the password of the {@code keyFile}.
-     *                    {@code null} if it's not password-protected.
-     * @param ciphers the cipher suites to enable, in the order of preference.
-     *                {@code null} to use the default cipher suites.
-     * @param cipherFilter a filter to apply over the supplied list of ciphers
-     * @param config Application protocol config.
-     * @param sessionCacheSize the size of the cache used for storing SSL session objects.
-     *                         {@code 0} to use the default value.
-     * @param sessionTimeout the timeout for the cached SSL session objects, in seconds.
-     *                       {@code 0} to use the default value.
-     * @deprecated use {@link SslContextBuilder}
-     */
-    @Deprecated
-    public OpenSslServerContext(File certChainFile, File keyFile, String keyPassword,
-                                TrustManagerFactory trustManagerFactory, Iterable<String> ciphers,
-                                CipherSuiteFilter cipherFilter, ApplicationProtocolConfig config,
-                                long sessionCacheSize, long sessionTimeout) throws SSLException {
-        this(null, trustManagerFactory, certChainFile, keyFile, keyPassword, null, ciphers, cipherFilter,
-                      toNegotiator(config), sessionCacheSize, sessionTimeout);
-    }
-
-    /**
-     * Creates a new instance.
-     *
-     * @param certChainFile an X.509 certificate chain file in PEM format
-     * @param keyFile a PKCS#8 private key file in PEM format
-     * @param keyPassword the password of the {@code keyFile}.
-     *                    {@code null} if it's not password-protected.
-     * @param ciphers the cipher suites to enable, in the order of preference.
-     *                {@code null} to use the default cipher suites.
-     * @param cipherFilter a filter to apply over the supplied list of ciphers
-     * @param apn Application protocol negotiator.
-     * @param sessionCacheSize the size of the cache used for storing SSL session objects.
-     *                         {@code 0} to use the default value.
-     * @param sessionTimeout the timeout for the cached SSL session objects, in seconds.
-     *                       {@code 0} to use the default value.
-     * @deprecated use {@link SslContextBuilder}}
-     */
-    @Deprecated
-    public OpenSslServerContext(
-            File certChainFile, File keyFile, String keyPassword, TrustManagerFactory trustManagerFactory,
-            Iterable<String> ciphers, CipherSuiteFilter cipherFilter, OpenSslApplicationProtocolNegotiator apn,
-            long sessionCacheSize, long sessionTimeout) throws SSLException {
-        this(null, trustManagerFactory, certChainFile, keyFile, keyPassword, null, ciphers, cipherFilter,
-             apn, sessionCacheSize, sessionTimeout);
-    }
-
-    /**
-     * Creates a new instance.
-     *
-     *
-     * @param trustCertCollectionFile an X.509 certificate collection file in PEM format.
-     *                      This provides the certificate collection used for mutual authentication.
-     *                      {@code null} to use the system default
-     * @param trustManagerFactory the {@link TrustManagerFactory} that provides the {@link TrustManager}s
-     *                            that verifies the certificates sent from clients.
-     *                            {@code null} to use the default or the results of parsing
-     *                            {@code trustCertCollectionFile}.
-     * @param keyCertChainFile an X.509 certificate chain file in PEM format
-     * @param keyFile a PKCS#8 private key file in PEM format
-     * @param keyPassword the password of the {@code keyFile}.
-     *                    {@code null} if it's not password-protected.
-     * @param keyManagerFactory the {@link KeyManagerFactory} that provides the {@link KeyManager}s
-     *                          that is used to encrypt data being sent to clients.
-     *                          {@code null} to use the default or the results of parsing
-     *                          {@code keyCertChainFile} and {@code keyFile}.
-     * @param ciphers the cipher suites to enable, in the order of preference.
-     *                {@code null} to use the default cipher suites.
-     * @param cipherFilter a filter to apply over the supplied list of ciphers
-     *                Only required if {@code provider} is {@link SslProvider#JDK}
-     * @param apn Application Protocol Negotiator object
-     * @param sessionCacheSize the size of the cache used for storing SSL session objects.
-     *                         {@code 0} to use the default value.
-     * @param sessionTimeout the timeout for the cached SSL session objects, in seconds.
-     *                       {@code 0} to use the default value.
-     * @deprecated use {@link SslContextBuilder}
-     */
-    @Deprecated
-    public OpenSslServerContext(
-            File trustCertCollectionFile, TrustManagerFactory trustManagerFactory,
-            File keyCertChainFile, File keyFile, String keyPassword, KeyManagerFactory keyManagerFactory,
-            Iterable<String> ciphers, CipherSuiteFilter cipherFilter, OpenSslApplicationProtocolNegotiator apn,
-            long sessionCacheSize, long sessionTimeout) throws SSLException {
-        this(toX509CertificatesInternal(trustCertCollectionFile), trustManagerFactory,
-                toX509CertificatesInternal(keyCertChainFile), toPrivateKeyInternal(keyFile, keyPassword),
-                keyPassword, keyManagerFactory, ciphers, cipherFilter,
-                apn, sessionCacheSize, sessionTimeout, ClientAuth.NONE, null, false, false, KeyStore.getDefaultType());
-    }
-
-    OpenSslServerContext(
-            X509Certificate[] trustCertCollection, TrustManagerFactory trustManagerFactory,
-            X509Certificate[] keyCertChain, PrivateKey key, String keyPassword, KeyManagerFactory keyManagerFactory,
-            Iterable<String> ciphers, CipherSuiteFilter cipherFilter, ApplicationProtocolConfig apn,
-            long sessionCacheSize, long sessionTimeout, ClientAuth clientAuth, String[] protocols, boolean startTls,
-            boolean enableOcsp, String keyStore) throws SSLException {
-        this(trustCertCollection, trustManagerFactory, keyCertChain, key, keyPassword, keyManagerFactory, ciphers,
-                cipherFilter, toNegotiator(apn), sessionCacheSize, sessionTimeout, clientAuth, protocols, startTls,
-                enableOcsp, keyStore);
-    }
-
-    @SuppressWarnings("deprecation")
-    private OpenSslServerContext(
-            X509Certificate[] trustCertCollection, TrustManagerFactory trustManagerFactory,
-            X509Certificate[] keyCertChain, PrivateKey key, String keyPassword, KeyManagerFactory keyManagerFactory,
-            Iterable<String> ciphers, CipherSuiteFilter cipherFilter, OpenSslApplicationProtocolNegotiator apn,
-            long sessionCacheSize, long sessionTimeout, ClientAuth clientAuth, String[] protocols, boolean startTls,
-            boolean enableOcsp, String keyStore) throws SSLException {
-        super(ciphers, cipherFilter, apn, sessionCacheSize, sessionTimeout, SSL.SSL_MODE_SERVER, keyCertChain,
-                clientAuth, protocols, startTls, enableOcsp);
-
-=======
     OpenSslServerContext(X509Certificate[] trustCertCollection,
                          TrustManagerFactory trustManagerFactory,
                          X509Certificate[] keyCertChain,
@@ -367,17 +52,12 @@
       throws SSLException {
         super(ciphers, cipherFilter, toNegotiator(apn), sessionCacheSize, sessionTimeout, SSL.SSL_MODE_SERVER,
           keyCertChain, clientAuth, protocols, startTls, enableOcsp);
->>>>>>> 806dace3
         // Create a new SSL_CTX and configure it.
         boolean success = false;
         try {
             OpenSslKeyMaterialProvider.validateKeyMaterialSupported(keyCertChain, key, keyPassword);
             sessionContext = newSessionContext(this, ctx, engineMap, trustCertCollection, trustManagerFactory,
-<<<<<<< HEAD
-                                               keyCertChain, key, keyPassword, keyManagerFactory, keyStore);
-=======
               keyCertChain, key, keyPassword, keyManagerFactory);
->>>>>>> 806dace3
             success = true;
         } finally {
             if (!success) {
