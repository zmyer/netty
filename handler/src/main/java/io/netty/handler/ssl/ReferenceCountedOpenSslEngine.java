--- conflicted
+++ resolved
@@ -26,10 +26,9 @@
 import io.netty.util.ResourceLeakDetectorFactory;
 import io.netty.util.ResourceLeakTracker;
 import io.netty.util.internal.EmptyArrays;
-import io.netty.util.internal.ObjectUtil;
 import io.netty.util.internal.PlatformDependent;
 import io.netty.util.internal.StringUtil;
-import io.netty.util.internal.SuppressJava6Requirement;
+import io.netty.util.internal.ThrowableUtil;
 import io.netty.util.internal.UnstableApi;
 import io.netty.util.internal.logging.InternalLogger;
 import io.netty.util.internal.logging.InternalLoggerFactory;
@@ -47,9 +46,9 @@
 import java.util.List;
 import java.util.Map;
 import java.util.Set;
+import java.util.concurrent.atomic.AtomicIntegerFieldUpdater;
 import java.util.concurrent.locks.Lock;
 
-import javax.crypto.spec.SecretKeySpec;
 import javax.net.ssl.SSLEngine;
 import javax.net.ssl.SSLEngineResult;
 import javax.net.ssl.SSLException;
@@ -99,6 +98,12 @@
 
     private static final InternalLogger logger = InternalLoggerFactory.getInstance(ReferenceCountedOpenSslEngine.class);
 
+    private static final SSLException BEGIN_HANDSHAKE_ENGINE_CLOSED = ThrowableUtil.unknownStackTrace(
+            new SSLException("engine closed"), ReferenceCountedOpenSslEngine.class, "beginHandshake()");
+    private static final SSLException HANDSHAKE_ENGINE_CLOSED = ThrowableUtil.unknownStackTrace(
+            new SSLException("engine closed"), ReferenceCountedOpenSslEngine.class, "handshake()");
+    private static final SSLException RENEGOTIATION_UNSUPPORTED =  ThrowableUtil.unknownStackTrace(
+            new SSLException("renegotiation unsupported"), ReferenceCountedOpenSslEngine.class, "beginHandshake()");
     private static final ResourceLeakDetector<ReferenceCountedOpenSslEngine> leakDetector =
             ResourceLeakDetectorFactory.instance().newResourceLeakDetector(ReferenceCountedOpenSslEngine.class);
     private static final int OPENSSL_OP_NO_PROTOCOL_INDEX_SSLV2 = 0;
@@ -124,6 +129,9 @@
      * Depends upon tcnative ... only use if tcnative is available!
      */
     private static final int MAX_RECORD_SIZE = SSL.SSL_MAX_RECORD_LENGTH;
+
+    private static final AtomicIntegerFieldUpdater<ReferenceCountedOpenSslEngine> DESTROYED_UPDATER =
+            AtomicIntegerFieldUpdater.newUpdater(ReferenceCountedOpenSslEngine.class, "destroyed");
 
     private static final SSLEngineResult NEED_UNWRAP_OK = new SSLEngineResult(OK, NEED_UNWRAP, 0, 0);
     private static final SSLEngineResult NEED_UNWRAP_CLOSED = new SSLEngineResult(CLOSED, NEED_UNWRAP, 0, 0);
@@ -156,7 +164,7 @@
 
     private HandshakeState handshakeState = HandshakeState.NOT_STARTED;
     private boolean receivedShutdown;
-    private volatile boolean destroyed;
+    private volatile int destroyed;
     private volatile String applicationProtocol;
     private volatile boolean needTask;
 
@@ -179,7 +187,6 @@
                 boolean closed = leak.close(ReferenceCountedOpenSslEngine.this);
                 assert closed;
             }
-            parentContext.release();
         }
     };
 
@@ -207,7 +214,6 @@
     final ByteBufAllocator alloc;
     private final OpenSslEngineMap engineMap;
     private final OpenSslApplicationProtocolNegotiator apn;
-    private final ReferenceCountedOpenSslContext parentContext;
     private final OpenSslSession session;
     private final ByteBuffer[] singleSrcBuffer = new ByteBuffer[1];
     private final ByteBuffer[] singleDstBuffer = new ByteBuffer[1];
@@ -309,11 +315,9 @@
         };
         engineMap = context.engineMap;
         enableOcsp = context.enableOcsp;
-        if (!context.sessionContext().useKeyManager()) {
-            // If we do not use the KeyManagerFactory we need to set localCertificateChain now.
-            // When we use a KeyManagerFactory it will be set during setKeyMaterial(...).
-            localCertificateChain = context.keyCertChain;
-        }
+        // context.keyCertChain will only be non-null if we do not use the KeyManagerFactory. In this case
+        // localCertificateChain will be set in setKeyMaterial(...).
+        localCertificateChain = context.keyCertChain;
 
         this.jdkCompatibilityMode = jdkCompatibilityMode;
         Lock readerLock = context.ctxLock.readLock();
@@ -356,46 +360,22 @@
                 calculateMaxWrapOverhead();
             } catch (Throwable cause) {
                 // Call shutdown so we are sure we correctly release all native memory and also guard against the
-                // case when shutdown() will be called by the finalizer again.
+                // case when shutdown() will be called by the finalizer again. If we would call SSL.free(...) directly
+                // the finalizer may end up calling it again as we would miss to update the DESTROYED_UPDATER.
                 shutdown();
 
                 PlatformDependent.throwException(cause);
             }
         }
-
-        // Now that everything looks good and we're going to successfully return the
-        // object so we need to retain a reference to the parent context.
-        parentContext = context;
-        parentContext.retain();
 
         // Only create the leak after everything else was executed and so ensure we don't produce a false-positive for
         // the ResourceLeakDetector.
         leak = leakDetection ? leakDetector.track(this) : null;
     }
 
-    final synchronized String[] authMethods() {
-        if (isDestroyed()) {
-            return EmptyArrays.EMPTY_STRINGS;
-        }
-        return SSL.authenticationMethods(ssl);
-    }
-
-    final boolean setKeyMaterial(OpenSslKeyMaterial keyMaterial) throws  Exception {
-        synchronized (this) {
-            if (isDestroyed()) {
-                return false;
-            }
-            SSL.setKeyMaterial(ssl, keyMaterial.certificateChainAddress(), keyMaterial.privateKeyAddress());
-        }
+    final void setKeyMaterial(OpenSslKeyMaterial keyMaterial) throws  Exception {
+        SSL.setKeyMaterial(ssl, keyMaterial.certificateChainAddress(), keyMaterial.privateKeyAddress());
         localCertificateChain = keyMaterial.certificateChain();
-        return true;
-    }
-
-    final synchronized SecretKeySpec masterKey() {
-        if (isDestroyed()) {
-            return null;
-        }
-        return new SecretKeySpec(SSL.getMasterKey(ssl), "AES");
     }
 
     /**
@@ -412,9 +392,7 @@
         }
 
         synchronized (this) {
-            if (!isDestroyed()) {
-                SSL.setOcspResponse(ssl, response);
-            }
+            SSL.setOcspResponse(ssl, response);
         }
     }
 
@@ -432,9 +410,6 @@
         }
 
         synchronized (this) {
-            if (isDestroyed()) {
-                return EmptyArrays.EMPTY_BYTES;
-            }
             return SSL.getOcspResponse(ssl);
         }
     }
@@ -506,8 +481,7 @@
      * Destroys this engine.
      */
     public final synchronized void shutdown() {
-        if (!destroyed) {
-            destroyed = true;
+        if (DESTROYED_UPDATER.compareAndSet(this, 0, 1)) {
             engineMap.remove(ssl);
             SSL.freeSSL(ssl);
             ssl = networkBIO = 0;
@@ -762,20 +736,8 @@
                         // If there is a handshake exception and we have produced data, we should send the data before
                         // we allow handshake() to throw the handshake exception.
                         //
-<<<<<<< HEAD
-                        // When the user calls wrap() again we will propagate the handshake error back to the user as
-                        // soon as there is no more data to was produced (as part of an alert etc).
-                        if (bytesProduced > 0) {
-                            return newResult(NEED_WRAP, 0, bytesProduced);
-                        }
-                        // Nothing was produced see if there is a handshakeException that needs to be propagated
-                        // to the caller by calling handshakeException() which will return the right HandshakeStatus
-                        // if it can "recover" from the exception for now.
-                        return newResult(handshakeException(), 0, 0);
-=======
                         // unwrap(...) will then ensure we propagate the handshake error back to the user.
                         return newResult(NEED_UNWRAP, 0, bytesProduced);
->>>>>>> 806dace3
                     }
 
                     status = handshake();
@@ -868,17 +830,13 @@
                         bytesWritten = writePlaintextData(src, min(remaining, availableCapacityForWrap));
                     }
 
-                    // Determine how much encrypted data was generated.
-                    //
-                    // Even if SSL_write doesn't consume any application data it is possible that OpenSSL will
-                    // produce non-application data into the BIO. For example session tickets....
-                    // See https://github.com/netty/netty/issues/10041
-                    final int pendingNow = SSL.bioLengthByteBuffer(networkBIO);
-                    bytesProduced += bioLengthBefore - pendingNow;
-                    bioLengthBefore = pendingNow;
-
                     if (bytesWritten > 0) {
                         bytesConsumed += bytesWritten;
+
+                        // Determine how much encrypted data was generated:
+                        final int pendingNow = SSL.bioLengthByteBuffer(networkBIO);
+                        bytesProduced += bioLengthBefore - pendingNow;
+                        bioLengthBefore = pendingNow;
 
                         if (jdkCompatibilityMode || bytesProduced == dst.remaining()) {
                             return newResultMayFinishHandshake(status, bytesConsumed, bytesProduced);
@@ -1021,11 +979,7 @@
             final ByteBuffer[] dsts, int dstsOffset, final int dstsLength) throws SSLException {
 
         // Throw required runtime exceptions
-<<<<<<< HEAD
-        ObjectUtil.checkNotNull(srcs, "srcs");
-=======
         requireNonNull(srcs, "srcs");
->>>>>>> 806dace3
         if (srcsOffset >= srcs.length
                 || srcsOffset + srcsLength > srcs.length) {
             throw new IndexOutOfBoundsException(
@@ -1684,7 +1638,7 @@
     public final synchronized void beginHandshake() throws SSLException {
         switch (handshakeState) {
             case STARTED_IMPLICITLY:
-                checkEngineClosed();
+                checkEngineClosed(BEGIN_HANDSHAKE_ENGINE_CLOSED);
 
                 // A user did not start handshake by calling this method by him/herself,
                 // but handshake has been started already by wrap() or unwrap() implicitly.
@@ -1700,7 +1654,7 @@
                 // Nothing to do as the handshake is not done yet.
                 break;
             case FINISHED:
-                throw new SSLException("renegotiation unsupported");
+                throw RENEGOTIATION_UNSUPPORTED;
             case NOT_STARTED:
                 handshakeState = HandshakeState.STARTED_EXPLICITLY;
                 if (handshake() == NEED_TASK) {
@@ -1714,9 +1668,9 @@
         }
     }
 
-    private void checkEngineClosed() throws SSLException {
+    private void checkEngineClosed(SSLException cause) throws SSLException {
         if (isDestroyed()) {
-            throw new SSLException("engine closed");
+            throw cause;
         }
     }
 
@@ -1767,23 +1721,10 @@
         if (handshakeState == HandshakeState.FINISHED) {
             return FINISHED;
         }
-<<<<<<< HEAD
-
-        checkEngineClosed();
+
+        checkEngineClosed(HANDSHAKE_ENGINE_CLOSED);
 
         if (handshakeException != null) {
-            // Let's call SSL.doHandshake(...) again in case there is some async operation pending that would fill the
-            // outbound buffer.
-            if (SSL.doHandshake(ssl) <= 0) {
-                // Clear any error that was put on the stack by the handshake
-                SSL.clearError();
-            }
-=======
-
-        checkEngineClosed(HANDSHAKE_ENGINE_CLOSED);
-
-        if (handshakeException != null) {
->>>>>>> 806dace3
             return handshakeException();
         }
 
@@ -1936,9 +1877,7 @@
      */
     @UnstableApi
     public final synchronized void setVerify(int verifyMode, int depth) {
-        if (!isDestroyed()) {
-            SSL.setVerify(ssl, verifyMode, depth);
-        }
+        SSL.setVerify(ssl, verifyMode, depth);
     }
 
     private void setClientAuth(ClientAuth mode) {
@@ -1950,20 +1889,18 @@
                 // No need to issue any JNI calls if the mode is the same
                 return;
             }
-            if (!isDestroyed()) {
-                switch (mode) {
-                    case NONE:
-                        SSL.setVerify(ssl, SSL.SSL_CVERIFY_NONE, ReferenceCountedOpenSslContext.VERIFY_DEPTH);
-                        break;
-                    case REQUIRE:
-                        SSL.setVerify(ssl, SSL.SSL_CVERIFY_REQUIRED, ReferenceCountedOpenSslContext.VERIFY_DEPTH);
-                        break;
-                    case OPTIONAL:
-                        SSL.setVerify(ssl, SSL.SSL_CVERIFY_OPTIONAL, ReferenceCountedOpenSslContext.VERIFY_DEPTH);
-                        break;
-                    default:
-                        throw new Error(mode.toString());
-                }
+            switch (mode) {
+                case NONE:
+                    SSL.setVerify(ssl, SSL.SSL_CVERIFY_NONE, ReferenceCountedOpenSslContext.VERIFY_DEPTH);
+                    break;
+                case REQUIRE:
+                    SSL.setVerify(ssl, SSL.SSL_CVERIFY_REQUIRED, ReferenceCountedOpenSslContext.VERIFY_DEPTH);
+                    break;
+                case OPTIONAL:
+                    SSL.setVerify(ssl, SSL.SSL_CVERIFY_OPTIONAL, ReferenceCountedOpenSslContext.VERIFY_DEPTH);
+                    break;
+                default:
+                    throw new Error(mode.toString());
             }
             clientAuth = mode;
         }
@@ -1981,7 +1918,6 @@
         return false;
     }
 
-    @SuppressJava6Requirement(reason = "Usage guarded by java version check")
     @Override
     public final synchronized SSLParameters getSSLParameters() {
         SSLParameters sslParameters = super.getSSLParameters();
@@ -2005,7 +1941,6 @@
         return sslParameters;
     }
 
-    @SuppressJava6Requirement(reason = "Usage guarded by java version check")
     @Override
     public final synchronized void setSSLParameters(SSLParameters sslParameters) {
         int version = PlatformDependent.javaVersion();
@@ -2014,9 +1949,8 @@
                 throw new IllegalArgumentException("AlgorithmConstraints are not supported.");
             }
 
-            boolean isDestroyed = isDestroyed();
             if (version >= 8) {
-                if (!isDestroyed) {
+                if (!isDestroyed()) {
                     if (clientMode) {
                         final List<String> sniHostNames = Java8SslUtils.getSniHostNames(sslParameters);
                         for (String name: sniHostNames) {
@@ -2034,15 +1968,6 @@
             }
 
             final String endPointIdentificationAlgorithm = sslParameters.getEndpointIdentificationAlgorithm();
-<<<<<<< HEAD
-            if (!isDestroyed) {
-                // If the user asks for hostname verification we must ensure we verify the peer.
-                // If the user disables hostname verification we leave it up to the user to change the mode manually.
-                if (clientMode && isEndPointVerificationEnabled(endPointIdentificationAlgorithm)) {
-                    SSL.setVerify(ssl, SSL.SSL_CVERIFY_REQUIRED, -1);
-                }
-            }
-=======
             final boolean endPointVerificationEnabled = isEndPointVerificationEnabled(endPointIdentificationAlgorithm);
 
             // If the user asks for hostname verification we must ensure we verify the peer.
@@ -2051,7 +1976,6 @@
                 SSL.setVerify(ssl, SSL.SSL_CVERIFY_REQUIRED, -1);
             }
 
->>>>>>> 806dace3
             this.endPointIdentificationAlgorithm = endPointIdentificationAlgorithm;
             algorithmConstraints = sslParameters.getAlgorithmConstraints();
         }
@@ -2063,7 +1987,7 @@
     }
 
     private boolean isDestroyed() {
-        return destroyed;
+        return destroyed != 0;
     }
 
     final boolean checkSniHostnameMatch(byte[] hostname) {
@@ -2161,24 +2085,14 @@
 
         @Override
         public void putValue(String name, Object value) {
-<<<<<<< HEAD
-            ObjectUtil.checkNotNull(name, "name");
-            ObjectUtil.checkNotNull(value, "value");
-
-=======
             requireNonNull(name, "name");
             requireNonNull(value, "value");
->>>>>>> 806dace3
             final Object old;
             synchronized (this) {
                 Map<String, Object> values = this.values;
                 if (values == null) {
                     // Use size of 2 to keep the memory overhead small
-<<<<<<< HEAD
-                    values = this.values = new HashMap<String, Object>(2);
-=======
                     values = this.values = new HashMap<>(2);
->>>>>>> 806dace3
                 }
                 old = values.put(name, value);
             }
@@ -2192,11 +2106,7 @@
 
         @Override
         public Object getValue(String name) {
-<<<<<<< HEAD
-            ObjectUtil.checkNotNull(name, "name");
-=======
             requireNonNull(name, "name");
->>>>>>> 806dace3
             synchronized (this) {
                 if (values == null) {
                     return null;
@@ -2207,11 +2117,7 @@
 
         @Override
         public void removeValue(String name) {
-<<<<<<< HEAD
-            ObjectUtil.checkNotNull(name, "name");
-=======
             requireNonNull(name, "name");
->>>>>>> 806dace3
 
             final Object old;
             synchronized (this) {
