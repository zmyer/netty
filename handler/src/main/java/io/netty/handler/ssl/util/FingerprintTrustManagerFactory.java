/*
 * Copyright 2014 The Netty Project
 *
 * The Netty Project licenses this file to you under the Apache License,
 * version 2.0 (the "License"); you may not use this file except in compliance
 * with the License. You may obtain a copy of the License at:
 *
 *   http://www.apache.org/licenses/LICENSE-2.0
 *
 * Unless required by applicable law or agreed to in writing, software
 * distributed under the License is distributed on an "AS IS" BASIS, WITHOUT
 * WARRANTIES OR CONDITIONS OF ANY KIND, either express or implied. See the
 * License for the specific language governing permissions and limitations
 * under the License.
 */

package io.netty.handler.ssl.util;

import static java.util.Objects.requireNonNull;

import io.netty.buffer.ByteBufUtil;
import io.netty.buffer.Unpooled;
import io.netty.util.concurrent.FastThreadLocal;
import io.netty.util.internal.EmptyArrays;
import io.netty.util.internal.ObjectUtil;
import io.netty.util.internal.StringUtil;

import javax.net.ssl.ManagerFactoryParameters;
import javax.net.ssl.TrustManager;
import javax.net.ssl.TrustManagerFactory;
import javax.net.ssl.X509TrustManager;
import java.security.KeyStore;
import java.security.MessageDigest;
import java.security.NoSuchAlgorithmException;
import java.security.cert.CertificateEncodingException;
import java.security.cert.CertificateException;
import java.security.cert.X509Certificate;
import java.util.ArrayList;
import java.util.Arrays;
import java.util.List;
import java.util.regex.Pattern;

/**
 * An {@link TrustManagerFactory} that trusts an X.509 certificate whose SHA1 checksum matches.
 * <p>
 * <strong>NOTE:</strong> It is recommended to verify certificates and their chain to prevent
 * <a href="https://en.wikipedia.org/wiki/Man-in-the-middle_attack">Man-in-the-middle attacks</a>.
 * This {@link TrustManagerFactory} will <strong>only</strong> verify that the fingerprint of certificates match one
 * of the given fingerprints. This procedure is called
 * <a href="https://en.wikipedia.org/wiki/Transport_Layer_Security#Certificate_pinning">certificate pinning</a> and
 * is an effective protection. For maximum security one should verify that the whole certificate chain is as expected.
 * It is worth mentioning that certain firewalls, proxies or other appliances found in corporate environments,
 * actually perform Man-in-the-middle attacks and thus present a different certificate fingerprint.
 * </p>
 * <p>
 * The SHA1 checksum of an X.509 certificate is calculated from its DER encoded format.  You can get the fingerprint of
 * an X.509 certificate using the {@code openssl} command.  For example:
 *
 * <pre>
 * $ openssl x509 -fingerprint -sha1 -in my_certificate.crt
 * SHA1 Fingerprint=4E:85:10:55:BC:7B:12:08:D1:EA:0A:12:C9:72:EE:F3:AA:B2:C7:CB
 * -----BEGIN CERTIFICATE-----
 * MIIBqjCCAROgAwIBAgIJALiT3Nvp0kvmMA0GCSqGSIb3DQEBBQUAMBYxFDASBgNV
 * BAMTC2V4YW1wbGUuY29tMCAXDTcwMDEwMTAwMDAwMFoYDzk5OTkxMjMxMjM1OTU5
 * WjAWMRQwEgYDVQQDEwtleGFtcGxlLmNvbTCBnzANBgkqhkiG9w0BAQEFAAOBjQAw
 * gYkCgYEAnadvODG0QCiHhaFZlLHtr5gLIkDQS8ErZ//KfqeCHTC/KJsl3xYFk0zG
 * aCv2FcmkOlokm77qV8qOW2DZdND7WuYzX6nLVuLb+GYxZ7b45iMAbAajvGh8jc9U
 * o07fUIahGqTDAIAGCWsoLUOQ9nMzO/8GRHcXJAeQ2MGY2VpCcv0CAwEAATANBgkq
 * hkiG9w0BAQUFAAOBgQBpRCnmjmNM0D7yrpkUJpBTNiqinhKLbeOvPWm+YmdInUUs
 * LoMu0mZ1IANemLwqbwJJ76fknngeB+YuVAj46SurvVCV6ekwHcbgpW1u063IRwKk
 * tQhOBO0HQxldUS4+4MYv/kuvnKkbjfgh5qfWw89Kx4kD+cycpP4yPtgDGk8ZMA==
 * -----END CERTIFICATE-----
 * </pre>
 * </p>
 */
public final class FingerprintTrustManagerFactory extends SimpleTrustManagerFactory {

    private static final Pattern FINGERPRINT_PATTERN = Pattern.compile("^[0-9a-fA-F:]+$");
    private static final Pattern FINGERPRINT_STRIP_PATTERN = Pattern.compile(":");
    private static final int SHA1_BYTE_LEN = 20;
    private static final int SHA1_HEX_LEN = SHA1_BYTE_LEN * 2;

    private static final FastThreadLocal<MessageDigest> tlmd = new FastThreadLocal<MessageDigest>() {
        @Override
        protected MessageDigest initialValue() {
            try {
                return MessageDigest.getInstance("SHA1");
            } catch (NoSuchAlgorithmException e) {
                // All Java implementation must have SHA1 digest algorithm.
                throw new Error(e);
            }
        }
    };

    private final TrustManager tm = new X509TrustManager() {

        @Override
        public void checkClientTrusted(X509Certificate[] chain, String s) throws CertificateException {
            checkTrusted("client", chain);
        }

        @Override
        public void checkServerTrusted(X509Certificate[] chain, String s) throws CertificateException {
            checkTrusted("server", chain);
        }

        private void checkTrusted(String type, X509Certificate[] chain) throws CertificateException {
            X509Certificate cert = chain[0];
            byte[] fingerprint = fingerprint(cert);
            boolean found = false;
            for (byte[] allowedFingerprint: fingerprints) {
                if (Arrays.equals(fingerprint, allowedFingerprint)) {
                    found = true;
                    break;
                }
            }

            if (!found) {
                throw new CertificateException(
                        type + " certificate with unknown fingerprint: " + cert.getSubjectDN());
            }
        }

        private byte[] fingerprint(X509Certificate cert) throws CertificateEncodingException {
            MessageDigest md = tlmd.get();
            md.reset();
            return md.digest(cert.getEncoded());
        }

        @Override
        public X509Certificate[] getAcceptedIssuers() {
            return EmptyArrays.EMPTY_X509_CERTIFICATES;
        }
    };

    private final byte[][] fingerprints;

    /**
     * Creates a new instance.
     *
     * @param fingerprints a list of SHA1 fingerprints in hexadecimal form
     */
    public FingerprintTrustManagerFactory(Iterable<String> fingerprints) {
        this(toFingerprintArray(fingerprints));
    }

    /**
     * Creates a new instance.
     *
     * @param fingerprints a list of SHA1 fingerprints in hexadecimal form
     */
    public FingerprintTrustManagerFactory(String... fingerprints) {
        this(toFingerprintArray(Arrays.asList(fingerprints)));
    }

    /**
     * Creates a new instance.
     *
     * @param fingerprints a list of SHA1 fingerprints
     */
    public FingerprintTrustManagerFactory(byte[]... fingerprints) {
<<<<<<< HEAD
        ObjectUtil.checkNotNull(fingerprints, "fingerprints");
=======
        requireNonNull(fingerprints, "fingerprints");
>>>>>>> 806dace3

        List<byte[]> list = new ArrayList<>(fingerprints.length);
        for (byte[] f: fingerprints) {
            if (f == null) {
                break;
            }
            if (f.length != SHA1_BYTE_LEN) {
                throw new IllegalArgumentException("malformed fingerprint: " +
                        ByteBufUtil.hexDump(Unpooled.wrappedBuffer(f)) + " (expected: SHA1)");
            }
            list.add(f.clone());
        }

        this.fingerprints = list.toArray(new byte[0][]);
    }

    private static byte[][] toFingerprintArray(Iterable<String> fingerprints) {
<<<<<<< HEAD
        ObjectUtil.checkNotNull(fingerprints, "fingerprints");
=======
        requireNonNull(fingerprints, "fingerprints");
>>>>>>> 806dace3

        List<byte[]> list = new ArrayList<>();
        for (String f: fingerprints) {
            if (f == null) {
                break;
            }

            if (!FINGERPRINT_PATTERN.matcher(f).matches()) {
                throw new IllegalArgumentException("malformed fingerprint: " + f);
            }
            f = FINGERPRINT_STRIP_PATTERN.matcher(f).replaceAll("");
            if (f.length() != SHA1_HEX_LEN) {
                throw new IllegalArgumentException("malformed fingerprint: " + f + " (expected: SHA1)");
            }

            list.add(StringUtil.decodeHexDump(f));
        }

        return list.toArray(new byte[0][]);
    }

    @Override
    protected void engineInit(KeyStore keyStore) throws Exception { }

    @Override
    protected void engineInit(ManagerFactoryParameters managerFactoryParameters) throws Exception { }

    @Override
    protected TrustManager[] engineGetTrustManagers() {
        return new TrustManager[] { tm };
    }
}<|MERGE_RESOLUTION|>--- conflicted
+++ resolved
@@ -20,9 +20,8 @@
 
 import io.netty.buffer.ByteBufUtil;
 import io.netty.buffer.Unpooled;
+import io.netty.util.internal.EmptyArrays;
 import io.netty.util.concurrent.FastThreadLocal;
-import io.netty.util.internal.EmptyArrays;
-import io.netty.util.internal.ObjectUtil;
 import io.netty.util.internal.StringUtil;
 
 import javax.net.ssl.ManagerFactoryParameters;
@@ -159,11 +158,7 @@
      * @param fingerprints a list of SHA1 fingerprints
      */
     public FingerprintTrustManagerFactory(byte[]... fingerprints) {
-<<<<<<< HEAD
-        ObjectUtil.checkNotNull(fingerprints, "fingerprints");
-=======
         requireNonNull(fingerprints, "fingerprints");
->>>>>>> 806dace3
 
         List<byte[]> list = new ArrayList<>(fingerprints.length);
         for (byte[] f: fingerprints) {
@@ -181,11 +176,7 @@
     }
 
     private static byte[][] toFingerprintArray(Iterable<String> fingerprints) {
-<<<<<<< HEAD
-        ObjectUtil.checkNotNull(fingerprints, "fingerprints");
-=======
         requireNonNull(fingerprints, "fingerprints");
->>>>>>> 806dace3
 
         List<byte[]> list = new ArrayList<>();
         for (String f: fingerprints) {
