/*
 * Copyright 2012 The Netty Project
 *
 * The Netty Project licenses this file to you under the Apache License,
 * version 2.0 (the "License"); you may not use this file except in compliance
 * with the License. You may obtain a copy of the License at:
 *
 *   http://www.apache.org/licenses/LICENSE-2.0
 *
 * Unless required by applicable law or agreed to in writing, software
 * distributed under the License is distributed on an "AS IS" BASIS, WITHOUT
 * WARRANTIES OR CONDITIONS OF ANY KIND, either express or implied. See the
 * License for the specific language governing permissions and limitations
 * under the License.
 */
package io.netty.handler.ssl;

import io.netty.buffer.ByteBuf;
import io.netty.buffer.ByteBufAllocator;
import io.netty.buffer.ByteBufUtil;
import io.netty.buffer.CompositeByteBuf;
import io.netty.buffer.Unpooled;
import io.netty.channel.AbstractCoalescingBufferQueue;
import io.netty.channel.Channel;
import io.netty.channel.ChannelConfig;
import io.netty.channel.ChannelException;
import io.netty.channel.ChannelFuture;
import io.netty.channel.ChannelFutureListener;
import io.netty.channel.ChannelHandler;
import io.netty.channel.ChannelHandlerContext;
import io.netty.channel.ChannelPipeline;
import io.netty.channel.ChannelPromise;
import io.netty.channel.ChannelPromiseNotifier;
import io.netty.handler.codec.ByteToMessageDecoder;
import io.netty.handler.codec.DecoderException;
import io.netty.handler.codec.UnsupportedMessageTypeException;
import io.netty.util.ReferenceCountUtil;
import io.netty.util.ReferenceCounted;
import io.netty.util.concurrent.DefaultPromise;
import io.netty.util.concurrent.EventExecutor;
import io.netty.util.concurrent.Future;
import io.netty.util.concurrent.FutureListener;
import io.netty.util.concurrent.ImmediateEventExecutor;
import io.netty.util.concurrent.ImmediateExecutor;
import io.netty.util.concurrent.Promise;
import io.netty.util.concurrent.PromiseNotifier;
import io.netty.util.internal.ObjectUtil;
import io.netty.util.internal.PlatformDependent;
import io.netty.util.internal.UnstableApi;
import io.netty.util.internal.logging.InternalLogger;
import io.netty.util.internal.logging.InternalLoggerFactory;

import java.io.IOException;
import java.net.SocketAddress;
import java.nio.ByteBuffer;
import java.nio.channels.ClosedChannelException;
import java.nio.channels.DatagramChannel;
import java.nio.channels.SocketChannel;
import java.util.List;
import java.util.concurrent.Executor;
import java.util.concurrent.RejectedExecutionException;
import java.util.concurrent.ScheduledFuture;
import java.util.concurrent.TimeUnit;
import java.util.regex.Pattern;

import javax.net.ssl.SSLEngine;
import javax.net.ssl.SSLEngineResult;
import javax.net.ssl.SSLEngineResult.HandshakeStatus;
import javax.net.ssl.SSLEngineResult.Status;
import javax.net.ssl.SSLException;
import javax.net.ssl.SSLHandshakeException;
import javax.net.ssl.SSLSession;

import static io.netty.buffer.ByteBufUtil.ensureWritableSuccess;
import static io.netty.handler.ssl.SslUtils.getEncryptedPacketLength;
import static java.util.Objects.requireNonNull;

/**
 * Adds <a href="http://en.wikipedia.org/wiki/Transport_Layer_Security">SSL
 * &middot; TLS</a> and StartTLS support to a {@link Channel}.  Please refer
 * to the <strong>"SecureChat"</strong> example in the distribution or the web
 * site for the detailed usage.
 *
 * <h3>Beginning the handshake</h3>
 * <p>
 * Beside using the handshake {@link ChannelFuture} to get notified about the completion of the handshake it's
 * also possible to detect it by implement the
 * {@link ChannelHandler#userEventTriggered(ChannelHandlerContext, Object)}
 * method and check for a {@link SslHandshakeCompletionEvent}.
 *
 * <h3>Handshake</h3>
 * <p>
 * The handshake will be automatically issued for you once the {@link Channel} is active and
 * {@link SSLEngine#getUseClientMode()} returns {@code true}.
 * So no need to bother with it by your self.
 *
 * <h3>Closing the session</h3>
 * <p>
 * To close the SSL session, the {@link #closeOutbound()} method should be
 * called to send the {@code close_notify} message to the remote peer. One
 * exception is when you close the {@link Channel} - {@link SslHandler}
 * intercepts the close request and send the {@code close_notify} message
 * before the channel closure automatically.  Once the SSL session is closed,
 * it is not reusable, and consequently you should create a new
 * {@link SslHandler} with a new {@link SSLEngine} as explained in the
 * following section.
 *
 * <h3>Restarting the session</h3>
 * <p>
 * To restart the SSL session, you must remove the existing closed
 * {@link SslHandler} from the {@link ChannelPipeline}, insert a new
 * {@link SslHandler} with a new {@link SSLEngine} into the pipeline,
 * and start the handshake process as described in the first section.
 *
 * <h3>Implementing StartTLS</h3>
 * <p>
 * <a href="http://en.wikipedia.org/wiki/STARTTLS">StartTLS</a> is the
 * communication pattern that secures the wire in the middle of the plaintext
 * connection.  Please note that it is different from SSL &middot; TLS, that
 * secures the wire from the beginning of the connection.  Typically, StartTLS
 * is composed of three steps:
 * <ol>
 * <li>Client sends a StartTLS request to server.</li>
 * <li>Server sends a StartTLS response to client.</li>
 * <li>Client begins SSL handshake.</li>
 * </ol>
 * If you implement a server, you need to:
 * <ol>
 * <li>create a new {@link SslHandler} instance with {@code startTls} flag set
 *     to {@code true},</li>
 * <li>insert the {@link SslHandler} to the {@link ChannelPipeline}, and</li>
 * <li>write a StartTLS response.</li>
 * </ol>
 * Please note that you must insert {@link SslHandler} <em>before</em> sending
 * the StartTLS response.  Otherwise the client can send begin SSL handshake
 * before {@link SslHandler} is inserted to the {@link ChannelPipeline}, causing
 * data corruption.
 * <p>
 * The client-side implementation is much simpler.
 * <ol>
 * <li>Write a StartTLS request,</li>
 * <li>wait for the StartTLS response,</li>
 * <li>create a new {@link SslHandler} instance with {@code startTls} flag set
 *     to {@code false},</li>
 * <li>insert the {@link SslHandler} to the {@link ChannelPipeline}, and</li>
 * <li>Initiate SSL handshake.</li>
 * </ol>
 *
 * <h3>Known issues</h3>
 * <p>
 * Because of a known issue with the current implementation of the SslEngine that comes
 * with Java it may be possible that you see blocked IO-Threads while a full GC is done.
 * <p>
 * So if you are affected you can workaround this problem by adjust the cache settings
 * like shown below:
 *
 * <pre>
 *     SslContext context = ...;
 *     context.getServerSessionContext().setSessionCacheSize(someSaneSize);
 *     context.getServerSessionContext().setSessionTime(someSameTimeout);
 * </pre>
 * <p>
 * What values to use here depends on the nature of your application and should be set
 * based on monitoring and debugging of it.
 * For more details see
 * <a href="https://github.com/netty/netty/issues/832">#832</a> in our issue tracker.
 */
public class SslHandler extends ByteToMessageDecoder {

    private static final InternalLogger logger =
            InternalLoggerFactory.getInstance(SslHandler.class);

    private static final Pattern IGNORABLE_CLASS_IN_STACK = Pattern.compile(
            "^.*(?:Socket|Datagram|Sctp|Udt)Channel.*$");
    private static final Pattern IGNORABLE_ERROR_MESSAGE = Pattern.compile(
            "^.*(?:connection.*(?:reset|closed|abort|broken)|broken.*pipe).*$", Pattern.CASE_INSENSITIVE);

    /**
     * <a href="https://tools.ietf.org/html/rfc5246#section-6.2">2^14</a> which is the maximum sized plaintext chunk
     * allowed by the TLS RFC.
     */
    private static final int MAX_PLAINTEXT_LENGTH = 16 * 1024;

    private enum SslEngineType {
        TCNATIVE(true, COMPOSITE_CUMULATOR) {
            @Override
            SSLEngineResult unwrap(SslHandler handler, ByteBuf in, int readerIndex, int len, ByteBuf out)
                    throws SSLException {
                int nioBufferCount = in.nioBufferCount();
                int writerIndex = out.writerIndex();
                final SSLEngineResult result;
                if (nioBufferCount > 1) {
                    /*
                     * If {@link OpenSslEngine} is in use,
                     * we can use a special {@link OpenSslEngine#unwrap(ByteBuffer[], ByteBuffer[])} method
                     * that accepts multiple {@link ByteBuffer}s without additional memory copies.
                     */
                    ReferenceCountedOpenSslEngine opensslEngine = (ReferenceCountedOpenSslEngine) handler.engine;
                    try {
                        handler.singleBuffer[0] = toByteBuffer(out, writerIndex,
                            out.writableBytes());
                        result = opensslEngine.unwrap(in.nioBuffers(readerIndex, len), handler.singleBuffer);
                    } finally {
                        handler.singleBuffer[0] = null;
                    }
                } else {
                    result = handler.engine.unwrap(toByteBuffer(in, readerIndex, len),
                        toByteBuffer(out, writerIndex, out.writableBytes()));
                }
                out.writerIndex(writerIndex + result.bytesProduced());
                return result;
            }

            @Override
            ByteBuf allocateWrapBuffer(SslHandler handler, ByteBufAllocator allocator,
                                       int pendingBytes, int numComponents) {
                return allocator.directBuffer(((ReferenceCountedOpenSslEngine) handler.engine)
                        .calculateMaxLengthForWrap(pendingBytes, numComponents));
            }

            @Override
            int calculatePendingData(SslHandler handler, int guess) {
                int sslPending = ((ReferenceCountedOpenSslEngine) handler.engine).sslPending();
                return sslPending > 0 ? sslPending : guess;
            }

            @Override
            boolean jdkCompatibilityMode(SSLEngine engine) {
                return ((ReferenceCountedOpenSslEngine) engine).jdkCompatibilityMode;
            }
        },
        CONSCRYPT(true, COMPOSITE_CUMULATOR) {
            @Override
            SSLEngineResult unwrap(SslHandler handler, ByteBuf in, int readerIndex, int len, ByteBuf out)
                    throws SSLException {
                int nioBufferCount = in.nioBufferCount();
                int writerIndex = out.writerIndex();
                final SSLEngineResult result;
                if (nioBufferCount > 1) {
                    /*
                     * Use a special unwrap method without additional memory copies.
                     */
                    try {
                        handler.singleBuffer[0] = toByteBuffer(out, writerIndex, out.writableBytes());
                        result = ((ConscryptAlpnSslEngine) handler.engine).unwrap(
                                in.nioBuffers(readerIndex, len),
                                handler.singleBuffer);
                    } finally {
                        handler.singleBuffer[0] = null;
                    }
                } else {
                    result = handler.engine.unwrap(toByteBuffer(in, readerIndex, len),
                            toByteBuffer(out, writerIndex, out.writableBytes()));
                }
                out.writerIndex(writerIndex + result.bytesProduced());
                return result;
            }

            @Override
            ByteBuf allocateWrapBuffer(SslHandler handler, ByteBufAllocator allocator,
                                       int pendingBytes, int numComponents) {
                return allocator.directBuffer(
                        ((ConscryptAlpnSslEngine) handler.engine).calculateOutNetBufSize(pendingBytes, numComponents));
            }

            @Override
            int calculatePendingData(SslHandler handler, int guess) {
                return guess;
            }

            @Override
            boolean jdkCompatibilityMode(SSLEngine engine) {
                return true;
            }
        },
        JDK(false, MERGE_CUMULATOR) {
            @Override
            SSLEngineResult unwrap(SslHandler handler, ByteBuf in, int readerIndex, int len, ByteBuf out)
                    throws SSLException {
                int writerIndex = out.writerIndex();
                ByteBuffer inNioBuffer = toByteBuffer(in, readerIndex, len);
                int position = inNioBuffer.position();
                final SSLEngineResult result = handler.engine.unwrap(inNioBuffer,
                    toByteBuffer(out, writerIndex, out.writableBytes()));
                out.writerIndex(writerIndex + result.bytesProduced());

                // This is a workaround for a bug in Android 5.0. Android 5.0 does not correctly update the
                // SSLEngineResult.bytesConsumed() in some cases and just return 0.
                //
                // See:
                //     - https://android-review.googlesource.com/c/platform/external/conscrypt/+/122080
                //     - https://github.com/netty/netty/issues/7758
                if (result.bytesConsumed() == 0) {
                    int consumed = inNioBuffer.position() - position;
                    if (consumed != result.bytesConsumed()) {
                        // Create a new SSLEngineResult with the correct bytesConsumed().
                        return new SSLEngineResult(
                                result.getStatus(), result.getHandshakeStatus(), consumed, result.bytesProduced());
                    }
                }
                return result;
            }

            @Override
            ByteBuf allocateWrapBuffer(SslHandler handler, ByteBufAllocator allocator,
                                       int pendingBytes, int numComponents) {
                // As for the JDK SSLEngine we always need to allocate buffers of the size required by the SSLEngine
                // (normally ~16KB). This is required even if the amount of data to encrypt is very small. Use heap
                // buffers to reduce the native memory usage.
                //
                // Beside this the JDK SSLEngine also (as of today) will do an extra heap to direct buffer copy
                // if a direct buffer is used as its internals operate on byte[].
                return allocator.heapBuffer(handler.engine.getSession().getPacketBufferSize());
            }

            @Override
            int calculatePendingData(SslHandler handler, int guess) {
                return guess;
            }

            @Override
            boolean jdkCompatibilityMode(SSLEngine engine) {
                return true;
            }
        };

        static SslEngineType forEngine(SSLEngine engine) {
            return engine instanceof ReferenceCountedOpenSslEngine ? TCNATIVE :
                   engine instanceof ConscryptAlpnSslEngine ? CONSCRYPT : JDK;
        }

        SslEngineType(boolean wantsDirectBuffer, Cumulator cumulator) {
            this.wantsDirectBuffer = wantsDirectBuffer;
            this.cumulator = cumulator;
        }

        abstract SSLEngineResult unwrap(SslHandler handler, ByteBuf in, int readerIndex, int len, ByteBuf out)
                throws SSLException;

        abstract int calculatePendingData(SslHandler handler, int guess);

        abstract boolean jdkCompatibilityMode(SSLEngine engine);

        abstract ByteBuf allocateWrapBuffer(SslHandler handler, ByteBufAllocator allocator,
                                            int pendingBytes, int numComponents);

        // BEGIN Platform-dependent flags

        /**
         * {@code true} if and only if {@link SSLEngine} expects a direct buffer and so if a heap buffer
         * is given will make an extra memory copy.
         */
        final boolean wantsDirectBuffer;

        // END Platform-dependent flags

        /**
         * When using JDK {@link SSLEngine}, we use {@link #MERGE_CUMULATOR} because it works only with
         * one {@link ByteBuffer}.
         *
         * When using {@link OpenSslEngine}, we can use {@link #COMPOSITE_CUMULATOR} because it has
         * {@link OpenSslEngine#unwrap(ByteBuffer[], ByteBuffer[])} which works with multiple {@link ByteBuffer}s
         * and which does not need to do extra memory copies.
         */
        final Cumulator cumulator;
    }

    private volatile ChannelHandlerContext ctx;
    private final SSLEngine engine;
    private final SslEngineType engineType;
    private final Executor delegatedTaskExecutor;
    private final boolean jdkCompatibilityMode;

    /**
     * Used if {@link SSLEngine#wrap(ByteBuffer[], ByteBuffer)} and {@link SSLEngine#unwrap(ByteBuffer, ByteBuffer[])}
     * should be called with a {@link ByteBuf} that is only backed by one {@link ByteBuffer} to reduce the object
     * creation.
     */
    private final ByteBuffer[] singleBuffer = new ByteBuffer[1];

    private final boolean startTls;
    private boolean sentFirstMessage;
    private boolean flushedBeforeHandshake;
    private boolean readDuringHandshake;
    private boolean handshakeStarted;

    private SslHandlerCoalescingBufferQueue pendingUnencryptedWrites;
    private Promise<Channel> handshakePromise = new LazyPromise();
    private final Promise<Channel> sslClosePromise = new LazyPromise();

    /**
     * Set by wrap*() methods when something is produced.
     * {@link #channelReadComplete(ChannelHandlerContext)} will check this flag, clear it, and call ctx.flush().
     */
    private boolean needsFlush;

    private boolean outboundClosed;
    private boolean closeNotify;
    private boolean processTask;

    private int packetLength;

    /**
     * This flag is used to determine if we need to call {@link ChannelHandlerContext#read()} to consume more data
     * when {@link ChannelConfig#isAutoRead()} is {@code false}.
     */
    private boolean firedChannelRead;

    private volatile long handshakeTimeoutMillis = 10000;
    private volatile long closeNotifyFlushTimeoutMillis = 3000;
    private volatile long closeNotifyReadTimeoutMillis;
    volatile int wrapDataSize = MAX_PLAINTEXT_LENGTH;

    /**
     * Creates a new instance which runs all delegated tasks directly on the {@link EventExecutor}.
     *
     * @param engine  the {@link SSLEngine} this handler will use
     */
    public SslHandler(SSLEngine engine) {
        this(engine, false);
    }

    /**
     * Creates a new instance which runs all delegated tasks directly on the {@link EventExecutor}.
     *
     * @param engine    the {@link SSLEngine} this handler will use
     * @param startTls  {@code true} if the first write request shouldn't be
     *                  encrypted by the {@link SSLEngine}
     */
    public SslHandler(SSLEngine engine, boolean startTls) {
        this(engine, startTls, ImmediateExecutor.INSTANCE);
    }

    /**
     * Creates a new instance.
     *
     * @param engine  the {@link SSLEngine} this handler will use
     * @param delegatedTaskExecutor the {@link Executor} that will be used to execute tasks that are returned by
     *                              {@link SSLEngine#getDelegatedTask()}.
     */
    public SslHandler(SSLEngine engine, Executor delegatedTaskExecutor) {
        this(engine, false, delegatedTaskExecutor);
    }

    /**
     * Creates a new instance.
     *
     * @param engine  the {@link SSLEngine} this handler will use
     * @param startTls  {@code true} if the first write request shouldn't be
     *                  encrypted by the {@link SSLEngine}
     * @param delegatedTaskExecutor the {@link Executor} that will be used to execute tasks that are returned by
     *                              {@link SSLEngine#getDelegatedTask()}.
     */
    public SslHandler(SSLEngine engine, boolean startTls, Executor delegatedTaskExecutor) {
<<<<<<< HEAD
        this.engine = ObjectUtil.checkNotNull(engine, "engine");
        this.delegatedTaskExecutor = ObjectUtil.checkNotNull(delegatedTaskExecutor, "delegatedTaskExecutor");
=======
        requireNonNull(engine, "engine");
        requireNonNull(delegatedTaskExecutor, "delegatedTaskExecutor");
        this.engine = engine;
>>>>>>> 806dace3
        engineType = SslEngineType.forEngine(engine);
        this.startTls = startTls;
        this.jdkCompatibilityMode = engineType.jdkCompatibilityMode(engine);
        setCumulator(engineType.cumulator);
    }

    public long getHandshakeTimeoutMillis() {
        return handshakeTimeoutMillis;
    }

    public void setHandshakeTimeout(long handshakeTimeout, TimeUnit unit) {
<<<<<<< HEAD
        ObjectUtil.checkNotNull(unit, "unit");
=======
        requireNonNull(unit, "unit");

>>>>>>> 806dace3
        setHandshakeTimeoutMillis(unit.toMillis(handshakeTimeout));
    }

    public void setHandshakeTimeoutMillis(long handshakeTimeoutMillis) {
        if (handshakeTimeoutMillis < 0) {
            throw new IllegalArgumentException(
                    "handshakeTimeoutMillis: " + handshakeTimeoutMillis + " (expected: >= 0)");
        }
        this.handshakeTimeoutMillis = handshakeTimeoutMillis;
    }

    /**
     * Sets the number of bytes to pass to each {@link SSLEngine#wrap(ByteBuffer[], int, int, ByteBuffer)} call.
     * <p>
     * This value will partition data which is passed to write
     * {@link #write(ChannelHandlerContext, Object, ChannelPromise)}. The partitioning will work as follows:
     * <ul>
     * <li>If {@code wrapDataSize <= 0} then we will write each data chunk as is.</li>
     * <li>If {@code wrapDataSize > data size} then we will attempt to aggregate multiple data chunks together.</li>
     * <li>If {@code wrapDataSize > data size}  Else if {@code wrapDataSize <= data size} then we will divide the data
     * into chunks of {@code wrapDataSize} when writing.</li>
     * </ul>
     * <p>
     * If the {@link SSLEngine} doesn't support a gather wrap operation (e.g. {@link SslProvider#OPENSSL}) then
     * aggregating data before wrapping can help reduce the ratio between TLS overhead vs data payload which will lead
     * to better goodput. Writing fixed chunks of data can also help target the underlying transport's (e.g. TCP)
     * frame size. Under lossy/congested network conditions this may help the peer get full TLS packets earlier and
     * be able to do work sooner, as opposed to waiting for the all the pieces of the TLS packet to arrive.
     * @param wrapDataSize the number of bytes which will be passed to each
     *      {@link SSLEngine#wrap(ByteBuffer[], int, int, ByteBuffer)} call.
     */
    @UnstableApi
    public final void setWrapDataSize(int wrapDataSize) {
        this.wrapDataSize = wrapDataSize;
    }

    /**
     * @deprecated use {@link #getCloseNotifyFlushTimeoutMillis()}
     */
    @Deprecated
    public long getCloseNotifyTimeoutMillis() {
        return getCloseNotifyFlushTimeoutMillis();
    }

    /**
     * @deprecated use {@link #setCloseNotifyFlushTimeout(long, TimeUnit)}
     */
    @Deprecated
    public void setCloseNotifyTimeout(long closeNotifyTimeout, TimeUnit unit) {
        setCloseNotifyFlushTimeout(closeNotifyTimeout, unit);
    }

    /**
     * @deprecated use {@link #setCloseNotifyFlushTimeoutMillis(long)}
     */
    @Deprecated
    public void setCloseNotifyTimeoutMillis(long closeNotifyFlushTimeoutMillis) {
        setCloseNotifyFlushTimeoutMillis(closeNotifyFlushTimeoutMillis);
    }

    /**
     * Gets the timeout for flushing the close_notify that was triggered by closing the
     * {@link Channel}. If the close_notify was not flushed in the given timeout the {@link Channel} will be closed
     * forcibly.
     */
    public final long getCloseNotifyFlushTimeoutMillis() {
        return closeNotifyFlushTimeoutMillis;
    }

    /**
     * Sets the timeout for flushing the close_notify that was triggered by closing the
     * {@link Channel}. If the close_notify was not flushed in the given timeout the {@link Channel} will be closed
     * forcibly.
     */
    public final void setCloseNotifyFlushTimeout(long closeNotifyFlushTimeout, TimeUnit unit) {
        setCloseNotifyFlushTimeoutMillis(unit.toMillis(closeNotifyFlushTimeout));
    }

    /**
     * See {@link #setCloseNotifyFlushTimeout(long, TimeUnit)}.
     */
    public final void setCloseNotifyFlushTimeoutMillis(long closeNotifyFlushTimeoutMillis) {
        if (closeNotifyFlushTimeoutMillis < 0) {
            throw new IllegalArgumentException(
                    "closeNotifyFlushTimeoutMillis: " + closeNotifyFlushTimeoutMillis + " (expected: >= 0)");
        }
        this.closeNotifyFlushTimeoutMillis = closeNotifyFlushTimeoutMillis;
    }

    /**
     * Gets the timeout (in ms) for receiving the response for the close_notify that was triggered by closing the
     * {@link Channel}. This timeout starts after the close_notify message was successfully written to the
     * remote peer. Use {@code 0} to directly close the {@link Channel} and not wait for the response.
     */
    public final long getCloseNotifyReadTimeoutMillis() {
        return closeNotifyReadTimeoutMillis;
    }

    /**
     * Sets the timeout  for receiving the response for the close_notify that was triggered by closing the
     * {@link Channel}. This timeout starts after the close_notify message was successfully written to the
     * remote peer. Use {@code 0} to directly close the {@link Channel} and not wait for the response.
     */
    public final void setCloseNotifyReadTimeout(long closeNotifyReadTimeout, TimeUnit unit) {
        setCloseNotifyReadTimeoutMillis(unit.toMillis(closeNotifyReadTimeout));
    }

    /**
     * See {@link #setCloseNotifyReadTimeout(long, TimeUnit)}.
     */
    public final void setCloseNotifyReadTimeoutMillis(long closeNotifyReadTimeoutMillis) {
        if (closeNotifyReadTimeoutMillis < 0) {
            throw new IllegalArgumentException(
                    "closeNotifyReadTimeoutMillis: " + closeNotifyReadTimeoutMillis + " (expected: >= 0)");
        }
        this.closeNotifyReadTimeoutMillis = closeNotifyReadTimeoutMillis;
    }

    /**
     * Returns the {@link SSLEngine} which is used by this handler.
     */
    public SSLEngine engine() {
        return engine;
    }

    /**
     * Returns the name of the current application-level protocol.
     *
     * @return the protocol name or {@code null} if application-level protocol has not been negotiated
     */
    public String applicationProtocol() {
        SSLEngine engine = engine();
        if (!(engine instanceof ApplicationProtocolAccessor)) {
            return null;
        }

        return ((ApplicationProtocolAccessor) engine).getNegotiatedApplicationProtocol();
    }

    /**
     * Returns a {@link Future} that will get notified once the current TLS handshake completes.
     *
     * @return the {@link Future} for the initial TLS handshake if {@link #renegotiate()} was not invoked.
     *         The {@link Future} for the most recent {@linkplain #renegotiate() TLS renegotiation} otherwise.
     */
    public Future<Channel> handshakeFuture() {
        return handshakePromise;
    }

    /**
     * Use {@link #closeOutbound()}
     */
    @Deprecated
    public ChannelFuture close() {
        return closeOutbound();
    }

    /**
     * Use {@link #closeOutbound(ChannelPromise)}
     */
    @Deprecated
    public ChannelFuture close(ChannelPromise promise) {
        return closeOutbound(promise);
    }

    /**
     * Sends an SSL {@code close_notify} message to the specified channel and
     * destroys the underlying {@link SSLEngine}. This will <strong>not</strong> close the underlying
     * {@link Channel}. If you want to also close the {@link Channel} use {@link Channel#close()} or
     * {@link ChannelHandlerContext#close()}
     */
    public ChannelFuture closeOutbound() {
        return closeOutbound(ctx.newPromise());
    }

    /**
     * Sends an SSL {@code close_notify} message to the specified channel and
     * destroys the underlying {@link SSLEngine}. This will <strong>not</strong> close the underlying
     * {@link Channel}. If you want to also close the {@link Channel} use {@link Channel#close()} or
     * {@link ChannelHandlerContext#close()}
     */
    public ChannelFuture closeOutbound(final ChannelPromise promise) {
        final ChannelHandlerContext ctx = this.ctx;
        if (ctx.executor().inEventLoop()) {
            closeOutbound0(promise);
        } else {
            ctx.executor().execute(() -> closeOutbound0(promise));
        }
        return promise;
    }

    private void closeOutbound0(ChannelPromise promise) {
        outboundClosed = true;
        engine.closeOutbound();
        try {
            flush(ctx, promise);
        } catch (Exception e) {
            if (!promise.tryFailure(e)) {
                logger.warn("{} flush() raised a masked exception.", ctx.channel(), e);
            }
        }
    }

    /**
     * Return the {@link Future} that will get notified if the inbound of the {@link SSLEngine} is closed.
     *
     * This method will return the same {@link Future} all the time.
     *
     * @see SSLEngine
     */
    public Future<Channel> sslCloseFuture() {
        return sslClosePromise;
    }

    @Override
    public void handlerRemoved0(ChannelHandlerContext ctx) throws Exception {
        if (!pendingUnencryptedWrites.isEmpty()) {
            // Check if queue is not empty first because create a new ChannelException is expensive
            pendingUnencryptedWrites.releaseAndFailAll(ctx,
                    new ChannelException("Pending write on removal of SslHandler"));
        }
        pendingUnencryptedWrites = null;

        SSLHandshakeException cause = null;

        // If the handshake is not done yet we should fail the handshake promise and notify the rest of the
        // pipeline.
        if (!handshakePromise.isDone()) {
            cause = new SSLHandshakeException("SslHandler removed before handshake completed");
            if (handshakePromise.tryFailure(cause)) {
                ctx.fireUserEventTriggered(new SslHandshakeCompletionEvent(cause));
            }
        }
        if (!sslClosePromise.isDone()) {
            if (cause == null) {
                cause = new SSLHandshakeException("SslHandler removed before handshake completed");
            }
            notifyClosePromise(cause);
        }

        if (engine instanceof ReferenceCounted) {
            ((ReferenceCounted) engine).release();
        }
    }

    @Override
    public void bind(ChannelHandlerContext ctx, SocketAddress localAddress, ChannelPromise promise) throws Exception {
        ctx.bind(localAddress, promise);
    }

    @Override
    public void connect(ChannelHandlerContext ctx, SocketAddress remoteAddress, SocketAddress localAddress,
                        ChannelPromise promise) throws Exception {
        ctx.connect(remoteAddress, localAddress, promise);
    }

    @Override
    public void register(ChannelHandlerContext ctx, ChannelPromise promise) throws Exception {
        ctx.register(promise);
    }

    @Override
    public void deregister(ChannelHandlerContext ctx, ChannelPromise promise) throws Exception {
        ctx.deregister(promise);
    }

    @Override
    public void disconnect(final ChannelHandlerContext ctx,
                           final ChannelPromise promise) throws Exception {
        closeOutboundAndChannel(ctx, promise, true);
    }

    @Override
    public void close(final ChannelHandlerContext ctx,
                      final ChannelPromise promise) throws Exception {
        closeOutboundAndChannel(ctx, promise, false);
    }

    @Override
    public void read(ChannelHandlerContext ctx) throws Exception {
        if (!handshakePromise.isDone()) {
            readDuringHandshake = true;
        }

        ctx.read();
    }

    private static IllegalStateException newPendingWritesNullException() {
        return new IllegalStateException("pendingUnencryptedWrites is null, handlerRemoved0 called?");
    }

    @Override
    public void write(final ChannelHandlerContext ctx, Object msg, ChannelPromise promise) throws Exception {
        if (!(msg instanceof ByteBuf)) {
            UnsupportedMessageTypeException exception = new UnsupportedMessageTypeException(msg, ByteBuf.class);
            ReferenceCountUtil.safeRelease(msg);
            promise.setFailure(exception);
        } else if (pendingUnencryptedWrites == null) {
            ReferenceCountUtil.safeRelease(msg);
            promise.setFailure(newPendingWritesNullException());
        } else {
            pendingUnencryptedWrites.add((ByteBuf) msg, promise);
        }
    }

    @Override
    public void flush(ChannelHandlerContext ctx) throws Exception {
        // Do not encrypt the first write request if this handler is
        // created with startTLS flag turned on.
        if (startTls && !sentFirstMessage) {
            sentFirstMessage = true;
            pendingUnencryptedWrites.writeAndRemoveAll(ctx);
            forceFlush(ctx);
            // Explicit start handshake processing once we send the first message. This will also ensure
            // we will schedule the timeout if needed.
            startHandshakeProcessing();
            return;
        }

        if (processTask) {
            return;
        }

        try {
            wrapAndFlush(ctx);
        } catch (Throwable cause) {
            setHandshakeFailure(ctx, cause);
            PlatformDependent.throwException(cause);
        }
    }

    private void wrapAndFlush(ChannelHandlerContext ctx) throws SSLException {
        if (pendingUnencryptedWrites.isEmpty()) {
            // It's important to NOT use a voidPromise here as the user
            // may want to add a ChannelFutureListener to the ChannelPromise later.
            //
            // See https://github.com/netty/netty/issues/3364
            pendingUnencryptedWrites.add(Unpooled.EMPTY_BUFFER, ctx.newPromise());
        }
        if (!handshakePromise.isDone()) {
            flushedBeforeHandshake = true;
        }
        try {
            wrap(ctx, false);
        } finally {
            // We may have written some parts of data before an exception was thrown so ensure we always flush.
            // See https://github.com/netty/netty/issues/3900#issuecomment-172481830
            forceFlush(ctx);
        }
    }

    // This method will not call setHandshakeFailure(...) !
    private void wrap(ChannelHandlerContext ctx, boolean inUnwrap) throws SSLException {
        ByteBuf out = null;
        ChannelPromise promise = null;
        ByteBufAllocator alloc = ctx.alloc();
        boolean needUnwrap = false;
        ByteBuf buf = null;
        try {
            final int wrapDataSize = this.wrapDataSize;
            // Only continue to loop if the handler was not removed in the meantime.
            // See https://github.com/netty/netty/issues/5860
            outer: while (!ctx.isRemoved()) {
                promise = ctx.newPromise();
                buf = wrapDataSize > 0 ?
                        pendingUnencryptedWrites.remove(alloc, wrapDataSize, promise) :
                        pendingUnencryptedWrites.removeFirst(promise);
                if (buf == null) {
                    break;
                }

                if (out == null) {
                    out = allocateOutNetBuf(ctx, buf.readableBytes(), buf.nioBufferCount());
                }

                SSLEngineResult result = wrap(alloc, engine, buf, out);

                if (result.getStatus() == Status.CLOSED) {
                    buf.release();
                    buf = null;
                    // Make a best effort to preserve any exception that way previously encountered from the handshake
                    // or the transport, else fallback to a general error.
                    Throwable exception = handshakePromise.cause();
                    if (exception == null) {
                        exception = sslClosePromise.cause();
                        if (exception == null) {
                            exception = new SSLException("SSLEngine closed already");
                        }
                    }
                    promise.tryFailure(exception);
                    promise = null;
                    // SSLEngine has been closed already.
                    // Any further write attempts should be denied.
                    pendingUnencryptedWrites.releaseAndFailAll(ctx, exception);
                    return;
                } else {
                    if (buf.isReadable()) {
                        pendingUnencryptedWrites.addFirst(buf, promise);
                        // When we add the buffer/promise pair back we need to be sure we don't complete the promise
                        // later in finishWrap. We only complete the promise if the buffer is completely consumed.
                        promise = null;
                    } else {
                        buf.release();
                    }
                    buf = null;

                    switch (result.getHandshakeStatus()) {
                        case NEED_TASK:
                            if (!runDelegatedTasks(inUnwrap)) {
                                // We scheduled a task on the delegatingTaskExecutor, so stop processing as we will
                                // resume once the task completes.
                                break outer;
                            }
                            break;
                        case FINISHED:
                            setHandshakeSuccess();
                            // deliberate fall-through
                        case NOT_HANDSHAKING:
                            setHandshakeSuccessIfStillHandshaking();
                            // deliberate fall-through
                        case NEED_WRAP: {
                            ChannelPromise p = promise;

                            // Null out the promise so it is not reused in the finally block in the cause of
                            // finishWrap(...) throwing.
                            promise = null;
                            final ByteBuf b;

                            if (out.isReadable()) {
                                // There is something in the out buffer. Ensure we null it out so it is not re-used.
                                b = out;
                                out = null;
                            } else {
                                // If out is not readable we can re-use it and so save an extra allocation
                                b = null;
                            }
                            finishWrap(ctx, b, p, inUnwrap, false);
                            break;
                        }
                        case NEED_UNWRAP:
                            needUnwrap = true;
                            return;
                        default:
                            throw new IllegalStateException(
                                    "Unknown handshake status: " + result.getHandshakeStatus());
                    }
                }
            }
        } finally {
            // Ownership of buffer was not transferred, release it.
            if (buf != null) {
                buf.release();
            }
            finishWrap(ctx, out, promise, inUnwrap, needUnwrap);
        }
    }

    private void finishWrap(ChannelHandlerContext ctx, ByteBuf out, ChannelPromise promise, boolean inUnwrap,
            boolean needUnwrap) {
        if (out == null) {
            out = Unpooled.EMPTY_BUFFER;
        } else if (!out.isReadable()) {
            out.release();
            out = Unpooled.EMPTY_BUFFER;
        }

        if (promise != null) {
            ctx.write(out, promise);
        } else {
            ctx.write(out);
        }

        if (inUnwrap) {
            needsFlush = true;
        }

        if (needUnwrap) {
            // The underlying engine is starving so we need to feed it with more data.
            // See https://github.com/netty/netty/pull/5039
            readIfNeeded(ctx);
        }
    }

    /**
     * This method will not call
     * {@link #setHandshakeFailure(ChannelHandlerContext, Throwable, boolean, boolean, boolean)} or
     * {@link #setHandshakeFailure(ChannelHandlerContext, Throwable)}.
     * @return {@code true} if this method ends on {@link SSLEngineResult.HandshakeStatus#NOT_HANDSHAKING}.
     */
    private boolean wrapNonAppData(final ChannelHandlerContext ctx, boolean inUnwrap) throws SSLException {
        ByteBuf out = null;
        ByteBufAllocator alloc = ctx.alloc();
        try {
            // Only continue to loop if the handler was not removed in the meantime.
            // See https://github.com/netty/netty/issues/5860
            outer: while (!ctx.isRemoved()) {
                if (out == null) {
                    // As this is called for the handshake we have no real idea how big the buffer needs to be.
                    // That said 2048 should give us enough room to include everything like ALPN / NPN data.
                    // If this is not enough we will increase the buffer in wrap(...).
                    out = allocateOutNetBuf(ctx, 2048, 1);
                }
                SSLEngineResult result = wrap(alloc, engine, Unpooled.EMPTY_BUFFER, out);

                if (result.bytesProduced() > 0) {
                    ctx.write(out).addListener(new ChannelFutureListener() {
                        @Override
                        public void operationComplete(ChannelFuture future) {
                            Throwable cause = future.cause();
                            if (cause != null) {
                                setHandshakeFailureTransportFailure(ctx, cause);
                            }
                        }
                    });
                    if (inUnwrap) {
                        needsFlush = true;
                    }
                    out = null;
                }

                HandshakeStatus status = result.getHandshakeStatus();
                switch (status) {
                    case FINISHED:
                        setHandshakeSuccess();
                        return false;
                    case NEED_TASK:
                        if (!runDelegatedTasks(inUnwrap)) {
                            // We scheduled a task on the delegatingTaskExecutor, so stop processing as we will
                            // resume once the task completes.
                            break outer;
                        }
                        break;
                    case NEED_UNWRAP:
                        if (inUnwrap) {
                            // If we asked for a wrap, the engine requested an unwrap, and we are in unwrap there is
                            // no use in trying to call wrap again because we have already attempted (or will after we
                            // return) to feed more data to the engine.
                            return false;
                        }

                        unwrapNonAppData(ctx);
                        break;
                    case NEED_WRAP:
                        break;
                    case NOT_HANDSHAKING:
                        setHandshakeSuccessIfStillHandshaking();
                        // Workaround for TLS False Start problem reported at:
                        // https://github.com/netty/netty/issues/1108#issuecomment-14266970
                        if (!inUnwrap) {
                            unwrapNonAppData(ctx);
                        }
                        return true;
                    default:
                        throw new IllegalStateException("Unknown handshake status: " + result.getHandshakeStatus());
                }

                // Check if did not produce any bytes and if so break out of the loop, but only if we did not process
                // a task as last action. It's fine to not produce any data as part of executing a task.
                if (result.bytesProduced() == 0 && status != HandshakeStatus.NEED_TASK) {
                    break;
                }

                // It should not consume empty buffers when it is not handshaking
                // Fix for Android, where it was encrypting empty buffers even when not handshaking
                if (result.bytesConsumed() == 0 && result.getHandshakeStatus() == HandshakeStatus.NOT_HANDSHAKING) {
                    break;
                }
            }
        }  finally {
            if (out != null) {
                out.release();
            }
        }
        return false;
    }

    private SSLEngineResult wrap(ByteBufAllocator alloc, SSLEngine engine, ByteBuf in, ByteBuf out)
            throws SSLException {
        ByteBuf newDirectIn = null;
        try {
            int readerIndex = in.readerIndex();
            int readableBytes = in.readableBytes();

            // We will call SslEngine.wrap(ByteBuffer[], ByteBuffer) to allow efficient handling of
            // CompositeByteBuf without force an extra memory copy when CompositeByteBuffer.nioBuffer() is called.
            final ByteBuffer[] in0;
            if (in.isDirect() || !engineType.wantsDirectBuffer) {
                // As CompositeByteBuf.nioBufferCount() can be expensive (as it needs to check all composed ByteBuf
                // to calculate the count) we will just assume a CompositeByteBuf contains more then 1 ByteBuf.
                // The worst that can happen is that we allocate an extra ByteBuffer[] in CompositeByteBuf.nioBuffers()
                // which is better then walking the composed ByteBuf in most cases.
                if (!(in instanceof CompositeByteBuf) && in.nioBufferCount() == 1) {
                    in0 = singleBuffer;
                    // We know its only backed by 1 ByteBuffer so use internalNioBuffer to keep object allocation
                    // to a minimum.
                    in0[0] = in.internalNioBuffer(readerIndex, readableBytes);
                } else {
                    in0 = in.nioBuffers();
                }
            } else {
                // We could even go further here and check if its a CompositeByteBuf and if so try to decompose it and
                // only replace the ByteBuffer that are not direct. At the moment we just will replace the whole
                // CompositeByteBuf to keep the complexity to a minimum
                newDirectIn = alloc.directBuffer(readableBytes);
                newDirectIn.writeBytes(in, readerIndex, readableBytes);
                in0 = singleBuffer;
                in0[0] = newDirectIn.internalNioBuffer(newDirectIn.readerIndex(), readableBytes);
            }

            for (;;) {
                ByteBuffer out0 = out.nioBuffer(out.writerIndex(), out.writableBytes());
                SSLEngineResult result = engine.wrap(in0, out0);
                in.skipBytes(result.bytesConsumed());
                out.writerIndex(out.writerIndex() + result.bytesProduced());

                switch (result.getStatus()) {
                case BUFFER_OVERFLOW:
                    out.ensureWritable(engine.getSession().getPacketBufferSize());
                    break;
                default:
                    return result;
                }
            }
        } finally {
            // Null out to allow GC of ByteBuffer
            singleBuffer[0] = null;

            if (newDirectIn != null) {
                newDirectIn.release();
            }
        }
    }

    @Override
    public void channelInactive(ChannelHandlerContext ctx) throws Exception {
        boolean handshakeFailed = handshakePromise.cause() != null;

        ClosedChannelException exception = new ClosedChannelException();
        // Make sure to release SSLEngine,
        // and notify the handshake future if the connection has been closed during handshake.
        setHandshakeFailure(ctx, exception, !outboundClosed, handshakeStarted, false);

        // Ensure we always notify the sslClosePromise as well
        notifyClosePromise(exception);

        try {
            super.channelInactive(ctx);
        } catch (DecoderException e) {
            if (!handshakeFailed || !(e.getCause() instanceof SSLException)) {
                // We only rethrow the exception if the handshake did not fail before channelInactive(...) was called
                // as otherwise this may produce duplicated failures as super.channelInactive(...) will also call
                // channelRead(...).
                //
                // See https://github.com/netty/netty/issues/10119
                throw e;
            }
        }
    }

    @Override
    public void exceptionCaught(ChannelHandlerContext ctx, Throwable cause) throws Exception {
        if (ignoreException(cause)) {
            // It is safe to ignore the 'connection reset by peer' or
            // 'broken pipe' error after sending close_notify.
            if (logger.isDebugEnabled()) {
                logger.debug(
                        "{} Swallowing a harmless 'connection reset by peer / broken pipe' error that occurred " +
                        "while writing close_notify in response to the peer's close_notify", ctx.channel(), cause);
            }

            // Close the connection explicitly just in case the transport
            // did not close the connection automatically.
            if (ctx.channel().isActive()) {
                ctx.close();
            }
        } else {
            ctx.fireExceptionCaught(cause);
        }
    }

    /**
     * Checks if the given {@link Throwable} can be ignore and just "swallowed"
     *
     * When an ssl connection is closed a close_notify message is sent.
     * After that the peer also sends close_notify however, it's not mandatory to receive
     * the close_notify. The party who sent the initial close_notify can close the connection immediately
     * then the peer will get connection reset error.
     *
     */
    private boolean ignoreException(Throwable t) {
        if (!(t instanceof SSLException) && t instanceof IOException && sslClosePromise.isDone()) {
            String message = t.getMessage();

            // first try to match connection reset / broke peer based on the regex. This is the fastest way
            // but may fail on different jdk impls or OS's
            if (message != null && IGNORABLE_ERROR_MESSAGE.matcher(message).matches()) {
                return true;
            }

            // Inspect the StackTraceElements to see if it was a connection reset / broken pipe or not
            StackTraceElement[] elements = t.getStackTrace();
            for (StackTraceElement element: elements) {
                String classname = element.getClassName();
                String methodname = element.getMethodName();

                // skip all classes that belong to the io.netty package
                if (classname.startsWith("io.netty.")) {
                    continue;
                }

                // check if the method name is read if not skip it
                if (!"read".equals(methodname)) {
                    continue;
                }

                // This will also match against SocketInputStream which is used by openjdk 7 and maybe
                // also others
                if (IGNORABLE_CLASS_IN_STACK.matcher(classname).matches()) {
                    return true;
                }

                try {
                    // No match by now.. Try to load the class via classloader and inspect it.
                    // This is mainly done as other JDK implementations may differ in name of
                    // the impl.
                    Class<?> clazz = PlatformDependent.getClassLoader(getClass()).loadClass(classname);

                    if (SocketChannel.class.isAssignableFrom(clazz)
                            || DatagramChannel.class.isAssignableFrom(clazz)) {
                        return true;
                    }

                    // also match against SctpChannel via String matching as it may not present.
                    if ("com.sun.nio.sctp.SctpChannel".equals(clazz.getSuperclass().getName())) {
                        return true;
                    }
                } catch (Throwable cause) {
                    if (logger.isDebugEnabled()) {
                        logger.debug("Unexpected exception while loading class {} classname {}",
                                getClass(), classname, cause);
                    }
                }
            }
        }

        return false;
    }

    /**
     * Returns {@code true} if the given {@link ByteBuf} is encrypted. Be aware that this method
     * will not increase the readerIndex of the given {@link ByteBuf}.
     *
     * @param   buffer
     *                  The {@link ByteBuf} to read from. Be aware that it must have at least 5 bytes to read,
     *                  otherwise it will throw an {@link IllegalArgumentException}.
     * @return encrypted
     *                  {@code true} if the {@link ByteBuf} is encrypted, {@code false} otherwise.
     * @throws IllegalArgumentException
     *                  Is thrown if the given {@link ByteBuf} has not at least 5 bytes to read.
     */
    public static boolean isEncrypted(ByteBuf buffer) {
        if (buffer.readableBytes() < SslUtils.SSL_RECORD_HEADER_LENGTH) {
            throw new IllegalArgumentException(
                    "buffer must have at least " + SslUtils.SSL_RECORD_HEADER_LENGTH + " readable bytes");
        }
        return getEncryptedPacketLength(buffer, buffer.readerIndex()) != SslUtils.NOT_ENCRYPTED;
    }

    private void decodeJdkCompatible(ChannelHandlerContext ctx, ByteBuf in) throws NotSslRecordException {
        int packetLength = this.packetLength;
        // If we calculated the length of the current SSL record before, use that information.
        if (packetLength > 0) {
            if (in.readableBytes() < packetLength) {
                return;
            }
        } else {
            // Get the packet length and wait until we get a packets worth of data to unwrap.
            final int readableBytes = in.readableBytes();
            if (readableBytes < SslUtils.SSL_RECORD_HEADER_LENGTH) {
                return;
            }
            packetLength = getEncryptedPacketLength(in, in.readerIndex());
            if (packetLength == SslUtils.NOT_ENCRYPTED) {
                // Not an SSL/TLS packet
                NotSslRecordException e = new NotSslRecordException(
                        "not an SSL/TLS record: " + ByteBufUtil.hexDump(in));
                in.skipBytes(in.readableBytes());

                // First fail the handshake promise as we may need to have access to the SSLEngine which may
                // be released because the user will remove the SslHandler in an exceptionCaught(...) implementation.
                setHandshakeFailure(ctx, e);

                throw e;
            }
            assert packetLength > 0;
            if (packetLength > readableBytes) {
                // wait until the whole packet can be read
                this.packetLength = packetLength;
                return;
            }
        }

        // Reset the state of this class so we can get the length of the next packet. We assume the entire packet will
        // be consumed by the SSLEngine.
        this.packetLength = 0;
        try {
            int bytesConsumed = unwrap(ctx, in, in.readerIndex(), packetLength);
            assert bytesConsumed == packetLength || engine.isInboundDone() :
                    "we feed the SSLEngine a packets worth of data: " + packetLength + " but it only consumed: " +
                            bytesConsumed;
            in.skipBytes(bytesConsumed);
        } catch (Throwable cause) {
            handleUnwrapThrowable(ctx, cause);
        }
    }

    private void decodeNonJdkCompatible(ChannelHandlerContext ctx, ByteBuf in) {
        try {
            in.skipBytes(unwrap(ctx, in, in.readerIndex(), in.readableBytes()));
        } catch (Throwable cause) {
            handleUnwrapThrowable(ctx, cause);
        }
    }

    private void handleUnwrapThrowable(ChannelHandlerContext ctx, Throwable cause) {
        try {
            // We should attempt to notify the handshake failure before writing any pending data. If we are in unwrap
            // and failed during the handshake process, and we attempt to wrap, then promises will fail, and if
            // listeners immediately close the Channel then we may end up firing the handshake event after the Channel
            // has been closed.
            if (handshakePromise.tryFailure(cause)) {
                ctx.fireUserEventTriggered(new SslHandshakeCompletionEvent(cause));
            }

            // We need to flush one time as there may be an alert that we should send to the remote peer because
            // of the SSLException reported here.
            wrapAndFlush(ctx);
        } catch (SSLException ex) {
            logger.debug("SSLException during trying to call SSLEngine.wrap(...)" +
                    " because of an previous SSLException, ignoring...", ex);
        } finally {
            // ensure we always flush and close the channel.
            setHandshakeFailure(ctx, cause, true, false, true);
        }
        PlatformDependent.throwException(cause);
    }

    @Override
    protected void decode(ChannelHandlerContext ctx, ByteBuf in, List<Object> out) throws SSLException {
        if (processTask) {
            return;
        }
        if (jdkCompatibilityMode) {
            decodeJdkCompatible(ctx, in);
        } else {
            decodeNonJdkCompatible(ctx, in);
        }
    }

    @Override
    public void channelReadComplete(ChannelHandlerContext ctx) throws Exception {
        channelReadComplete0(ctx);
    }

    private void channelReadComplete0(ChannelHandlerContext ctx) {
        // Discard bytes of the cumulation buffer if needed.
        discardSomeReadBytes();

        flushIfNeeded(ctx);
        readIfNeeded(ctx);

        firedChannelRead = false;
        ctx.fireChannelReadComplete();
    }

    private void readIfNeeded(ChannelHandlerContext ctx) {
        // If handshake is not finished yet, we need more data.
        if (!ctx.channel().config().isAutoRead() && (!firedChannelRead || !handshakePromise.isDone())) {
            // No auto-read used and no message passed through the ChannelPipeline or the handshake was not complete
            // yet, which means we need to trigger the read to ensure we not encounter any stalls.
            ctx.read();
        }
    }

    private void flushIfNeeded(ChannelHandlerContext ctx) {
        if (needsFlush) {
            forceFlush(ctx);
        }
    }

    /**
     * Calls {@link SSLEngine#unwrap(ByteBuffer, ByteBuffer)} with an empty buffer to handle handshakes, etc.
     */
    private void unwrapNonAppData(ChannelHandlerContext ctx) throws SSLException {
        unwrap(ctx, Unpooled.EMPTY_BUFFER, 0, 0);
    }

    /**
     * Unwraps inbound SSL records.
     */
    private int unwrap(
            ChannelHandlerContext ctx, ByteBuf packet, int offset, int length) throws SSLException {
        final int originalLength = length;
        boolean wrapLater = false;
        boolean notifyClosure = false;
        int overflowReadableBytes = -1;
        ByteBuf decodeOut = allocate(ctx, length);
        try {
            // Only continue to loop if the handler was not removed in the meantime.
            // See https://github.com/netty/netty/issues/5860
            unwrapLoop: while (!ctx.isRemoved()) {
                final SSLEngineResult result = engineType.unwrap(this, packet, offset, length, decodeOut);
                final Status status = result.getStatus();
                final HandshakeStatus handshakeStatus = result.getHandshakeStatus();
                final int produced = result.bytesProduced();
                final int consumed = result.bytesConsumed();

                // Update indexes for the next iteration
                offset += consumed;
                length -= consumed;

                switch (status) {
                case BUFFER_OVERFLOW:
                    final int readableBytes = decodeOut.readableBytes();
                    final int previousOverflowReadableBytes = overflowReadableBytes;
                    overflowReadableBytes = readableBytes;
                    int bufferSize = engine.getSession().getApplicationBufferSize() - readableBytes;
                    if (readableBytes > 0) {
                        firedChannelRead = true;
                        ctx.fireChannelRead(decodeOut);

                        // This buffer was handled, null it out.
                        decodeOut = null;
                        if (bufferSize <= 0) {
                            // It may happen that readableBytes >= engine.getSession().getApplicationBufferSize()
                            // while there is still more to unwrap, in this case we will just allocate a new buffer
                            // with the capacity of engine.getSession().getApplicationBufferSize() and call unwrap
                            // again.
                            bufferSize = engine.getSession().getApplicationBufferSize();
                        }
                    } else {
                        // This buffer was handled, null it out.
                        decodeOut.release();
                        decodeOut = null;
                    }
                    if (readableBytes == 0 && previousOverflowReadableBytes == 0) {
                        // If there is two consecutive loops where we overflow and are not able to consume any data,
                        // assume the amount of data exceeds the maximum amount for the engine and bail
                        throw new IllegalStateException("Two consecutive overflows but no content was consumed. " +
                                 SSLSession.class.getSimpleName() + " getApplicationBufferSize: " +
                                 engine.getSession().getApplicationBufferSize() + " maybe too small.");
                    }
                    // Allocate a new buffer which can hold all the rest data and loop again.
                    // TODO: We may want to reconsider how we calculate the length here as we may
                    // have more then one ssl message to decode.
                    decodeOut = allocate(ctx, engineType.calculatePendingData(this, bufferSize));
                    continue;
                case CLOSED:
                    // notify about the CLOSED state of the SSLEngine. See #137
                    notifyClosure = true;
                    overflowReadableBytes = -1;
                    break;
                default:
                    overflowReadableBytes = -1;
                    break;
                }

                switch (handshakeStatus) {
                    case NEED_UNWRAP:
                        break;
                    case NEED_WRAP:
                        // If the wrap operation transitions the status to NOT_HANDSHAKING and there is no more data to
                        // unwrap then the next call to unwrap will not produce any data. We can avoid the potentially
                        // costly unwrap operation and break out of the loop.
                        if (wrapNonAppData(ctx, true) && length == 0) {
                            break unwrapLoop;
                        }
                        break;
                    case NEED_TASK:
                        if (!runDelegatedTasks(true)) {
                            // We scheduled a task on the delegatingTaskExecutor, so stop processing as we will
                            // resume once the task completes.
                            //
                            // We break out of the loop only and do NOT return here as we still may need to notify
                            // about the closure of the SSLEngine.
                            //
                            wrapLater = false;
                            break unwrapLoop;
                        }
                        break;
                    case FINISHED:
                        setHandshakeSuccess();
                        wrapLater = true;

                        // We 'break' here and NOT 'continue' as android API version 21 has a bug where they consume
                        // data from the buffer but NOT correctly set the SSLEngineResult.bytesConsumed().
                        // Because of this it will raise an exception on the next iteration of the for loop on android
                        // API version 21. Just doing a break will work here as produced and consumed will both be 0
                        // and so we break out of the complete for (;;) loop and so call decode(...) again later on.
                        // On other platforms this will have no negative effect as we will just continue with the
                        // for (;;) loop if something was either consumed or produced.
                        //
                        // See:
                        //  - https://github.com/netty/netty/issues/4116
                        //  - https://code.google.com/p/android/issues/detail?id=198639&thanks=198639&ts=1452501203
                        break;
                    case NOT_HANDSHAKING:
                        if (setHandshakeSuccessIfStillHandshaking()) {
                            wrapLater = true;
                            continue;
                        }

                        // If we are not handshaking and there is no more data to unwrap then the next call to unwrap
                        // will not produce any data. We can avoid the potentially costly unwrap operation and break
                        // out of the loop.
                        if (length == 0) {
                            break unwrapLoop;
                        }
                        break;
                    default:
                        throw new IllegalStateException("unknown handshake status: " + handshakeStatus);
                }

                if (status == Status.BUFFER_UNDERFLOW ||
                        // If we processed NEED_TASK we should try again even we did not consume or produce anything.
                        handshakeStatus != HandshakeStatus.NEED_TASK && consumed == 0 && produced == 0) {
                    if (handshakeStatus == HandshakeStatus.NEED_UNWRAP) {
                        // The underlying engine is starving so we need to feed it with more data.
                        // See https://github.com/netty/netty/pull/5039
                        readIfNeeded(ctx);
                    }

                    break;
                }
            }

            if (flushedBeforeHandshake && handshakePromise.isDone()) {
                // We need to call wrap(...) in case there was a flush done before the handshake completed to ensure
                // we do not stale.
                //
                // See https://github.com/netty/netty/pull/2437
                flushedBeforeHandshake = false;
                wrapLater = true;
            }

            if (wrapLater) {
                wrap(ctx, true);
            }

            if (notifyClosure) {
                notifyClosePromise(null);
            }
        } finally {
            if (decodeOut != null) {
                if (decodeOut.isReadable()) {
                    firedChannelRead = true;

                    ctx.fireChannelRead(decodeOut);
                } else {
                    decodeOut.release();
                }
            }
        }
        return originalLength - length;
    }

    private static ByteBuffer toByteBuffer(ByteBuf out, int index, int len) {
        return out.nioBufferCount() == 1 ? out.internalNioBuffer(index, len) :
                out.nioBuffer(index, len);
    }

    private static boolean inEventLoop(Executor executor) {
        return executor instanceof EventExecutor && ((EventExecutor) executor).inEventLoop();
    }

    private static void runAllDelegatedTasks(SSLEngine engine) {
        for (;;) {
            Runnable task = engine.getDelegatedTask();
            if (task == null) {
                return;
            }
            task.run();
        }
    }

    /**
     * Will either run the delegated task directly calling {@link Runnable#run()} and return {@code true} or will
     * offload the delegated task using {@link Executor#execute(Runnable)} and return {@code false}.
     *
     * If the task is offloaded it will take care to resume its work on the {@link EventExecutor} once there are no
     * more tasks to process.
     */
    private boolean runDelegatedTasks(boolean inUnwrap) {
        if (delegatedTaskExecutor == ImmediateExecutor.INSTANCE || inEventLoop(delegatedTaskExecutor)) {
            // We should run the task directly in the EventExecutor thread and not offload at all.
            runAllDelegatedTasks(engine);
            return true;
        } else {
            executeDelegatedTasks(inUnwrap);
            return false;
        }
    }

    private void executeDelegatedTasks(boolean inUnwrap) {
        processTask = true;
        try {
            delegatedTaskExecutor.execute(new SslTasksRunner(inUnwrap));
        } catch (RejectedExecutionException e) {
            processTask = false;
            throw e;
        }
    }

    /**
     * {@link Runnable} that will be scheduled on the {@code delegatedTaskExecutor} and will take care
     * of resume work on the {@link EventExecutor} once the task was executed.
     */
    private final class SslTasksRunner implements Runnable {
        private final boolean inUnwrap;

        SslTasksRunner(boolean inUnwrap) {
            this.inUnwrap = inUnwrap;
        }

        // Handle errors which happened during task processing.
        private void taskError(Throwable e) {
            if (inUnwrap) {
                // As the error happened while the task was scheduled as part of unwrap(...) we also need to ensure
                // we fire it through the pipeline as inbound error to be consistent with what we do in decode(...).
                //
                // This will also ensure we fail the handshake future and flush all produced data.
                try {
                    handleUnwrapThrowable(ctx, e);
                } catch (Throwable cause) {
                    safeExceptionCaught(cause);
                }
            } else {
                setHandshakeFailure(ctx, e);
                forceFlush(ctx);
            }
        }

        // Try to call exceptionCaught(...)
        private void safeExceptionCaught(Throwable cause) {
            try {
                exceptionCaught(ctx, wrapIfNeeded(cause));
            } catch (Throwable error) {
                ctx.fireExceptionCaught(error);
            }
        }

        private Throwable wrapIfNeeded(Throwable cause) {
            if (!inUnwrap) {
                // If we are not in unwrap(...) we can just rethrow without wrapping at all.
                return cause;
            }
            // As the exception would have been triggered by an inbound operation we will need to wrap it in a
            // DecoderException to mimic what a decoder would do when decode(...) throws.
            return cause instanceof DecoderException ? cause : new DecoderException(cause);
        }

        private void tryDecodeAgain() {
            try {
                channelRead(ctx, Unpooled.EMPTY_BUFFER);
            } catch (Throwable cause) {
                safeExceptionCaught(cause);
            } finally {
                // As we called channelRead(...) we also need to call channelReadComplete(...) which
                // will ensure we either call ctx.fireChannelReadComplete() or will trigger a ctx.read() if
                // more data is needed.
                channelReadComplete0(ctx);
            }
        }

        /**
         * Executed after the wrapped {@code task} was executed via {@code delegatedTaskExecutor} to resume work
         * on the {@link EventExecutor}.
         */
        private void resumeOnEventExecutor() {
            assert ctx.executor().inEventLoop();

            processTask = false;

            try {
                HandshakeStatus status = engine.getHandshakeStatus();
                switch (status) {
                    // There is another task that needs to be executed and offloaded to the delegatingTaskExecutor.
                    case NEED_TASK:
                        executeDelegatedTasks(inUnwrap);

                        break;

                    // The handshake finished, lets notify about the completion of it and resume processing.
                    case FINISHED:
                        setHandshakeSuccess();

                        // deliberate fall-through

                    // Not handshaking anymore, lets notify about the completion if not done yet and resume processing.
                    case NOT_HANDSHAKING:
                        setHandshakeSuccessIfStillHandshaking();
                        try {
                            // Lets call wrap to ensure we produce the alert if there is any pending and also to
                            // ensure we flush any queued data..
                            wrap(ctx, inUnwrap);
                        } catch (Throwable e) {
                            taskError(e);
                            return;
                        }
                        if (inUnwrap) {
                            // If we were in the unwrap call when the task was processed we should also try to unwrap
                            // non app data first as there may not anything left in the inbound buffer to process.
                            unwrapNonAppData(ctx);
                        }

                        // Flush now as we may have written some data as part of the wrap call.
                        forceFlush(ctx);

                        tryDecodeAgain();
                        break;

                    // We need more data so lets try to unwrap first and then call decode again which will feed us
                    // with buffered data (if there is any).
                    case NEED_UNWRAP:
<<<<<<< HEAD
                        try {
                            unwrapNonAppData(ctx);
                        } catch (SSLException e) {
                            handleUnwrapThrowable(ctx, e);
                            return;
                        }
=======
                        unwrapNonAppData(ctx);
>>>>>>> 806dace3
                        tryDecodeAgain();
                        break;

                    // To make progress we need to call SSLEngine.wrap(...) which may produce more output data
                    // that will be written to the Channel.
                    case NEED_WRAP:
                        try {
                            if (!wrapNonAppData(ctx, false) && inUnwrap) {
                                // The handshake finished in wrapNonAppData(...), we need to try call
                                // unwrapNonAppData(...) as we may have some alert that we should read.
                                //
                                // This mimics what we would do when we are calling this method while in unwrap(...).
                                unwrapNonAppData(ctx);
                            }

                            // Flush now as we may have written some data as part of the wrap call.
                            forceFlush(ctx);
                        } catch (Throwable e) {
                            taskError(e);
                            return;
                        }

                        // Now try to feed in more data that we have buffered.
                        tryDecodeAgain();
                        break;

                    default:
                        // Should never reach here as we handle all cases.
                        throw new AssertionError();
                }
            } catch (Throwable cause) {
                safeExceptionCaught(cause);
            }
        }

        @Override
        public void run() {
            try {
                runAllDelegatedTasks(engine);

                // All tasks were processed.
                assert engine.getHandshakeStatus() != HandshakeStatus.NEED_TASK;

                // Jump back on the EventExecutor.
<<<<<<< HEAD
                ctx.executor().execute(new Runnable() {
                    @Override
                    public void run() {
                        resumeOnEventExecutor();
                    }
                });
=======
                ctx.executor().execute(this::resumeOnEventExecutor);
>>>>>>> 806dace3
            } catch (final Throwable cause) {
                handleException(cause);
            }
        }

        private void handleException(final Throwable cause) {
            if (ctx.executor().inEventLoop()) {
                processTask = false;
                safeExceptionCaught(cause);
            } else {
                try {
<<<<<<< HEAD
                    ctx.executor().execute(new Runnable() {
                        @Override
                        public void run() {
                            processTask = false;
                            safeExceptionCaught(cause);
                        }
=======
                    ctx.executor().execute(() -> {
                        processTask = false;
                        safeExceptionCaught(cause);
>>>>>>> 806dace3
                    });
                } catch (RejectedExecutionException ignore) {
                    processTask = false;
                    // the context itself will handle the rejected exception when try to schedule the operation so
                    // ignore the RejectedExecutionException
                    ctx.fireExceptionCaught(cause);
                }
            }
        }
    }

    /**
     * Works around some Android {@link SSLEngine} implementations that skip {@link HandshakeStatus#FINISHED} and
     * go straight into {@link HandshakeStatus#NOT_HANDSHAKING} when handshake is finished.
     *
     * @return {@code true} if and only if the workaround has been applied and thus {@link #handshakeFuture} has been
     *         marked as success by this method
     */
    private boolean setHandshakeSuccessIfStillHandshaking() {
        if (!handshakePromise.isDone()) {
            setHandshakeSuccess();
            return true;
        }
        return false;
    }

    /**
     * Notify all the handshake futures about the successfully handshake
     */
    private void setHandshakeSuccess() {
        handshakePromise.trySuccess(ctx.channel());

        if (logger.isDebugEnabled()) {
            SSLSession session = engine.getSession();
            logger.debug(
              "{} HANDSHAKEN: protocol:{} cipher suite:{}",
              ctx.channel(),
              session.getProtocol(),
              session.getCipherSuite());
        }
        ctx.fireUserEventTriggered(SslHandshakeCompletionEvent.SUCCESS);

        if (readDuringHandshake && !ctx.channel().config().isAutoRead()) {
            readDuringHandshake = false;
            ctx.read();
        }
    }

    /**
     * Notify all the handshake futures about the failure during the handshake.
     */
    private void setHandshakeFailure(ChannelHandlerContext ctx, Throwable cause) {
        setHandshakeFailure(ctx, cause, true, true, false);
    }

    /**
     * Notify all the handshake futures about the failure during the handshake.
     */
    private void setHandshakeFailure(ChannelHandlerContext ctx, Throwable cause, boolean closeInbound,
                                     boolean notify, boolean alwaysFlushAndClose) {
        try {
            // Release all resources such as internal buffers that SSLEngine
            // is managing.
            outboundClosed = true;
            engine.closeOutbound();

            if (closeInbound) {
                try {
                    engine.closeInbound();
                } catch (SSLException e) {
                    if (logger.isDebugEnabled()) {
                        // only log in debug mode as it most likely harmless and latest chrome still trigger
                        // this all the time.
                        //
                        // See https://github.com/netty/netty/issues/1340
                        String msg = e.getMessage();
                        if (msg == null || !(msg.contains("possible truncation attack") ||
                                msg.contains("closing inbound before receiving peer's close_notify"))) {
                            logger.debug("{} SSLEngine.closeInbound() raised an exception.", ctx.channel(), e);
                        }
                    }
                }
            }
            if (handshakePromise.tryFailure(cause) || alwaysFlushAndClose) {
                SslUtils.handleHandshakeFailure(ctx, cause, notify);
            }
        } finally {
            // Ensure we remove and fail all pending writes in all cases and so release memory quickly.
            releaseAndFailAll(ctx, cause);
        }
    }

    private void setHandshakeFailureTransportFailure(ChannelHandlerContext ctx, Throwable cause) {
        // If TLS control frames fail to write we are in an unknown state and may become out of
        // sync with our peer. We give up and close the channel. This will also take care of
        // cleaning up any outstanding state (e.g. handshake promise, queued unencrypted data).
        try {
            SSLException transportFailure = new SSLException("failure when writing TLS control frames", cause);
            releaseAndFailAll(ctx, transportFailure);
            if (handshakePromise.tryFailure(transportFailure)) {
                ctx.fireUserEventTriggered(new SslHandshakeCompletionEvent(transportFailure));
            }
        } finally {
            ctx.close();
        }
    }

    private void releaseAndFailAll(ChannelHandlerContext ctx, Throwable cause) {
        if (pendingUnencryptedWrites != null) {
            pendingUnencryptedWrites.releaseAndFailAll(ctx, cause);
        }
    }

    private void notifyClosePromise(Throwable cause) {
        if (cause == null) {
            if (sslClosePromise.trySuccess(ctx.channel())) {
                ctx.fireUserEventTriggered(SslCloseCompletionEvent.SUCCESS);
            }
        } else {
            if (sslClosePromise.tryFailure(cause)) {
                ctx.fireUserEventTriggered(new SslCloseCompletionEvent(cause));
            }
        }
    }

    private void closeOutboundAndChannel(
            final ChannelHandlerContext ctx, final ChannelPromise promise, boolean disconnect) throws Exception {
        outboundClosed = true;
        engine.closeOutbound();

        if (!ctx.channel().isActive()) {
            if (disconnect) {
                ctx.disconnect(promise);
            } else {
                ctx.close(promise);
            }
            return;
        }

        ChannelPromise closeNotifyPromise = ctx.newPromise();
        try {
            flush(ctx, closeNotifyPromise);
        } finally {
            if (!closeNotify) {
                closeNotify = true;
                // It's important that we do not pass the original ChannelPromise to safeClose(...) as when flush(....)
                // throws an Exception it will be propagated to the AbstractChannelHandlerContext which will try
                // to fail the promise because of this. This will then fail as it was already completed by
                // safeClose(...). We create a new ChannelPromise and try to notify the original ChannelPromise
                // once it is complete. If we fail to do so we just ignore it as in this case it was failed already
                // because of a propagated Exception.
                //
                // See https://github.com/netty/netty/issues/5931
                safeClose(ctx, closeNotifyPromise, ctx.newPromise().addListener(
                        new ChannelPromiseNotifier(false, promise)));
            } else {
                /// We already handling the close_notify so just attach the promise to the sslClosePromise.
                sslClosePromise.addListener((FutureListener<Channel>) future -> promise.setSuccess());
            }
        }
    }

    private void flush(ChannelHandlerContext ctx, ChannelPromise promise) throws Exception {
        if (pendingUnencryptedWrites != null) {
            pendingUnencryptedWrites.add(Unpooled.EMPTY_BUFFER, promise);
        } else {
            promise.setFailure(newPendingWritesNullException());
        }
        flush(ctx);
    }

    @Override
    public void handlerAdded(final ChannelHandlerContext ctx) throws Exception {
        this.ctx = ctx;

        pendingUnencryptedWrites = new SslHandlerCoalescingBufferQueue(ctx.channel(), 16);
        if (ctx.channel().isActive()) {
            startHandshakeProcessing();
        }
    }

    private void startHandshakeProcessing() {
        if (!handshakeStarted) {
            handshakeStarted = true;
            if (engine.getUseClientMode()) {
                // Begin the initial handshake.
                // channelActive() event has been fired already, which means this.channelActive() will
                // not be invoked. We have to initialize here instead.
                handshake();
            }
            applyHandshakeTimeout();
        }
    }

    /**
     * Performs TLS renegotiation.
     */
    public Future<Channel> renegotiate() {
        ChannelHandlerContext ctx = this.ctx;
        if (ctx == null) {
            throw new IllegalStateException();
        }

        return renegotiate(ctx.executor().newPromise());
    }

    /**
     * Performs TLS renegotiation.
     */
    public Future<Channel> renegotiate(final Promise<Channel> promise) {
<<<<<<< HEAD
        ObjectUtil.checkNotNull(promise, "promise");
=======
        requireNonNull(promise, "promise");
>>>>>>> 806dace3

        ChannelHandlerContext ctx = this.ctx;
        if (ctx == null) {
            throw new IllegalStateException();
        }

        EventExecutor executor = ctx.executor();
        if (!executor.inEventLoop()) {
            executor.execute(() -> renegotiateOnEventLoop(promise));
            return promise;
        }

        renegotiateOnEventLoop(promise);
        return promise;
    }

    private void renegotiateOnEventLoop(final Promise<Channel> newHandshakePromise) {
        final Promise<Channel> oldHandshakePromise = handshakePromise;
        if (!oldHandshakePromise.isDone()) {
            // There's no need to handshake because handshake is in progress already.
            // Merge the new promise into the old one.
            oldHandshakePromise.addListener(new PromiseNotifier<>(newHandshakePromise));
        } else {
            handshakePromise = newHandshakePromise;
            handshake();
            applyHandshakeTimeout();
        }
    }

    /**
     * Performs TLS (re)negotiation.
     */
    private void handshake() {
        if (engine.getHandshakeStatus() != HandshakeStatus.NOT_HANDSHAKING) {
            // Not all SSLEngine implementations support calling beginHandshake multiple times while a handshake
            // is in progress. See https://github.com/netty/netty/issues/4718.
            return;
        } else {
            if (handshakePromise.isDone()) {
                // If the handshake is done already lets just return directly as there is no need to trigger it again.
                // This can happen if the handshake(...) was triggered before we called channelActive(...) by a
                // flush() that was triggered by a ChannelFutureListener that was added to the ChannelFuture returned
                // from the connect(...) method. In this case we will see the flush() happen before we had a chance to
                // call fireChannelActive() on the pipeline.
                return;
            }
        }

        // Begin handshake.
        final ChannelHandlerContext ctx = this.ctx;
        try {
            engine.beginHandshake();
            wrapNonAppData(ctx, false);
        } catch (Throwable e) {
            setHandshakeFailure(ctx, e);
        } finally {
            forceFlush(ctx);
        }
    }

    private void applyHandshakeTimeout() {
        final Promise<Channel> localHandshakePromise = this.handshakePromise;

        // Set timeout if necessary.
        final long handshakeTimeoutMillis = this.handshakeTimeoutMillis;
        if (handshakeTimeoutMillis <= 0 || localHandshakePromise.isDone()) {
            return;
        }

<<<<<<< HEAD
        final ScheduledFuture<?> timeoutFuture = ctx.executor().schedule(new Runnable() {
            @Override
            public void run() {
                if (localHandshakePromise.isDone()) {
                    return;
                }
                SSLException exception =
                        new SslHandshakeTimeoutException("handshake timed out after " + handshakeTimeoutMillis + "ms");
                try {
                    if (localHandshakePromise.tryFailure(exception)) {
                        SslUtils.handleHandshakeFailure(ctx, exception, true);
                    }
                } finally {
                    releaseAndFailAll(ctx, exception);
=======
        final ScheduledFuture<?> timeoutFuture = ctx.executor().schedule(() -> {
            if (localHandshakePromise.isDone()) {
                return;
            }
            try {
                if (localHandshakePromise.tryFailure(HANDSHAKE_TIMED_OUT)) {
                    SslUtils.handleHandshakeFailure(ctx, HANDSHAKE_TIMED_OUT, true);
>>>>>>> 806dace3
                }
            } finally {
                releaseAndFailAll(HANDSHAKE_TIMED_OUT);
            }
        }, handshakeTimeoutMillis, TimeUnit.MILLISECONDS);

        // Cancel the handshake timeout when handshake is finished.
        localHandshakePromise.addListener((FutureListener<Channel>) f -> timeoutFuture.cancel(false));
    }

    private void forceFlush(ChannelHandlerContext ctx) {
        needsFlush = false;
        ctx.flush();
    }

    /**
     * Issues an initial TLS handshake once connected when used in client-mode
     */
    @Override
    public void channelActive(final ChannelHandlerContext ctx) throws Exception {
        if (!startTls) {
            startHandshakeProcessing();
        }
        ctx.fireChannelActive();
    }

    private void safeClose(
            final ChannelHandlerContext ctx, final ChannelFuture flushFuture,
            final ChannelPromise promise) {
        if (!ctx.channel().isActive()) {
            ctx.close(promise);
            return;
        }

        final ScheduledFuture<?> timeoutFuture;
        if (!flushFuture.isDone()) {
            long closeNotifyTimeout = closeNotifyFlushTimeoutMillis;
            if (closeNotifyTimeout > 0) {
                // Force-close the connection if close_notify is not fully sent in time.
                timeoutFuture = ctx.executor().schedule(() -> {
                    // May be done in the meantime as cancel(...) is only best effort.
                    if (!flushFuture.isDone()) {
                        logger.warn("{} Last write attempt timed out; force-closing the connection.",
                                ctx.channel());
                        addCloseListener(ctx.close(ctx.newPromise()), promise);
                    }
                }, closeNotifyTimeout, TimeUnit.MILLISECONDS);
            } else {
                timeoutFuture = null;
            }
        } else {
            timeoutFuture = null;
        }

        // Close the connection if close_notify is sent in time.
        flushFuture.addListener((ChannelFutureListener) f -> {
            if (timeoutFuture != null) {
                timeoutFuture.cancel(false);
            }
            final long closeNotifyReadTimeout = closeNotifyReadTimeoutMillis;
            if (closeNotifyReadTimeout <= 0) {
                // Trigger the close in all cases to make sure the promise is notified
                // See https://github.com/netty/netty/issues/2358
                addCloseListener(ctx.close(ctx.newPromise()), promise);
            } else {
                final ScheduledFuture<?> closeNotifyReadTimeoutFuture;

                if (!sslClosePromise.isDone()) {
                    closeNotifyReadTimeoutFuture = ctx.executor().schedule(() -> {
                        if (!sslClosePromise.isDone()) {
                            logger.debug(
                                    "{} did not receive close_notify in {}ms; force-closing the connection.",
                                    ctx.channel(), closeNotifyReadTimeout);

                            // Do the close now...
                            addCloseListener(ctx.close(ctx.newPromise()), promise);
                        }
                    }, closeNotifyReadTimeout, TimeUnit.MILLISECONDS);
                } else {
                    closeNotifyReadTimeoutFuture = null;
                }

                // Do the close once the we received the close_notify.
                sslClosePromise.addListener((FutureListener<Channel>) future -> {
                    if (closeNotifyReadTimeoutFuture != null) {
                        closeNotifyReadTimeoutFuture.cancel(false);
                    }
                    addCloseListener(ctx.close(ctx.newPromise()), promise);
                });
            }
        });
    }

    private static void addCloseListener(ChannelFuture future, ChannelPromise promise) {
        // We notify the promise in the ChannelPromiseNotifier as there is a "race" where the close(...) call
        // by the timeoutFuture and the close call in the flushFuture listener will be called. Because of
        // this we need to use trySuccess() and tryFailure(...) as otherwise we can cause an
        // IllegalStateException.
        // Also we not want to log if the notification happens as this is expected in some cases.
        // See https://github.com/netty/netty/issues/5598
        future.addListener(new ChannelPromiseNotifier(false, promise));
    }

    /**
     * Always prefer a direct buffer when it's pooled, so that we reduce the number of memory copies
     * in {@link OpenSslEngine}.
     */
    private ByteBuf allocate(ChannelHandlerContext ctx, int capacity) {
        ByteBufAllocator alloc = ctx.alloc();
        if (engineType.wantsDirectBuffer) {
            return alloc.directBuffer(capacity);
        } else {
            return alloc.buffer(capacity);
        }
    }

    /**
     * Allocates an outbound network buffer for {@link SSLEngine#wrap(ByteBuffer, ByteBuffer)} which can encrypt
     * the specified amount of pending bytes.
     */
    private ByteBuf allocateOutNetBuf(ChannelHandlerContext ctx, int pendingBytes, int numComponents) {
        return engineType.allocateWrapBuffer(this, ctx.alloc(), pendingBytes, numComponents);
    }

    /**
     * Each call to SSL_write will introduce about ~100 bytes of overhead. This coalescing queue attempts to increase
     * goodput by aggregating the plaintext in chunks of {@link #wrapDataSize}. If many small chunks are written
     * this can increase goodput, decrease the amount of calls to SSL_write, and decrease overall encryption operations.
     */
    private final class SslHandlerCoalescingBufferQueue extends AbstractCoalescingBufferQueue {

        SslHandlerCoalescingBufferQueue(Channel channel, int initSize) {
            super(channel, initSize);
        }

        @Override
        protected ByteBuf compose(ByteBufAllocator alloc, ByteBuf cumulation, ByteBuf next) {
            final int wrapDataSize = SslHandler.this.wrapDataSize;
            if (cumulation instanceof CompositeByteBuf) {
                CompositeByteBuf composite = (CompositeByteBuf) cumulation;
                int numComponents = composite.numComponents();
                if (numComponents == 0 ||
                        !attemptCopyToCumulation(composite.internalComponent(numComponents - 1), next, wrapDataSize)) {
                    composite.addComponent(true, next);
                }
                return composite;
            }
            return attemptCopyToCumulation(cumulation, next, wrapDataSize) ? cumulation :
                    copyAndCompose(alloc, cumulation, next);
        }

        @Override
        protected ByteBuf composeFirst(ByteBufAllocator allocator, ByteBuf first) {
            if (first instanceof CompositeByteBuf) {
                CompositeByteBuf composite = (CompositeByteBuf) first;
                if (engineType.wantsDirectBuffer) {
                    first = allocator.directBuffer(composite.readableBytes());
                } else {
                    first = allocator.heapBuffer(composite.readableBytes());
                }
                try {
                    first.writeBytes(composite);
                } catch (Throwable cause) {
                    first.release();
                    PlatformDependent.throwException(cause);
                }
                composite.release();
            }
            return first;
        }

        @Override
        protected ByteBuf removeEmptyValue() {
            return null;
        }
    }

    private static boolean attemptCopyToCumulation(ByteBuf cumulation, ByteBuf next, int wrapDataSize) {
        final int inReadableBytes = next.readableBytes();
        final int cumulationCapacity = cumulation.capacity();
        if (wrapDataSize - cumulation.readableBytes() >= inReadableBytes &&
                // Avoid using the same buffer if next's data would make cumulation exceed the wrapDataSize.
                // Only copy if there is enough space available and the capacity is large enough, and attempt to
                // resize if the capacity is small.
                (cumulation.isWritable(inReadableBytes) && cumulationCapacity >= wrapDataSize ||
                        cumulationCapacity < wrapDataSize &&
                                ensureWritableSuccess(cumulation.ensureWritable(inReadableBytes, false)))) {
            cumulation.writeBytes(next);
            next.release();
            return true;
        }
        return false;
    }

    private final class LazyPromise extends DefaultPromise<Channel> {

        LazyPromise() {
            super(ImmediateEventExecutor.INSTANCE);
        }

        @Override
        protected void checkDeadLock() {
            if (ctx == null) {
                // If ctx is null the handlerAdded(...) callback was not called, in this case the checkDeadLock()
                // method was called from another Thread then the one that is used by ctx.executor(). We need to
                // guard against this as a user can see a race if handshakeFuture().sync() is called but the
                // handlerAdded(..) method was not yet as it is called from the EventExecutor of the
                // ChannelHandlerContext.
                return;
            }
            checkDeadLock(ctx.executor());
        }
    }
}<|MERGE_RESOLUTION|>--- conflicted
+++ resolved
@@ -44,8 +44,8 @@
 import io.netty.util.concurrent.ImmediateExecutor;
 import io.netty.util.concurrent.Promise;
 import io.netty.util.concurrent.PromiseNotifier;
-import io.netty.util.internal.ObjectUtil;
 import io.netty.util.internal.PlatformDependent;
+import io.netty.util.internal.ThrowableUtil;
 import io.netty.util.internal.UnstableApi;
 import io.netty.util.internal.logging.InternalLogger;
 import io.netty.util.internal.logging.InternalLoggerFactory;
@@ -68,7 +68,6 @@
 import javax.net.ssl.SSLEngineResult.HandshakeStatus;
 import javax.net.ssl.SSLEngineResult.Status;
 import javax.net.ssl.SSLException;
-import javax.net.ssl.SSLHandshakeException;
 import javax.net.ssl.SSLSession;
 
 import static io.netty.buffer.ByteBufUtil.ensureWritableSuccess;
@@ -176,6 +175,18 @@
             "^.*(?:connection.*(?:reset|closed|abort|broken)|broken.*pipe).*$", Pattern.CASE_INSENSITIVE);
 
     /**
+     * Used in {@link #unwrapNonAppData(ChannelHandlerContext)} as input for
+     * {@link #unwrap(ChannelHandlerContext, ByteBuf, int,  int)}.  Using this static instance reduce object
+     * creation as {@link Unpooled#EMPTY_BUFFER#nioBuffer()} creates a new {@link ByteBuffer} everytime.
+     */
+    private static final SSLException SSLENGINE_CLOSED = ThrowableUtil.unknownStackTrace(
+            new SSLException("SSLEngine closed already"), SslHandler.class, "wrap(...)");
+    private static final SSLException HANDSHAKE_TIMED_OUT = ThrowableUtil.unknownStackTrace(
+            new SSLException("handshake timed out"), SslHandler.class, "handshake(...)");
+    private static final ClosedChannelException CHANNEL_CLOSED = ThrowableUtil.unknownStackTrace(
+            new ClosedChannelException(), SslHandler.class, "channelInactive(...)");
+
+    /**
      * <a href="https://tools.ietf.org/html/rfc5246#section-6.2">2^14</a> which is the maximum sized plaintext chunk
      * allowed by the TLS RFC.
      */
@@ -212,10 +223,14 @@
             }
 
             @Override
-            ByteBuf allocateWrapBuffer(SslHandler handler, ByteBufAllocator allocator,
-                                       int pendingBytes, int numComponents) {
-                return allocator.directBuffer(((ReferenceCountedOpenSslEngine) handler.engine)
-                        .calculateMaxLengthForWrap(pendingBytes, numComponents));
+            int getPacketBufferSize(SslHandler handler) {
+                return ((ReferenceCountedOpenSslEngine) handler.engine).maxEncryptedPacketLength0();
+            }
+
+            @Override
+            int calculateWrapBufferCapacity(SslHandler handler, int pendingBytes, int numComponents) {
+                return ((ReferenceCountedOpenSslEngine) handler.engine).calculateMaxLengthForWrap(pendingBytes,
+                                                                                                  numComponents);
             }
 
             @Override
@@ -257,10 +272,8 @@
             }
 
             @Override
-            ByteBuf allocateWrapBuffer(SslHandler handler, ByteBufAllocator allocator,
-                                       int pendingBytes, int numComponents) {
-                return allocator.directBuffer(
-                        ((ConscryptAlpnSslEngine) handler.engine).calculateOutNetBufSize(pendingBytes, numComponents));
+            int calculateWrapBufferCapacity(SslHandler handler, int pendingBytes, int numComponents) {
+                return ((ConscryptAlpnSslEngine) handler.engine).calculateOutNetBufSize(pendingBytes, numComponents);
             }
 
             @Override
@@ -302,15 +315,8 @@
             }
 
             @Override
-            ByteBuf allocateWrapBuffer(SslHandler handler, ByteBufAllocator allocator,
-                                       int pendingBytes, int numComponents) {
-                // As for the JDK SSLEngine we always need to allocate buffers of the size required by the SSLEngine
-                // (normally ~16KB). This is required even if the amount of data to encrypt is very small. Use heap
-                // buffers to reduce the native memory usage.
-                //
-                // Beside this the JDK SSLEngine also (as of today) will do an extra heap to direct buffer copy
-                // if a direct buffer is used as its internals operate on byte[].
-                return allocator.heapBuffer(handler.engine.getSession().getPacketBufferSize());
+            int calculateWrapBufferCapacity(SslHandler handler, int pendingBytes, int numComponents) {
+                return handler.engine.getSession().getPacketBufferSize();
             }
 
             @Override
@@ -334,21 +340,23 @@
             this.cumulator = cumulator;
         }
 
+        int getPacketBufferSize(SslHandler handler) {
+            return handler.engine.getSession().getPacketBufferSize();
+        }
+
         abstract SSLEngineResult unwrap(SslHandler handler, ByteBuf in, int readerIndex, int len, ByteBuf out)
                 throws SSLException;
 
+        abstract int calculateWrapBufferCapacity(SslHandler handler, int pendingBytes, int numComponents);
+
         abstract int calculatePendingData(SslHandler handler, int guess);
 
         abstract boolean jdkCompatibilityMode(SSLEngine engine);
 
-        abstract ByteBuf allocateWrapBuffer(SslHandler handler, ByteBufAllocator allocator,
-                                            int pendingBytes, int numComponents);
-
         // BEGIN Platform-dependent flags
 
         /**
-         * {@code true} if and only if {@link SSLEngine} expects a direct buffer and so if a heap buffer
-         * is given will make an extra memory copy.
+         * {@code true} if and only if {@link SSLEngine} expects a direct buffer.
          */
         final boolean wantsDirectBuffer;
 
@@ -452,15 +460,11 @@
      *                              {@link SSLEngine#getDelegatedTask()}.
      */
     public SslHandler(SSLEngine engine, boolean startTls, Executor delegatedTaskExecutor) {
-<<<<<<< HEAD
-        this.engine = ObjectUtil.checkNotNull(engine, "engine");
-        this.delegatedTaskExecutor = ObjectUtil.checkNotNull(delegatedTaskExecutor, "delegatedTaskExecutor");
-=======
         requireNonNull(engine, "engine");
         requireNonNull(delegatedTaskExecutor, "delegatedTaskExecutor");
         this.engine = engine;
->>>>>>> 806dace3
         engineType = SslEngineType.forEngine(engine);
+        this.delegatedTaskExecutor = delegatedTaskExecutor;
         this.startTls = startTls;
         this.jdkCompatibilityMode = engineType.jdkCompatibilityMode(engine);
         setCumulator(engineType.cumulator);
@@ -471,12 +475,8 @@
     }
 
     public void setHandshakeTimeout(long handshakeTimeout, TimeUnit unit) {
-<<<<<<< HEAD
-        ObjectUtil.checkNotNull(unit, "unit");
-=======
         requireNonNull(unit, "unit");
 
->>>>>>> 806dace3
         setHandshakeTimeoutMillis(unit.toMillis(handshakeTimeout));
     }
 
@@ -699,24 +699,6 @@
                     new ChannelException("Pending write on removal of SslHandler"));
         }
         pendingUnencryptedWrites = null;
-
-        SSLHandshakeException cause = null;
-
-        // If the handshake is not done yet we should fail the handshake promise and notify the rest of the
-        // pipeline.
-        if (!handshakePromise.isDone()) {
-            cause = new SSLHandshakeException("SslHandler removed before handshake completed");
-            if (handshakePromise.tryFailure(cause)) {
-                ctx.fireUserEventTriggered(new SslHandshakeCompletionEvent(cause));
-            }
-        }
-        if (!sslClosePromise.isDone()) {
-            if (cause == null) {
-                cause = new SSLHandshakeException("SslHandler removed before handshake completed");
-            }
-            notifyClosePromise(cause);
-        }
-
         if (engine instanceof ReferenceCounted) {
             ((ReferenceCounted) engine).release();
         }
@@ -857,20 +839,11 @@
                 if (result.getStatus() == Status.CLOSED) {
                     buf.release();
                     buf = null;
-                    // Make a best effort to preserve any exception that way previously encountered from the handshake
-                    // or the transport, else fallback to a general error.
-                    Throwable exception = handshakePromise.cause();
-                    if (exception == null) {
-                        exception = sslClosePromise.cause();
-                        if (exception == null) {
-                            exception = new SSLException("SSLEngine closed already");
-                        }
-                    }
-                    promise.tryFailure(exception);
+                    promise.tryFailure(SSLENGINE_CLOSED);
                     promise = null;
                     // SSLEngine has been closed already.
                     // Any further write attempts should be denied.
-                    pendingUnencryptedWrites.releaseAndFailAll(ctx, exception);
+                    pendingUnencryptedWrites.releaseAndFailAll(ctx, SSLENGINE_CLOSED);
                     return;
                 } else {
                     if (buf.isReadable()) {
@@ -897,25 +870,11 @@
                         case NOT_HANDSHAKING:
                             setHandshakeSuccessIfStillHandshaking();
                             // deliberate fall-through
-                        case NEED_WRAP: {
-                            ChannelPromise p = promise;
-
-                            // Null out the promise so it is not reused in the finally block in the cause of
-                            // finishWrap(...) throwing.
+                        case NEED_WRAP:
+                            finishWrap(ctx, out, promise, inUnwrap, false);
                             promise = null;
-                            final ByteBuf b;
-
-                            if (out.isReadable()) {
-                                // There is something in the out buffer. Ensure we null it out so it is not re-used.
-                                b = out;
-                                out = null;
-                            } else {
-                                // If out is not readable we can re-use it and so save an extra allocation
-                                b = null;
-                            }
-                            finishWrap(ctx, b, p, inUnwrap, false);
+                            out = null;
                             break;
-                        }
                         case NEED_UNWRAP:
                             needUnwrap = true;
                             return;
@@ -966,7 +925,7 @@
      * {@link #setHandshakeFailure(ChannelHandlerContext, Throwable)}.
      * @return {@code true} if this method ends on {@link SSLEngineResult.HandshakeStatus#NOT_HANDSHAKING}.
      */
-    private boolean wrapNonAppData(final ChannelHandlerContext ctx, boolean inUnwrap) throws SSLException {
+    private boolean wrapNonAppData(ChannelHandlerContext ctx, boolean inUnwrap) throws SSLException {
         ByteBuf out = null;
         ByteBufAllocator alloc = ctx.alloc();
         try {
@@ -982,15 +941,7 @@
                 SSLEngineResult result = wrap(alloc, engine, Unpooled.EMPTY_BUFFER, out);
 
                 if (result.bytesProduced() > 0) {
-                    ctx.write(out).addListener(new ChannelFutureListener() {
-                        @Override
-                        public void operationComplete(ChannelFuture future) {
-                            Throwable cause = future.cause();
-                            if (cause != null) {
-                                setHandshakeFailureTransportFailure(ctx, cause);
-                            }
-                        }
-                    });
+                    ctx.write(out);
                     if (inUnwrap) {
                         needsFlush = true;
                     }
@@ -1112,28 +1063,14 @@
 
     @Override
     public void channelInactive(ChannelHandlerContext ctx) throws Exception {
-        boolean handshakeFailed = handshakePromise.cause() != null;
-
-        ClosedChannelException exception = new ClosedChannelException();
         // Make sure to release SSLEngine,
         // and notify the handshake future if the connection has been closed during handshake.
-        setHandshakeFailure(ctx, exception, !outboundClosed, handshakeStarted, false);
+        setHandshakeFailure(ctx, CHANNEL_CLOSED, !outboundClosed, handshakeStarted, false);
 
         // Ensure we always notify the sslClosePromise as well
-        notifyClosePromise(exception);
-
-        try {
-            super.channelInactive(ctx);
-        } catch (DecoderException e) {
-            if (!handshakeFailed || !(e.getCause() instanceof SSLException)) {
-                // We only rethrow the exception if the handshake did not fail before channelInactive(...) was called
-                // as otherwise this may produce duplicated failures as super.channelInactive(...) will also call
-                // channelRead(...).
-                //
-                // See https://github.com/netty/netty/issues/10119
-                throw e;
-            }
-        }
+        notifyClosePromise(CHANNEL_CLOSED);
+
+        super.channelInactive(ctx);
     }
 
     @Override
@@ -1214,10 +1151,8 @@
                         return true;
                     }
                 } catch (Throwable cause) {
-                    if (logger.isDebugEnabled()) {
-                        logger.debug("Unexpected exception while loading class {} classname {}",
-                                getClass(), classname, cause);
-                    }
+                    logger.debug("Unexpected exception while loading class {} classname {}",
+                                 getClass(), classname, cause);
                 }
             }
         }
@@ -1701,16 +1636,7 @@
                     // We need more data so lets try to unwrap first and then call decode again which will feed us
                     // with buffered data (if there is any).
                     case NEED_UNWRAP:
-<<<<<<< HEAD
-                        try {
-                            unwrapNonAppData(ctx);
-                        } catch (SSLException e) {
-                            handleUnwrapThrowable(ctx, e);
-                            return;
-                        }
-=======
                         unwrapNonAppData(ctx);
->>>>>>> 806dace3
                         tryDecodeAgain();
                         break;
 
@@ -1755,16 +1681,7 @@
                 assert engine.getHandshakeStatus() != HandshakeStatus.NEED_TASK;
 
                 // Jump back on the EventExecutor.
-<<<<<<< HEAD
-                ctx.executor().execute(new Runnable() {
-                    @Override
-                    public void run() {
-                        resumeOnEventExecutor();
-                    }
-                });
-=======
                 ctx.executor().execute(this::resumeOnEventExecutor);
->>>>>>> 806dace3
             } catch (final Throwable cause) {
                 handleException(cause);
             }
@@ -1776,18 +1693,9 @@
                 safeExceptionCaught(cause);
             } else {
                 try {
-<<<<<<< HEAD
-                    ctx.executor().execute(new Runnable() {
-                        @Override
-                        public void run() {
-                            processTask = false;
-                            safeExceptionCaught(cause);
-                        }
-=======
                     ctx.executor().execute(() -> {
                         processTask = false;
                         safeExceptionCaught(cause);
->>>>>>> 806dace3
                     });
                 } catch (RejectedExecutionException ignore) {
                     processTask = false;
@@ -1821,12 +1729,7 @@
         handshakePromise.trySuccess(ctx.channel());
 
         if (logger.isDebugEnabled()) {
-            SSLSession session = engine.getSession();
-            logger.debug(
-              "{} HANDSHAKEN: protocol:{} cipher suite:{}",
-              ctx.channel(),
-              session.getProtocol(),
-              session.getCipherSuite());
+            logger.debug("{} HANDSHAKEN: {}", ctx.channel(), engine.getSession().getCipherSuite());
         }
         ctx.fireUserEventTriggered(SslHandshakeCompletionEvent.SUCCESS);
 
@@ -1876,26 +1779,11 @@
             }
         } finally {
             // Ensure we remove and fail all pending writes in all cases and so release memory quickly.
-            releaseAndFailAll(ctx, cause);
-        }
-    }
-
-    private void setHandshakeFailureTransportFailure(ChannelHandlerContext ctx, Throwable cause) {
-        // If TLS control frames fail to write we are in an unknown state and may become out of
-        // sync with our peer. We give up and close the channel. This will also take care of
-        // cleaning up any outstanding state (e.g. handshake promise, queued unencrypted data).
-        try {
-            SSLException transportFailure = new SSLException("failure when writing TLS control frames", cause);
-            releaseAndFailAll(ctx, transportFailure);
-            if (handshakePromise.tryFailure(transportFailure)) {
-                ctx.fireUserEventTriggered(new SslHandshakeCompletionEvent(transportFailure));
-            }
-        } finally {
-            ctx.close();
-        }
-    }
-
-    private void releaseAndFailAll(ChannelHandlerContext ctx, Throwable cause) {
+            releaseAndFailAll(cause);
+        }
+    }
+
+    private void releaseAndFailAll(Throwable cause) {
         if (pendingUnencryptedWrites != null) {
             pendingUnencryptedWrites.releaseAndFailAll(ctx, cause);
         }
@@ -1998,11 +1886,7 @@
      * Performs TLS renegotiation.
      */
     public Future<Channel> renegotiate(final Promise<Channel> promise) {
-<<<<<<< HEAD
-        ObjectUtil.checkNotNull(promise, "promise");
-=======
         requireNonNull(promise, "promise");
->>>>>>> 806dace3
 
         ChannelHandlerContext ctx = this.ctx;
         if (ctx == null) {
@@ -2072,22 +1956,6 @@
             return;
         }
 
-<<<<<<< HEAD
-        final ScheduledFuture<?> timeoutFuture = ctx.executor().schedule(new Runnable() {
-            @Override
-            public void run() {
-                if (localHandshakePromise.isDone()) {
-                    return;
-                }
-                SSLException exception =
-                        new SslHandshakeTimeoutException("handshake timed out after " + handshakeTimeoutMillis + "ms");
-                try {
-                    if (localHandshakePromise.tryFailure(exception)) {
-                        SslUtils.handleHandshakeFailure(ctx, exception, true);
-                    }
-                } finally {
-                    releaseAndFailAll(ctx, exception);
-=======
         final ScheduledFuture<?> timeoutFuture = ctx.executor().schedule(() -> {
             if (localHandshakePromise.isDone()) {
                 return;
@@ -2095,7 +1963,6 @@
             try {
                 if (localHandshakePromise.tryFailure(HANDSHAKE_TIMED_OUT)) {
                     SslUtils.handleHandshakeFailure(ctx, HANDSHAKE_TIMED_OUT, true);
->>>>>>> 806dace3
                 }
             } finally {
                 releaseAndFailAll(HANDSHAKE_TIMED_OUT);
@@ -2217,7 +2084,7 @@
      * the specified amount of pending bytes.
      */
     private ByteBuf allocateOutNetBuf(ChannelHandlerContext ctx, int pendingBytes, int numComponents) {
-        return engineType.allocateWrapBuffer(this, ctx.alloc(), pendingBytes, numComponents);
+        return allocate(ctx, engineType.calculateWrapBufferCapacity(this, pendingBytes, numComponents));
     }
 
     /**
@@ -2251,11 +2118,7 @@
         protected ByteBuf composeFirst(ByteBufAllocator allocator, ByteBuf first) {
             if (first instanceof CompositeByteBuf) {
                 CompositeByteBuf composite = (CompositeByteBuf) first;
-                if (engineType.wantsDirectBuffer) {
-                    first = allocator.directBuffer(composite.readableBytes());
-                } else {
-                    first = allocator.heapBuffer(composite.readableBytes());
-                }
+                first = allocator.directBuffer(composite.readableBytes());
                 try {
                     first.writeBytes(composite);
                 } catch (Throwable cause) {
