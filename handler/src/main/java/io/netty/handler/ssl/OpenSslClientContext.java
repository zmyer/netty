/*
 * Copyright 2014 The Netty Project
 *
 * The Netty Project licenses this file to you under the Apache License,
 * version 2.0 (the "License"); you may not use this file except in compliance
 * with the License. You may obtain a copy of the License at:
 *
 *   http://www.apache.org/licenses/LICENSE-2.0
 *
 * Unless required by applicable law or agreed to in writing, software
 * distributed under the License is distributed on an "AS IS" BASIS, WITHOUT
 * WARRANTIES OR CONDITIONS OF ANY KIND, either express or implied. See the
 * License for the specific language governing permissions and limitations
 * under the License.
 */
package io.netty.handler.ssl;

import io.netty.internal.tcnative.SSL;

<<<<<<< HEAD
import java.io.File;
import java.security.KeyStore;
=======
>>>>>>> 806dace3
import java.security.PrivateKey;
import java.security.cert.X509Certificate;

import javax.net.ssl.KeyManagerFactory;
import javax.net.ssl.SSLException;
import javax.net.ssl.TrustManagerFactory;

import static io.netty.handler.ssl.ReferenceCountedOpenSslClientContext.newSessionContext;

/**
 * A client-side {@link SslContext} which uses OpenSSL's SSL/TLS implementation.
 * <p>This class will use a finalizer to ensure native resources are automatically cleaned up. To avoid finalizers
 * and manually release the native memory see {@link ReferenceCountedOpenSslClientContext}.
 */
final class OpenSslClientContext extends OpenSslContext {
    private final OpenSslSessionContext sessionContext;

<<<<<<< HEAD
    /**
     * Creates a new instance.
     * @deprecated use {@link SslContextBuilder}
     */
    @Deprecated
    public OpenSslClientContext() throws SSLException {
        this(null, null, null, null, null, null, null, IdentityCipherSuiteFilter.INSTANCE, null, 0, 0);
    }

    /**
     * Creates a new instance.
     *
     * @param certChainFile an X.509 certificate chain file in PEM format.
     *                      {@code null} to use the system default
     * @deprecated use {@link SslContextBuilder}
     */
    @Deprecated
    public OpenSslClientContext(File certChainFile) throws SSLException {
        this(certChainFile, null);
    }

    /**
     * Creates a new instance.
     *
     * @param trustManagerFactory the {@link TrustManagerFactory} that provides the {@link TrustManager}s
     *                            that verifies the certificates sent from servers.
     *                            {@code null} to use the default.
     * @deprecated use {@link SslContextBuilder}
     */
    @Deprecated
    public OpenSslClientContext(TrustManagerFactory trustManagerFactory) throws SSLException {
        this(null, trustManagerFactory);
    }

    /**
     * Creates a new instance.
     *
     * @param certChainFile an X.509 certificate chain file in PEM format.
     *                      {@code null} to use the system default
     * @param trustManagerFactory the {@link TrustManagerFactory} that provides the {@link TrustManager}s
     *                            that verifies the certificates sent from servers.
     *                            {@code null} to use the default.
     * @deprecated use {@link SslContextBuilder}
     */
    @Deprecated
    public OpenSslClientContext(File certChainFile, TrustManagerFactory trustManagerFactory) throws SSLException {
        this(certChainFile, trustManagerFactory, null, null, null, null, null,
             IdentityCipherSuiteFilter.INSTANCE, null, 0, 0);
    }

    /**
     * Creates a new instance.
     *
     * @param certChainFile an X.509 certificate chain file in PEM format
     * @param trustManagerFactory the {@link TrustManagerFactory} that provides the {@link TrustManager}s
     *                            that verifies the certificates sent from servers.
     *                            {@code null} to use the default..
     * @param ciphers the cipher suites to enable, in the order of preference.
     *                {@code null} to use the default cipher suites.
     * @param apn Provides a means to configure parameters related to application protocol negotiation.
     * @param sessionCacheSize the size of the cache used for storing SSL session objects.
     *                         {@code 0} to use the default value.
     * @param sessionTimeout the timeout for the cached SSL session objects, in seconds.
     *                       {@code 0} to use the default value.
     * @deprecated use {@link SslContextBuilder}
     */
    @Deprecated
    public OpenSslClientContext(File certChainFile, TrustManagerFactory trustManagerFactory, Iterable<String> ciphers,
                                ApplicationProtocolConfig apn, long sessionCacheSize, long sessionTimeout)
            throws SSLException {
        this(certChainFile, trustManagerFactory, null, null, null, null, ciphers, IdentityCipherSuiteFilter.INSTANCE,
                apn, sessionCacheSize, sessionTimeout);
    }

    /**
     * Creates a new instance.
     *
     * @param certChainFile an X.509 certificate chain file in PEM format
     * @param trustManagerFactory the {@link TrustManagerFactory} that provides the {@link TrustManager}s
     *                            that verifies the certificates sent from servers.
     *                            {@code null} to use the default..
     * @param ciphers the cipher suites to enable, in the order of preference.
     *                {@code null} to use the default cipher suites.
     * @param cipherFilter a filter to apply over the supplied list of ciphers
     * @param apn Provides a means to configure parameters related to application protocol negotiation.
     * @param sessionCacheSize the size of the cache used for storing SSL session objects.
     *                         {@code 0} to use the default value.
     * @param sessionTimeout the timeout for the cached SSL session objects, in seconds.
     *                       {@code 0} to use the default value.
     * @deprecated use {@link SslContextBuilder}
     */
    @Deprecated
    public OpenSslClientContext(File certChainFile, TrustManagerFactory trustManagerFactory, Iterable<String> ciphers,
                                CipherSuiteFilter cipherFilter, ApplicationProtocolConfig apn,
                                long sessionCacheSize, long sessionTimeout) throws SSLException {
        this(certChainFile, trustManagerFactory, null, null, null, null,
             ciphers, cipherFilter, apn, sessionCacheSize, sessionTimeout);
    }

    /**
     * Creates a new instance.
     * @param trustCertCollectionFile an X.509 certificate collection file in PEM format.
     *                      {@code null} to use the system default
     * @param trustManagerFactory the {@link TrustManagerFactory} that provides the {@link TrustManager}s
     *                            that verifies the certificates sent from servers.
     *                            {@code null} to use the default or the results of parsing
     *                            {@code trustCertCollectionFile}
     * @param keyCertChainFile an X.509 certificate chain file in PEM format.
     *                      This provides the public key for mutual authentication.
     *                      {@code null} to use the system default
     * @param keyFile a PKCS#8 private key file in PEM format.
     *                      This provides the private key for mutual authentication.
     *                      {@code null} for no mutual authentication.
     * @param keyPassword the password of the {@code keyFile}.
     *                    {@code null} if it's not password-protected.
     *                    Ignored if {@code keyFile} is {@code null}.
     * @param keyManagerFactory the {@link KeyManagerFactory} that provides the {@link javax.net.ssl.KeyManager}s
     *                          that is used to encrypt data being sent to servers.
     *                          {@code null} to use the default or the results of parsing
     *                          {@code keyCertChainFile} and {@code keyFile}.
     * @param ciphers the cipher suites to enable, in the order of preference.
     *                {@code null} to use the default cipher suites.
     * @param cipherFilter a filter to apply over the supplied list of ciphers
     * @param apn Application Protocol Negotiator object.
     * @param sessionCacheSize the size of the cache used for storing SSL session objects.
     *                         {@code 0} to use the default value.
     * @param sessionTimeout the timeout for the cached SSL session objects, in seconds.
     *                       {@code 0} to use the default value.
     * @deprecated use {@link SslContextBuilder}
     */
    @Deprecated
    public OpenSslClientContext(File trustCertCollectionFile, TrustManagerFactory trustManagerFactory,
                                File keyCertChainFile, File keyFile, String keyPassword,
                                KeyManagerFactory keyManagerFactory, Iterable<String> ciphers,
                                CipherSuiteFilter cipherFilter, ApplicationProtocolConfig apn,
                                long sessionCacheSize, long sessionTimeout)
            throws SSLException {
        this(toX509CertificatesInternal(trustCertCollectionFile), trustManagerFactory,
                toX509CertificatesInternal(keyCertChainFile), toPrivateKeyInternal(keyFile, keyPassword),
                keyPassword, keyManagerFactory, ciphers, cipherFilter, apn, null, sessionCacheSize,
                sessionTimeout, false, KeyStore.getDefaultType());
    }

    OpenSslClientContext(X509Certificate[] trustCertCollection, TrustManagerFactory trustManagerFactory,
                         X509Certificate[] keyCertChain, PrivateKey key, String keyPassword,
                                KeyManagerFactory keyManagerFactory, Iterable<String> ciphers,
                                CipherSuiteFilter cipherFilter, ApplicationProtocolConfig apn, String[] protocols,
                                long sessionCacheSize, long sessionTimeout, boolean enableOcsp, String keyStore)
            throws SSLException {
=======
    OpenSslClientContext(X509Certificate[] trustCertCollection,
                         TrustManagerFactory trustManagerFactory,
                         X509Certificate[] keyCertChain,
                         PrivateKey key,
                         String keyPassword,
                         KeyManagerFactory keyManagerFactory,
                         Iterable<String> ciphers,
                         CipherSuiteFilter cipherFilter,
                         ApplicationProtocolConfig apn,
                         String[] protocols,
                         long sessionCacheSize,
                         long sessionTimeout,
                         boolean enableOcsp)
      throws SSLException {
>>>>>>> 806dace3
        super(ciphers, cipherFilter, apn, sessionCacheSize, sessionTimeout, SSL.SSL_MODE_CLIENT, keyCertChain,
          ClientAuth.NONE, protocols, false, enableOcsp);
        boolean success = false;
        try {
            OpenSslKeyMaterialProvider.validateKeyMaterialSupported(keyCertChain, key, keyPassword);
            sessionContext = newSessionContext(this, ctx, engineMap, trustCertCollection, trustManagerFactory,
<<<<<<< HEAD
                                               keyCertChain, key, keyPassword, keyManagerFactory, keyStore);
=======
              keyCertChain, key, keyPassword, keyManagerFactory);
>>>>>>> 806dace3
            success = true;
        } finally {
            if (!success) {
                release();
            }
        }
    }

    @Override
    public OpenSslSessionContext sessionContext() {
        return sessionContext;
    }
}<|MERGE_RESOLUTION|>--- conflicted
+++ resolved
@@ -17,11 +17,6 @@
 
 import io.netty.internal.tcnative.SSL;
 
-<<<<<<< HEAD
-import java.io.File;
-import java.security.KeyStore;
-=======
->>>>>>> 806dace3
 import java.security.PrivateKey;
 import java.security.cert.X509Certificate;
 
@@ -39,157 +34,6 @@
 final class OpenSslClientContext extends OpenSslContext {
     private final OpenSslSessionContext sessionContext;
 
-<<<<<<< HEAD
-    /**
-     * Creates a new instance.
-     * @deprecated use {@link SslContextBuilder}
-     */
-    @Deprecated
-    public OpenSslClientContext() throws SSLException {
-        this(null, null, null, null, null, null, null, IdentityCipherSuiteFilter.INSTANCE, null, 0, 0);
-    }
-
-    /**
-     * Creates a new instance.
-     *
-     * @param certChainFile an X.509 certificate chain file in PEM format.
-     *                      {@code null} to use the system default
-     * @deprecated use {@link SslContextBuilder}
-     */
-    @Deprecated
-    public OpenSslClientContext(File certChainFile) throws SSLException {
-        this(certChainFile, null);
-    }
-
-    /**
-     * Creates a new instance.
-     *
-     * @param trustManagerFactory the {@link TrustManagerFactory} that provides the {@link TrustManager}s
-     *                            that verifies the certificates sent from servers.
-     *                            {@code null} to use the default.
-     * @deprecated use {@link SslContextBuilder}
-     */
-    @Deprecated
-    public OpenSslClientContext(TrustManagerFactory trustManagerFactory) throws SSLException {
-        this(null, trustManagerFactory);
-    }
-
-    /**
-     * Creates a new instance.
-     *
-     * @param certChainFile an X.509 certificate chain file in PEM format.
-     *                      {@code null} to use the system default
-     * @param trustManagerFactory the {@link TrustManagerFactory} that provides the {@link TrustManager}s
-     *                            that verifies the certificates sent from servers.
-     *                            {@code null} to use the default.
-     * @deprecated use {@link SslContextBuilder}
-     */
-    @Deprecated
-    public OpenSslClientContext(File certChainFile, TrustManagerFactory trustManagerFactory) throws SSLException {
-        this(certChainFile, trustManagerFactory, null, null, null, null, null,
-             IdentityCipherSuiteFilter.INSTANCE, null, 0, 0);
-    }
-
-    /**
-     * Creates a new instance.
-     *
-     * @param certChainFile an X.509 certificate chain file in PEM format
-     * @param trustManagerFactory the {@link TrustManagerFactory} that provides the {@link TrustManager}s
-     *                            that verifies the certificates sent from servers.
-     *                            {@code null} to use the default..
-     * @param ciphers the cipher suites to enable, in the order of preference.
-     *                {@code null} to use the default cipher suites.
-     * @param apn Provides a means to configure parameters related to application protocol negotiation.
-     * @param sessionCacheSize the size of the cache used for storing SSL session objects.
-     *                         {@code 0} to use the default value.
-     * @param sessionTimeout the timeout for the cached SSL session objects, in seconds.
-     *                       {@code 0} to use the default value.
-     * @deprecated use {@link SslContextBuilder}
-     */
-    @Deprecated
-    public OpenSslClientContext(File certChainFile, TrustManagerFactory trustManagerFactory, Iterable<String> ciphers,
-                                ApplicationProtocolConfig apn, long sessionCacheSize, long sessionTimeout)
-            throws SSLException {
-        this(certChainFile, trustManagerFactory, null, null, null, null, ciphers, IdentityCipherSuiteFilter.INSTANCE,
-                apn, sessionCacheSize, sessionTimeout);
-    }
-
-    /**
-     * Creates a new instance.
-     *
-     * @param certChainFile an X.509 certificate chain file in PEM format
-     * @param trustManagerFactory the {@link TrustManagerFactory} that provides the {@link TrustManager}s
-     *                            that verifies the certificates sent from servers.
-     *                            {@code null} to use the default..
-     * @param ciphers the cipher suites to enable, in the order of preference.
-     *                {@code null} to use the default cipher suites.
-     * @param cipherFilter a filter to apply over the supplied list of ciphers
-     * @param apn Provides a means to configure parameters related to application protocol negotiation.
-     * @param sessionCacheSize the size of the cache used for storing SSL session objects.
-     *                         {@code 0} to use the default value.
-     * @param sessionTimeout the timeout for the cached SSL session objects, in seconds.
-     *                       {@code 0} to use the default value.
-     * @deprecated use {@link SslContextBuilder}
-     */
-    @Deprecated
-    public OpenSslClientContext(File certChainFile, TrustManagerFactory trustManagerFactory, Iterable<String> ciphers,
-                                CipherSuiteFilter cipherFilter, ApplicationProtocolConfig apn,
-                                long sessionCacheSize, long sessionTimeout) throws SSLException {
-        this(certChainFile, trustManagerFactory, null, null, null, null,
-             ciphers, cipherFilter, apn, sessionCacheSize, sessionTimeout);
-    }
-
-    /**
-     * Creates a new instance.
-     * @param trustCertCollectionFile an X.509 certificate collection file in PEM format.
-     *                      {@code null} to use the system default
-     * @param trustManagerFactory the {@link TrustManagerFactory} that provides the {@link TrustManager}s
-     *                            that verifies the certificates sent from servers.
-     *                            {@code null} to use the default or the results of parsing
-     *                            {@code trustCertCollectionFile}
-     * @param keyCertChainFile an X.509 certificate chain file in PEM format.
-     *                      This provides the public key for mutual authentication.
-     *                      {@code null} to use the system default
-     * @param keyFile a PKCS#8 private key file in PEM format.
-     *                      This provides the private key for mutual authentication.
-     *                      {@code null} for no mutual authentication.
-     * @param keyPassword the password of the {@code keyFile}.
-     *                    {@code null} if it's not password-protected.
-     *                    Ignored if {@code keyFile} is {@code null}.
-     * @param keyManagerFactory the {@link KeyManagerFactory} that provides the {@link javax.net.ssl.KeyManager}s
-     *                          that is used to encrypt data being sent to servers.
-     *                          {@code null} to use the default or the results of parsing
-     *                          {@code keyCertChainFile} and {@code keyFile}.
-     * @param ciphers the cipher suites to enable, in the order of preference.
-     *                {@code null} to use the default cipher suites.
-     * @param cipherFilter a filter to apply over the supplied list of ciphers
-     * @param apn Application Protocol Negotiator object.
-     * @param sessionCacheSize the size of the cache used for storing SSL session objects.
-     *                         {@code 0} to use the default value.
-     * @param sessionTimeout the timeout for the cached SSL session objects, in seconds.
-     *                       {@code 0} to use the default value.
-     * @deprecated use {@link SslContextBuilder}
-     */
-    @Deprecated
-    public OpenSslClientContext(File trustCertCollectionFile, TrustManagerFactory trustManagerFactory,
-                                File keyCertChainFile, File keyFile, String keyPassword,
-                                KeyManagerFactory keyManagerFactory, Iterable<String> ciphers,
-                                CipherSuiteFilter cipherFilter, ApplicationProtocolConfig apn,
-                                long sessionCacheSize, long sessionTimeout)
-            throws SSLException {
-        this(toX509CertificatesInternal(trustCertCollectionFile), trustManagerFactory,
-                toX509CertificatesInternal(keyCertChainFile), toPrivateKeyInternal(keyFile, keyPassword),
-                keyPassword, keyManagerFactory, ciphers, cipherFilter, apn, null, sessionCacheSize,
-                sessionTimeout, false, KeyStore.getDefaultType());
-    }
-
-    OpenSslClientContext(X509Certificate[] trustCertCollection, TrustManagerFactory trustManagerFactory,
-                         X509Certificate[] keyCertChain, PrivateKey key, String keyPassword,
-                                KeyManagerFactory keyManagerFactory, Iterable<String> ciphers,
-                                CipherSuiteFilter cipherFilter, ApplicationProtocolConfig apn, String[] protocols,
-                                long sessionCacheSize, long sessionTimeout, boolean enableOcsp, String keyStore)
-            throws SSLException {
-=======
     OpenSslClientContext(X509Certificate[] trustCertCollection,
                          TrustManagerFactory trustManagerFactory,
                          X509Certificate[] keyCertChain,
@@ -204,18 +48,13 @@
                          long sessionTimeout,
                          boolean enableOcsp)
       throws SSLException {
->>>>>>> 806dace3
         super(ciphers, cipherFilter, apn, sessionCacheSize, sessionTimeout, SSL.SSL_MODE_CLIENT, keyCertChain,
           ClientAuth.NONE, protocols, false, enableOcsp);
         boolean success = false;
         try {
             OpenSslKeyMaterialProvider.validateKeyMaterialSupported(keyCertChain, key, keyPassword);
             sessionContext = newSessionContext(this, ctx, engineMap, trustCertCollection, trustManagerFactory,
-<<<<<<< HEAD
-                                               keyCertChain, key, keyPassword, keyManagerFactory, keyStore);
-=======
               keyCertChain, key, keyPassword, keyManagerFactory);
->>>>>>> 806dace3
             success = true;
         } finally {
             if (!success) {
