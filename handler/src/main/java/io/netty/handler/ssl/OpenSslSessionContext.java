--- conflicted
+++ resolved
@@ -15,15 +15,11 @@
  */
 package io.netty.handler.ssl;
 
-<<<<<<< HEAD
-=======
 import static java.util.Objects.requireNonNull;
 
->>>>>>> 806dace3
 import io.netty.internal.tcnative.SSL;
 import io.netty.internal.tcnative.SSLContext;
 import io.netty.internal.tcnative.SessionTicketKey;
-import io.netty.util.internal.ObjectUtil;
 
 import javax.net.ssl.SSLSession;
 import javax.net.ssl.SSLSessionContext;
@@ -57,17 +53,9 @@
         stats = new OpenSslSessionStats(context);
     }
 
-    final boolean useKeyManager() {
-        return provider != null;
-    }
-
     @Override
     public SSLSession getSession(byte[] bytes) {
-<<<<<<< HEAD
-        ObjectUtil.checkNotNull(bytes, "bytes");
-=======
         requireNonNull(bytes, "bytes");
->>>>>>> 806dace3
         return null;
     }
 
@@ -106,11 +94,7 @@
     }
 
     /**
-     * Sets the SSL session ticket keys of this context. Depending on the underlying native library you may omit the
-     * argument or pass an empty array and so let the native library handle the key generation and rotating for you.
-     * If this is supported by the underlying native library should be checked in this case. For example
-     * <a href="https://commondatastorage.googleapis.com/chromium-boringssl-docs/ssl.h.html#Session-tickets/">
-     *     BoringSSL</a> is known to support this.
+     * Sets the SSL session ticket keys of this context.
      */
     public void setTicketKeys(OpenSslSessionTicketKey... keys) {
         requireNonNull(keys, "keys");
@@ -122,9 +106,7 @@
         writerLock.lock();
         try {
             SSLContext.clearOptions(context.ctx, SSL.SSL_OP_NO_TICKET);
-            if (ticketKeys.length > 0) {
-                SSLContext.setSessionTicketKeys(context.ctx, ticketKeys);
-            }
+            SSLContext.setSessionTicketKeys(context.ctx, ticketKeys);
         } finally {
             writerLock.unlock();
         }
