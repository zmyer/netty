/*
 * Copyright 2012 The Netty Project
 *
 * The Netty Project licenses this file to you under the Apache License,
 * version 2.0 (the "License"); you may not use this file except in compliance
 * with the License. You may obtain a copy of the License at:
 *
 *   http://www.apache.org/licenses/LICENSE-2.0
 *
 * Unless required by applicable law or agreed to in writing, software
 * distributed under the License is distributed on an "AS IS" BASIS, WITHOUT
 * WARRANTIES OR CONDITIONS OF ANY KIND, either express or implied. See the
 * License for the specific language governing permissions and limitations
 * under the License.
 */
package io.netty.handler.timeout;

import static java.util.Objects.requireNonNull;

import io.netty.channel.Channel;
<<<<<<< HEAD
import io.netty.util.internal.ObjectUtil;
import io.netty.util.internal.StringUtil;
=======
>>>>>>> 806dace3

/**
 * A user event triggered by {@link IdleStateHandler} when a {@link Channel} is idle.
 */
public class IdleStateEvent {
    public static final IdleStateEvent FIRST_READER_IDLE_STATE_EVENT =
            new DefaultIdleStateEvent(IdleState.READER_IDLE, true);
    public static final IdleStateEvent READER_IDLE_STATE_EVENT =
            new DefaultIdleStateEvent(IdleState.READER_IDLE, false);
    public static final IdleStateEvent FIRST_WRITER_IDLE_STATE_EVENT =
            new DefaultIdleStateEvent(IdleState.WRITER_IDLE, true);
    public static final IdleStateEvent WRITER_IDLE_STATE_EVENT =
            new DefaultIdleStateEvent(IdleState.WRITER_IDLE, false);
    public static final IdleStateEvent FIRST_ALL_IDLE_STATE_EVENT =
            new DefaultIdleStateEvent(IdleState.ALL_IDLE, true);
    public static final IdleStateEvent ALL_IDLE_STATE_EVENT =
            new DefaultIdleStateEvent(IdleState.ALL_IDLE, false);

    private final IdleState state;
    private final boolean first;

    /**
     * Constructor for sub-classes.
     *
     * @param state the {@link IdleStateEvent} which triggered the event.
     * @param first {@code true} if its the first idle event for the {@link IdleStateEvent}.
     */
    protected IdleStateEvent(IdleState state, boolean first) {
        this.state = requireNonNull(state, "state");
        this.first = first;
    }

    /**
     * Returns the idle state.
     */
    public IdleState state() {
        return state;
    }

    /**
     * Returns {@code true} if this was the first event for the {@link IdleState}
     */
    public boolean isFirst() {
        return first;
    }

    @Override
    public String toString() {
        return StringUtil.simpleClassName(this) + '(' + state + (first ? ", first" : "") + ')';
    }

    private static final class DefaultIdleStateEvent extends IdleStateEvent {
        private final String representation;

        DefaultIdleStateEvent(IdleState state, boolean first) {
            super(state, first);
            this.representation = "IdleStateEvent(" + state + (first ? ", first" : "") + ')';
        }

        @Override
        public String toString() {
            return representation;
        }
    }
}<|MERGE_RESOLUTION|>--- conflicted
+++ resolved
@@ -18,28 +18,17 @@
 import static java.util.Objects.requireNonNull;
 
 import io.netty.channel.Channel;
-<<<<<<< HEAD
-import io.netty.util.internal.ObjectUtil;
-import io.netty.util.internal.StringUtil;
-=======
->>>>>>> 806dace3
 
 /**
  * A user event triggered by {@link IdleStateHandler} when a {@link Channel} is idle.
  */
 public class IdleStateEvent {
-    public static final IdleStateEvent FIRST_READER_IDLE_STATE_EVENT =
-            new DefaultIdleStateEvent(IdleState.READER_IDLE, true);
-    public static final IdleStateEvent READER_IDLE_STATE_EVENT =
-            new DefaultIdleStateEvent(IdleState.READER_IDLE, false);
-    public static final IdleStateEvent FIRST_WRITER_IDLE_STATE_EVENT =
-            new DefaultIdleStateEvent(IdleState.WRITER_IDLE, true);
-    public static final IdleStateEvent WRITER_IDLE_STATE_EVENT =
-            new DefaultIdleStateEvent(IdleState.WRITER_IDLE, false);
-    public static final IdleStateEvent FIRST_ALL_IDLE_STATE_EVENT =
-            new DefaultIdleStateEvent(IdleState.ALL_IDLE, true);
-    public static final IdleStateEvent ALL_IDLE_STATE_EVENT =
-            new DefaultIdleStateEvent(IdleState.ALL_IDLE, false);
+    public static final IdleStateEvent FIRST_READER_IDLE_STATE_EVENT = new IdleStateEvent(IdleState.READER_IDLE, true);
+    public static final IdleStateEvent READER_IDLE_STATE_EVENT = new IdleStateEvent(IdleState.READER_IDLE, false);
+    public static final IdleStateEvent FIRST_WRITER_IDLE_STATE_EVENT = new IdleStateEvent(IdleState.WRITER_IDLE, true);
+    public static final IdleStateEvent WRITER_IDLE_STATE_EVENT = new IdleStateEvent(IdleState.WRITER_IDLE, false);
+    public static final IdleStateEvent FIRST_ALL_IDLE_STATE_EVENT = new IdleStateEvent(IdleState.ALL_IDLE, true);
+    public static final IdleStateEvent ALL_IDLE_STATE_EVENT = new IdleStateEvent(IdleState.ALL_IDLE, false);
 
     private final IdleState state;
     private final boolean first;
@@ -68,23 +57,4 @@
     public boolean isFirst() {
         return first;
     }
-
-    @Override
-    public String toString() {
-        return StringUtil.simpleClassName(this) + '(' + state + (first ? ", first" : "") + ')';
-    }
-
-    private static final class DefaultIdleStateEvent extends IdleStateEvent {
-        private final String representation;
-
-        DefaultIdleStateEvent(IdleState state, boolean first) {
-            super(state, first);
-            this.representation = "IdleStateEvent(" + state + (first ? ", first" : "") + ')';
-        }
-
-        @Override
-        public String toString() {
-            return representation;
-        }
-    }
 }