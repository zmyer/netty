/*
 * Copyright 2014 The Netty Project
 *
 * The Netty Project licenses this file to you under the Apache License,
 * version 2.0 (the "License"); you may not use this file except in compliance
 * with the License. You may obtain a copy of the License at:
 *
 *   http://www.apache.org/licenses/LICENSE-2.0
 *
 * Unless required by applicable law or agreed to in writing, software
 * distributed under the License is distributed on an "AS IS" BASIS, WITHOUT
 * WARRANTIES OR CONDITIONS OF ANY KIND, either express or implied. See the
 * License for the specific language governing permissions and limitations
 * under the License.
 */
package io.netty.handler.ipfilter;

import io.netty.channel.Channel;
import io.netty.channel.ChannelFuture;
import io.netty.channel.ChannelFutureListener;
import io.netty.channel.ChannelHandler;
import io.netty.channel.ChannelHandlerContext;

import java.net.InetAddress;
import java.net.InetSocketAddress;
import java.util.Set;
import java.util.concurrent.ConcurrentHashMap;

/**
 * This class allows one to ensure that at all times for every IP address there is at most one
 * {@link Channel} connected to the server.
 */
@ChannelHandler.Sharable
public class UniqueIpFilter extends AbstractRemoteAddressFilter<InetSocketAddress> {

    private final Set<InetAddress> connected = ConcurrentHashMap.newKeySet();

    @Override
    protected boolean accept(ChannelHandlerContext ctx, InetSocketAddress remoteAddress) {
        final InetAddress remoteIp = remoteAddress.getAddress();
        if (!connected.add(remoteIp)) {
            return false;
        } else {
<<<<<<< HEAD
            ctx.channel().closeFuture().addListener(new ChannelFutureListener() {
                @Override
                public void operationComplete(ChannelFuture future) throws Exception {
                    connected.remove(remoteIp);
                }
            });
=======
            ctx.channel().closeFuture().addListener((ChannelFutureListener) future -> connected.remove(remoteIp));
>>>>>>> 806dace3
            return true;
        }
    }
}<|MERGE_RESOLUTION|>--- conflicted
+++ resolved
@@ -41,16 +41,7 @@
         if (!connected.add(remoteIp)) {
             return false;
         } else {
-<<<<<<< HEAD
-            ctx.channel().closeFuture().addListener(new ChannelFutureListener() {
-                @Override
-                public void operationComplete(ChannelFuture future) throws Exception {
-                    connected.remove(remoteIp);
-                }
-            });
-=======
             ctx.channel().closeFuture().addListener((ChannelFutureListener) future -> connected.remove(remoteIp));
->>>>>>> 806dace3
             return true;
         }
     }
