--- conflicted
+++ resolved
@@ -22,7 +22,6 @@
 import io.netty.channel.ChannelHandlerContext;
 import io.netty.channel.ChannelOutboundHandler;
 import io.netty.channel.ChannelPromise;
-import io.netty.util.internal.ObjectUtil;
 import io.netty.util.internal.logging.InternalLogLevel;
 import io.netty.util.internal.logging.InternalLogger;
 import io.netty.util.internal.logging.InternalLoggerFactory;
@@ -35,7 +34,7 @@
 
 /**
  * A {@link ChannelHandler} that logs all events using a logging framework.
- * By default, all events are logged at <tt>DEBUG</tt> level and full hex dumps are recorded for ByteBufs.
+ * By default, all events are logged at <tt>DEBUG</tt> level.
  */
 @Sharable
 @SuppressWarnings({ "StringConcatenationInsideStringBufferAppend", "StringBufferReplaceableByString" })
@@ -47,7 +46,6 @@
     protected final InternalLogLevel internalLevel;
 
     private final LogLevel level;
-    private final ByteBufFormat byteBufFormat;
 
     /**
      * Creates a new instance whose logger name is the fully qualified class
@@ -64,24 +62,10 @@
      * @param level the log level
      */
     public LoggingHandler(LogLevel level) {
-<<<<<<< HEAD
-        this(level, ByteBufFormat.HEX_DUMP);
-    }
-=======
         requireNonNull(level, "level");
->>>>>>> 806dace3
-
-    /**
-     * Creates a new instance whose logger name is the fully qualified class
-     * name of the instance.
-     *
-     * @param level the log level
-     * @param byteBufFormat the ByteBuf format
-     */
-    public LoggingHandler(LogLevel level, ByteBufFormat byteBufFormat) {
-        this.level = ObjectUtil.checkNotNull(level, "level");
-        this.byteBufFormat = ObjectUtil.checkNotNull(byteBufFormat, "byteBufFormat");
+
         logger = InternalLoggerFactory.getInstance(getClass());
+        this.level = level;
         internalLevel = level.toInternalLevel();
     }
 
@@ -102,26 +86,11 @@
      * @param level the log level
      */
     public LoggingHandler(Class<?> clazz, LogLevel level) {
-<<<<<<< HEAD
-        this(clazz, level, ByteBufFormat.HEX_DUMP);
-    }
-=======
         requireNonNull(clazz, "clazz");
         requireNonNull(level, "level");
->>>>>>> 806dace3
-
-    /**
-     * Creates a new instance with the specified logger name.
-     *
-     * @param clazz the class type to generate the logger for
-     * @param level the log level
-     * @param byteBufFormat the ByteBuf format
-     */
-    public LoggingHandler(Class<?> clazz, LogLevel level, ByteBufFormat byteBufFormat) {
-        ObjectUtil.checkNotNull(clazz, "clazz");
-        this.level = ObjectUtil.checkNotNull(level, "level");
-        this.byteBufFormat = ObjectUtil.checkNotNull(byteBufFormat, "byteBufFormat");
+
         logger = InternalLoggerFactory.getInstance(clazz);
+        this.level = level;
         internalLevel = level.toInternalLevel();
     }
 
@@ -141,27 +110,11 @@
      * @param level the log level
      */
     public LoggingHandler(String name, LogLevel level) {
-<<<<<<< HEAD
-        this(name, level, ByteBufFormat.HEX_DUMP);
-    }
-
-    /**
-     * Creates a new instance with the specified logger name.
-     *
-     * @param name the name of the class to use for the logger
-     * @param level the log level
-     * @param byteBufFormat the ByteBuf format
-     */
-    public LoggingHandler(String name, LogLevel level, ByteBufFormat byteBufFormat) {
-        ObjectUtil.checkNotNull(name, "name");
-=======
         requireNonNull(name, "name");
         requireNonNull(level, "level");
->>>>>>> 806dace3
-
-        this.level = ObjectUtil.checkNotNull(level, "level");
-        this.byteBufFormat = ObjectUtil.checkNotNull(byteBufFormat, "byteBufFormat");
+
         logger = InternalLoggerFactory.getInstance(name);
+        this.level = level;
         internalLevel = level.toInternalLevel();
     }
 
@@ -170,13 +123,6 @@
      */
     public LogLevel level() {
         return level;
-    }
-
-    /**
-     * Returns the {@link ByteBufFormat} that this handler uses to log
-     */
-    public ByteBufFormat byteBufFormat() {
-        return byteBufFormat;
     }
 
     @Override
@@ -364,7 +310,7 @@
     /**
      * Generates the default log message of the specified event whose argument is a {@link ByteBuf}.
      */
-    private String formatByteBuf(ChannelHandlerContext ctx, String eventName, ByteBuf msg) {
+    private static String formatByteBuf(ChannelHandlerContext ctx, String eventName, ByteBuf msg) {
         String chStr = ctx.channel().toString();
         int length = msg.readableBytes();
         if (length == 0) {
@@ -372,18 +318,11 @@
             buf.append(chStr).append(' ').append(eventName).append(": 0B");
             return buf.toString();
         } else {
-            int outputLength = chStr.length() + 1 + eventName.length() + 2 + 10 + 1;
-            if (byteBufFormat == ByteBufFormat.HEX_DUMP) {
-                int rows = length / 16 + (length % 15 == 0? 0 : 1) + 4;
-                int hexDumpLength = 2 + rows * 80;
-                outputLength += hexDumpLength;
-            }
-            StringBuilder buf = new StringBuilder(outputLength);
-            buf.append(chStr).append(' ').append(eventName).append(": ").append(length).append('B');
-            if (byteBufFormat == ByteBufFormat.HEX_DUMP) {
-                buf.append(NEWLINE);
-                appendPrettyHexDump(buf, msg);
-            }
+            int rows = length / 16 + (length % 15 == 0? 0 : 1) + 4;
+            StringBuilder buf = new StringBuilder(chStr.length() + 1 + eventName.length() + 2 + 10 + 1 + 2 + rows * 80);
+
+            buf.append(chStr).append(' ').append(eventName).append(": ").append(length).append('B').append(NEWLINE);
+            appendPrettyHexDump(buf, msg);
 
             return buf.toString();
         }
@@ -392,7 +331,7 @@
     /**
      * Generates the default log message of the specified event whose argument is a {@link ByteBufHolder}.
      */
-    private String formatByteBufHolder(ChannelHandlerContext ctx, String eventName, ByteBufHolder msg) {
+    private static String formatByteBufHolder(ChannelHandlerContext ctx, String eventName, ByteBufHolder msg) {
         String chStr = ctx.channel().toString();
         String msgStr = msg.toString();
         ByteBuf content = msg.content();
@@ -402,19 +341,13 @@
             buf.append(chStr).append(' ').append(eventName).append(", ").append(msgStr).append(", 0B");
             return buf.toString();
         } else {
-            int outputLength = chStr.length() + 1 + eventName.length() + 2 + msgStr.length() + 2 + 10 + 1;
-            if (byteBufFormat == ByteBufFormat.HEX_DUMP) {
-                int rows = length / 16 + (length % 15 == 0? 0 : 1) + 4;
-                int hexDumpLength = 2 + rows * 80;
-                outputLength += hexDumpLength;
-            }
-            StringBuilder buf = new StringBuilder(outputLength);
+            int rows = length / 16 + (length % 15 == 0? 0 : 1) + 4;
+            StringBuilder buf = new StringBuilder(
+                    chStr.length() + 1 + eventName.length() + 2 + msgStr.length() + 2 + 10 + 1 + 2 + rows * 80);
+
             buf.append(chStr).append(' ').append(eventName).append(": ")
-               .append(msgStr).append(", ").append(length).append('B');
-            if (byteBufFormat == ByteBufFormat.HEX_DUMP) {
-                buf.append(NEWLINE);
-                appendPrettyHexDump(buf, content);
-            }
+               .append(msgStr).append(", ").append(length).append('B').append(NEWLINE);
+            appendPrettyHexDump(buf, content);
 
             return buf.toString();
         }
