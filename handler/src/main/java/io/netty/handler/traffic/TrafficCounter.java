--- conflicted
+++ resolved
@@ -15,12 +15,8 @@
  */
 package io.netty.handler.traffic;
 
-<<<<<<< HEAD
-import io.netty.util.internal.ObjectUtil;
-=======
 import static java.util.Objects.requireNonNull;
 
->>>>>>> 806dace3
 import io.netty.util.internal.logging.InternalLogger;
 import io.netty.util.internal.logging.InternalLoggerFactory;
 
@@ -180,6 +176,7 @@
             if (trafficShapingHandler != null) {
                 trafficShapingHandler.doAccounting(TrafficCounter.this);
             }
+            scheduledFuture = executor.schedule(this, checkInterval.get(), TimeUnit.MILLISECONDS);
         }
     }
 
@@ -197,7 +194,7 @@
             monitorActive = true;
             monitor = new TrafficMonitoringTask();
             scheduledFuture =
-                executor.scheduleAtFixedRate(monitor, 0, localCheckInterval, TimeUnit.MILLISECONDS);
+                executor.schedule(monitor, localCheckInterval, TimeUnit.MILLISECONDS);
         }
     }
 
@@ -256,14 +253,11 @@
      *            the checkInterval in millisecond between two computations.
      */
     public TrafficCounter(ScheduledExecutorService executor, String name, long checkInterval) {
-<<<<<<< HEAD
-=======
         requireNonNull(name, "name");
->>>>>>> 806dace3
-
-        this.name = ObjectUtil.checkNotNull(name, "name");
+
         trafficShapingHandler = null;
         this.executor = executor;
+        this.name = name;
 
         init(checkInterval);
     }
@@ -289,14 +283,11 @@
         if (trafficShapingHandler == null) {
             throw new IllegalArgumentException("trafficShapingHandler");
         }
-<<<<<<< HEAD
-=======
         requireNonNull(name, "name");
->>>>>>> 806dace3
-
-        this.name = ObjectUtil.checkNotNull(name, "name");
+
         this.trafficShapingHandler = trafficShapingHandler;
         this.executor = executor;
+        this.name = name;
 
         init(checkInterval);
     }
@@ -324,8 +315,7 @@
                 // No more active monitoring
                 lastTime.set(milliSecondFromNano());
             } else {
-                // Restart
-                stop();
+                // Start if necessary
                 start();
             }
         }
