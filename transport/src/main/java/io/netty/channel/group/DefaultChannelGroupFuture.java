/*
 * Copyright 2012 The Netty Project
 *
 * The Netty Project licenses this file to you under the Apache License,
 * version 2.0 (the "License"); you may not use this file except in compliance
 * with the License. You may obtain a copy of the License at:
 *
 *   http://www.apache.org/licenses/LICENSE-2.0
 *
 * Unless required by applicable law or agreed to in writing, software
 * distributed under the License is distributed on an "AS IS" BASIS, WITHOUT
 * WARRANTIES OR CONDITIONS OF ANY KIND, either express or implied. See the
 * License for the specific language governing permissions and limitations
 * under the License.
 */
package io.netty.channel.group;

import static java.util.Objects.requireNonNull;

import io.netty.channel.Channel;
import io.netty.channel.ChannelFuture;
import io.netty.channel.ChannelFutureListener;
import io.netty.util.concurrent.BlockingOperationException;
import io.netty.util.concurrent.DefaultPromise;
import io.netty.util.concurrent.EventExecutor;
import io.netty.util.concurrent.Future;
import io.netty.util.concurrent.GenericFutureListener;
import io.netty.util.concurrent.ImmediateEventExecutor;
import io.netty.util.internal.ObjectUtil;

import java.util.ArrayList;
import java.util.Collection;
import java.util.Collections;
import java.util.Iterator;
import java.util.LinkedHashMap;
import java.util.List;
import java.util.Map;


/**
 * The default {@link ChannelGroupFuture} implementation.
 */
final class DefaultChannelGroupFuture extends DefaultPromise<Void> implements ChannelGroupFuture {

    private final ChannelGroup group;
    private final Map<Channel, ChannelFuture> futures;
    private int successCount;
    private int failureCount;

    private final ChannelFutureListener childListener = new ChannelFutureListener() {
        @Override
        public void operationComplete(ChannelFuture future) throws Exception {
            boolean success = future.isSuccess();
            boolean callSetDone;
            synchronized (DefaultChannelGroupFuture.this) {
                if (success) {
                    successCount ++;
                } else {
                    failureCount ++;
                }

                callSetDone = successCount + failureCount == futures.size();
                assert successCount + failureCount <= futures.size();
            }

            if (callSetDone) {
                if (failureCount > 0) {
                    List<Map.Entry<Channel, Throwable>> failed =
                            new ArrayList<>(failureCount);
                    for (ChannelFuture f: futures.values()) {
                        if (!f.isSuccess()) {
                            failed.add(new DefaultEntry<>(f.channel(), f.cause()));
                        }
                    }
                    setFailure0(new ChannelGroupException(failed));
                } else {
                    setSuccess0();
                }
            }
        }
    };

    /**
     * Creates a new instance.
     */
    DefaultChannelGroupFuture(ChannelGroup group, Collection<ChannelFuture> futures,  EventExecutor executor) {
        super(executor);
<<<<<<< HEAD
        this.group = ObjectUtil.checkNotNull(group, "group");
        ObjectUtil.checkNotNull(futures, "futures");
=======
        requireNonNull(group, "group");
        requireNonNull(futures, "futures");

        this.group = group;
>>>>>>> 806dace3

        Map<Channel, ChannelFuture> futureMap = new LinkedHashMap<>();
        for (ChannelFuture f: futures) {
            futureMap.put(f.channel(), f);
        }

        this.futures = Collections.unmodifiableMap(futureMap);

        for (ChannelFuture f: this.futures.values()) {
            f.addListener(childListener);
        }

        // Done on arrival?
        if (this.futures.isEmpty()) {
            setSuccess0();
        }
    }

    DefaultChannelGroupFuture(ChannelGroup group, Map<Channel, ChannelFuture> futures, EventExecutor executor) {
        super(executor);
        this.group = group;
        this.futures = Collections.unmodifiableMap(futures);
        for (ChannelFuture f: this.futures.values()) {
            f.addListener(childListener);
        }

        // Done on arrival?
        if (this.futures.isEmpty()) {
            setSuccess0();
        }
    }

    @Override
    public ChannelGroup group() {
        return group;
    }

    @Override
    public ChannelFuture find(Channel channel) {
        return futures.get(channel);
    }

    @Override
    public Iterator<ChannelFuture> iterator() {
        return futures.values().iterator();
    }

    @Override
    public synchronized boolean isPartialSuccess() {
        return successCount != 0 && successCount != futures.size();
    }

    @Override
    public synchronized boolean isPartialFailure() {
        return failureCount != 0 && failureCount != futures.size();
    }

    @Override
    public DefaultChannelGroupFuture addListener(GenericFutureListener<? extends Future<? super Void>> listener) {
        super.addListener(listener);
        return this;
    }

    @Override
    public DefaultChannelGroupFuture addListeners(GenericFutureListener<? extends Future<? super Void>>... listeners) {
        super.addListeners(listeners);
        return this;
    }

    @Override
    public DefaultChannelGroupFuture removeListener(GenericFutureListener<? extends Future<? super Void>> listener) {
        super.removeListener(listener);
        return this;
    }

    @Override
    public DefaultChannelGroupFuture removeListeners(
            GenericFutureListener<? extends Future<? super Void>>... listeners) {
        super.removeListeners(listeners);
        return this;
    }

    @Override
    public DefaultChannelGroupFuture await() throws InterruptedException {
        super.await();
        return this;
    }

    @Override
    public DefaultChannelGroupFuture awaitUninterruptibly() {
        super.awaitUninterruptibly();
        return this;
    }

    @Override
    public DefaultChannelGroupFuture syncUninterruptibly() {
        super.syncUninterruptibly();
        return this;
    }

    @Override
    public DefaultChannelGroupFuture sync() throws InterruptedException {
        super.sync();
        return this;
    }

    @Override
    public ChannelGroupException cause() {
        return (ChannelGroupException) super.cause();
    }

    private void setSuccess0() {
        super.setSuccess(null);
    }

    private void setFailure0(ChannelGroupException cause) {
        super.setFailure(cause);
    }

    @Override
    public DefaultChannelGroupFuture setSuccess(Void result) {
        throw new IllegalStateException();
    }

    @Override
    public boolean trySuccess(Void result) {
        throw new IllegalStateException();
    }

    @Override
    public DefaultChannelGroupFuture setFailure(Throwable cause) {
        throw new IllegalStateException();
    }

    @Override
    public boolean tryFailure(Throwable cause) {
        throw new IllegalStateException();
    }

    @Override
    protected void checkDeadLock() {
        EventExecutor e = executor();
        if (e != null && e != ImmediateEventExecutor.INSTANCE && e.inEventLoop()) {
            throw new BlockingOperationException();
        }
    }

    private static final class DefaultEntry<K, V> implements Map.Entry<K, V> {
        private final K key;
        private final V value;

        DefaultEntry(K key, V value) {
            this.key = key;
            this.value = value;
        }

        @Override
        public K getKey() {
            return key;
        }

        @Override
        public V getValue() {
            return value;
        }

        @Override
        public V setValue(V value) {
            throw new UnsupportedOperationException("read-only");
        }
    }
}<|MERGE_RESOLUTION|>--- conflicted
+++ resolved
@@ -26,7 +26,6 @@
 import io.netty.util.concurrent.Future;
 import io.netty.util.concurrent.GenericFutureListener;
 import io.netty.util.concurrent.ImmediateEventExecutor;
-import io.netty.util.internal.ObjectUtil;
 
 import java.util.ArrayList;
 import java.util.Collection;
@@ -85,15 +84,10 @@
      */
     DefaultChannelGroupFuture(ChannelGroup group, Collection<ChannelFuture> futures,  EventExecutor executor) {
         super(executor);
-<<<<<<< HEAD
-        this.group = ObjectUtil.checkNotNull(group, "group");
-        ObjectUtil.checkNotNull(futures, "futures");
-=======
         requireNonNull(group, "group");
         requireNonNull(futures, "futures");
 
         this.group = group;
->>>>>>> 806dace3
 
         Map<Channel, ChannelFuture> futureMap = new LinkedHashMap<>();
         for (ChannelFuture f: futures) {
