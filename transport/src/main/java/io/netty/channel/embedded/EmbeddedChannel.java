--- conflicted
+++ resolved
@@ -28,7 +28,6 @@
 import io.netty.channel.ChannelFuture;
 import io.netty.channel.ChannelFutureListener;
 import io.netty.channel.ChannelHandler;
-import io.netty.channel.ChannelHandlerContext;
 import io.netty.channel.ChannelId;
 import io.netty.channel.ChannelInitializer;
 import io.netty.channel.ChannelMetadata;
@@ -156,29 +155,8 @@
      * @param handlers the {@link ChannelHandler}s which will be add in the {@link ChannelPipeline}
      */
     public EmbeddedChannel(ChannelId channelId, boolean register, boolean hasDisconnect,
-                           ChannelHandler... handlers) {
-        this(null, channelId, register, hasDisconnect, handlers);
-    }
-
-    /**
-     * Create a new instance with the channel ID set to the given ID and the pipeline
-     * initialized with the specified handlers.
-     *
-     * @param parent    the parent {@link Channel} of this {@link EmbeddedChannel}.
-     * @param channelId the {@link ChannelId} that will be used to identify this channel
-     * @param register {@code true} if this {@link Channel} is registered to the {@link EventLoop} in the
-     *                 constructor. If {@code false} the user will need to call {@link #register()}.
-     * @param hasDisconnect {@code false} if this {@link Channel} will delegate {@link #disconnect()}
-     *                      to {@link #close()}, {@link false} otherwise.
-     * @param handlers the {@link ChannelHandler}s which will be add in the {@link ChannelPipeline}
-     */
-    public EmbeddedChannel(Channel parent, ChannelId channelId, boolean register, boolean hasDisconnect,
                            final ChannelHandler... handlers) {
-<<<<<<< HEAD
-        super(parent, channelId);
-=======
         super(null, new EmbeddedEventLoop(), channelId);
->>>>>>> 806dace3
         metadata = metadata(hasDisconnect);
         config = new DefaultChannelConfig(this);
         setup(register, handlers);
@@ -875,8 +853,8 @@
         }
 
         @Override
-        protected void onUnhandledInboundMessage(ChannelHandlerContext ctx, Object msg) {
-            handleInboundMessage(msg);
+        protected void onUnhandledInboundMessage(Object msg) {
+          handleInboundMessage(msg);
         }
     }
 }