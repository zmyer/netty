/*
 * Copyright 2012 The Netty Project
 *
 * The Netty Project licenses this file to you under the Apache License,
 * version 2.0 (the "License"); you may not use this file except in compliance
 * with the License. You may obtain a copy of the License at:
 *
 *   http://www.apache.org/licenses/LICENSE-2.0
 *
 * Unless required by applicable law or agreed to in writing, software
 * distributed under the License is distributed on an "AS IS" BASIS, WITHOUT
 * WARRANTIES OR CONDITIONS OF ANY KIND, either express or implied. See the
 * License for the specific language governing permissions and limitations
 * under the License.
 */
package io.netty.channel.embedded;

import static java.util.Objects.requireNonNull;

import io.netty.channel.Channel;
import io.netty.channel.EventLoop;
import io.netty.util.concurrent.AbstractScheduledEventExecutor;
import io.netty.util.concurrent.Future;
import io.netty.util.internal.StringUtil;

import java.util.ArrayDeque;
import java.util.Queue;
import java.util.concurrent.TimeUnit;

final class EmbeddedEventLoop extends AbstractScheduledEventExecutor implements EventLoop {

    private final Queue<Runnable> tasks = new ArrayDeque<>(2);

    private static EmbeddedChannel cast(Channel channel) {
        if (channel instanceof EmbeddedChannel) {
            return (EmbeddedChannel) channel;
        }
        throw new IllegalArgumentException("Channel of type " + StringUtil.simpleClassName(channel) + " not supported");
    }

    private final Unsafe unsafe = new Unsafe() {
        @Override
        public void register(Channel channel) {
            assert inEventLoop();
            cast(channel).setActive();
        }

        @Override
        public void deregister(Channel channel) {
            assert inEventLoop();
        }
    };

    @Override
    public Unsafe unsafe() {
        return unsafe;
    }

    @Override
    public EventLoop next() {
        return (EventLoop) super.next();
    }

    @Override
    public void execute(Runnable command) {
<<<<<<< HEAD
        tasks.add(ObjectUtil.checkNotNull(command, "command"));
=======
        requireNonNull(command, "command");
        tasks.add(command);
>>>>>>> 806dace3
    }

    void runTasks() {
        for (; ; ) {
            Runnable task = tasks.poll();
            if (task == null) {
                break;
            }

            task.run();
        }
    }

    long runScheduledTasks() {
        long time = AbstractScheduledEventExecutor.nanoTime();
        for (; ; ) {
            Runnable task = pollScheduledTask(time);
            if (task == null) {
                return nextScheduledTaskNano();
            }

            task.run();
        }
    }

    long nextScheduledTask() {
        return nextScheduledTaskNano();
    }

    void cancelScheduled() {
        cancelScheduledTasks();
    }

    @Override
    public Future<?> shutdownGracefully(long quietPeriod, long timeout, TimeUnit unit) {
        throw new UnsupportedOperationException();
    }

    @Override
    public Future<?> terminationFuture() {
        throw new UnsupportedOperationException();
    }

    @Override
    @Deprecated
    public void shutdown() {
        throw new UnsupportedOperationException();
    }

    @Override
    public boolean isShuttingDown() {
        return false;
    }

    @Override
    public boolean isShutdown() {
        return false;
    }

    @Override
    public boolean isTerminated() {
        return false;
    }

    @Override
    public boolean awaitTermination(long timeout, TimeUnit unit) {
        return false;
    }

    @Override
    public boolean inEventLoop(Thread thread) {
        return true;
    }
}<|MERGE_RESOLUTION|>--- conflicted
+++ resolved
@@ -63,16 +63,12 @@
 
     @Override
     public void execute(Runnable command) {
-<<<<<<< HEAD
-        tasks.add(ObjectUtil.checkNotNull(command, "command"));
-=======
         requireNonNull(command, "command");
         tasks.add(command);
->>>>>>> 806dace3
     }
 
     void runTasks() {
-        for (; ; ) {
+        for (;;) {
             Runnable task = tasks.poll();
             if (task == null) {
                 break;
@@ -84,7 +80,7 @@
 
     long runScheduledTasks() {
         long time = AbstractScheduledEventExecutor.nanoTime();
-        for (; ; ) {
+        for (;;) {
             Runnable task = pollScheduledTask(time);
             if (task == null) {
                 return nextScheduledTaskNano();
