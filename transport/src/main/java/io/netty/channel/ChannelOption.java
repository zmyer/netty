--- conflicted
+++ resolved
@@ -20,7 +20,6 @@
 import io.netty.buffer.ByteBufAllocator;
 import io.netty.util.AbstractConstant;
 import io.netty.util.ConstantPool;
-import io.netty.util.internal.ObjectUtil;
 
 import java.net.InetAddress;
 import java.net.NetworkInterface;
@@ -31,9 +30,8 @@
  * of {@link ChannelConfig} and may depend on the nature of the transport it belongs
  * to.
  *
- * @param <T> the type of the value which is valid for the {@link ChannelOption}
+ * @param <T>   the type of the value which is valid for the {@link ChannelOption}
  */
-//FGTODO: 2019/11/1 下午1:55 zmyer
 public class ChannelOption<T> extends AbstractConstant<ChannelOption<T>> {
 
     private static final ConstantPool<ChannelOption<Object>> pool = new ConstantPool<ChannelOption<Object>>() {
@@ -150,10 +148,6 @@
      * may override this for special checks.
      */
     public void validate(T value) {
-<<<<<<< HEAD
-        ObjectUtil.checkNotNull(value, "value");
-=======
         requireNonNull(value, "value");
->>>>>>> 806dace3
     }
 }