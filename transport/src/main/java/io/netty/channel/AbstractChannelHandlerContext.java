/*
 * Copyright 2012 The Netty Project
 *
 * The Netty Project licenses this file to you under the Apache License,
 * version 2.0 (the "License"); you may not use this file except in compliance
 * with the License. You may obtain a copy of the License at:
 *
 *   http://www.apache.org/licenses/LICENSE-2.0
 *
 * Unless required by applicable law or agreed to in writing, software
 * distributed under the License is distributed on an "AS IS" BASIS, WITHOUT
 * WARRANTIES OR CONDITIONS OF ANY KIND, either express or implied. See the
 * License for the specific language governing permissions and limitations
 * under the License.
 */
package io.netty.channel;

import io.netty.buffer.ByteBufAllocator;
import io.netty.util.Attribute;
import io.netty.util.AttributeKey;
import io.netty.util.ReferenceCountUtil;
import io.netty.util.ResourceLeakHint;
import io.netty.util.concurrent.AbstractEventExecutor;
import io.netty.util.concurrent.EventExecutor;
import io.netty.util.concurrent.OrderedEventExecutor;
import io.netty.util.internal.ObjectPool;
import io.netty.util.internal.ObjectPool.Handle;
import io.netty.util.internal.ObjectPool.ObjectCreator;
import io.netty.util.internal.PromiseNotificationUtil;
import io.netty.util.internal.ThrowableUtil;
import io.netty.util.internal.ObjectUtil;
import io.netty.util.internal.StringUtil;
import io.netty.util.internal.SystemPropertyUtil;
import io.netty.util.internal.logging.InternalLogger;
import io.netty.util.internal.logging.InternalLoggerFactory;

import java.net.SocketAddress;
import java.util.concurrent.atomic.AtomicIntegerFieldUpdater;

import static io.netty.channel.ChannelHandlerMask.MASK_BIND;
import static io.netty.channel.ChannelHandlerMask.MASK_CHANNEL_ACTIVE;
import static io.netty.channel.ChannelHandlerMask.MASK_CHANNEL_INACTIVE;
import static io.netty.channel.ChannelHandlerMask.MASK_CHANNEL_READ;
import static io.netty.channel.ChannelHandlerMask.MASK_CHANNEL_READ_COMPLETE;
import static io.netty.channel.ChannelHandlerMask.MASK_CHANNEL_REGISTERED;
import static io.netty.channel.ChannelHandlerMask.MASK_CHANNEL_UNREGISTERED;
import static io.netty.channel.ChannelHandlerMask.MASK_CHANNEL_WRITABILITY_CHANGED;
import static io.netty.channel.ChannelHandlerMask.MASK_CLOSE;
import static io.netty.channel.ChannelHandlerMask.MASK_CONNECT;
import static io.netty.channel.ChannelHandlerMask.MASK_DEREGISTER;
import static io.netty.channel.ChannelHandlerMask.MASK_DISCONNECT;
import static io.netty.channel.ChannelHandlerMask.MASK_EXCEPTION_CAUGHT;
import static io.netty.channel.ChannelHandlerMask.MASK_FLUSH;
import static io.netty.channel.ChannelHandlerMask.MASK_ONLY_INBOUND;
import static io.netty.channel.ChannelHandlerMask.MASK_ONLY_OUTBOUND;
import static io.netty.channel.ChannelHandlerMask.MASK_READ;
import static io.netty.channel.ChannelHandlerMask.MASK_USER_EVENT_TRIGGERED;
import static io.netty.channel.ChannelHandlerMask.MASK_WRITE;
import static io.netty.channel.ChannelHandlerMask.mask;

//FGTODO: 2019/10/31 下午7:06 zmyer
abstract class AbstractChannelHandlerContext implements ChannelHandlerContext, ResourceLeakHint {

    private static final InternalLogger logger = InternalLoggerFactory.getInstance(AbstractChannelHandlerContext.class);
    volatile AbstractChannelHandlerContext next;
    volatile AbstractChannelHandlerContext prev;

    private static final AtomicIntegerFieldUpdater<AbstractChannelHandlerContext> HANDLER_STATE_UPDATER =
            AtomicIntegerFieldUpdater.newUpdater(AbstractChannelHandlerContext.class, "handlerState");

    /**
     * {@link ChannelHandler#handlerAdded(ChannelHandlerContext)} is about to be called.
     */
    private static final int ADD_PENDING = 1;
    /**
     * {@link ChannelHandler#handlerAdded(ChannelHandlerContext)} was called.
     */
    private static final int ADD_COMPLETE = 2;
    /**
     * {@link ChannelHandler#handlerRemoved(ChannelHandlerContext)} was called.
     */
    private static final int REMOVE_COMPLETE = 3;
    /**
     * Neither {@link ChannelHandler#handlerAdded(ChannelHandlerContext)}
     * nor {@link ChannelHandler#handlerRemoved(ChannelHandlerContext)} was called.
     */
    private static final int INIT = 0;

    private final DefaultChannelPipeline pipeline;
    private final String name;
    private final boolean ordered;
    private final int executionMask;

    // Will be set to null if no child executor should be used, otherwise it will be set to the
    // child executor.
    final EventExecutor executor;
    private ChannelFuture succeededFuture;

    // Lazily instantiated tasks used to trigger events to a handler with different executor.
    // There is no need to make this volatile as at worse it will just create a few more instances then needed.
    private Tasks invokeTasks;

    private volatile int handlerState = INIT;

    AbstractChannelHandlerContext(DefaultChannelPipeline pipeline, EventExecutor executor,
                                  String name, Class<? extends ChannelHandler> handlerClass) {
        this.name = ObjectUtil.checkNotNull(name, "name");
        this.pipeline = pipeline;
        this.executor = executor;
        this.executionMask = mask(handlerClass);
        // Its ordered if its driven by the EventLoop or the given Executor is an instanceof OrderedEventExecutor.
        ordered = executor == null || executor instanceof OrderedEventExecutor;
    }

    @Override
    public Channel channel() {
        return pipeline.channel();
    }

    @Override
    public ChannelPipeline pipeline() {
        return pipeline;
    }

    @Override
    public ByteBufAllocator alloc() {
        return channel().config().getAllocator();
    }

    @Override
    public EventExecutor executor() {
        if (executor == null) {
            return channel().eventLoop();
        } else {
            return executor;
        }
    }

    @Override
    public String name() {
        return name;
    }

    @Override
    public ChannelHandlerContext fireChannelRegistered() {
        invokeChannelRegistered(findContextInbound(MASK_CHANNEL_REGISTERED));
        return this;
    }

    static void invokeChannelRegistered(final AbstractChannelHandlerContext next) {
        EventExecutor executor = next.executor();
        if (executor.inEventLoop()) {
            next.invokeChannelRegistered();
        } else {
            executor.execute(new Runnable() {
                @Override
                public void run() {
                    next.invokeChannelRegistered();
                }
            });
        }
    }

    private void invokeChannelRegistered() {
        if (invokeHandler()) {
            try {
                ((ChannelInboundHandler) handler()).channelRegistered(this);
            } catch (Throwable t) {
                invokeExceptionCaught(t);
            }
        } else {
            fireChannelRegistered();
        }
    }

    @Override
    public ChannelHandlerContext fireChannelUnregistered() {
        invokeChannelUnregistered(findContextInbound(MASK_CHANNEL_UNREGISTERED));
        return this;
    }

    static void invokeChannelUnregistered(final AbstractChannelHandlerContext next) {
        EventExecutor executor = next.executor();
        if (executor.inEventLoop()) {
            next.invokeChannelUnregistered();
        } else {
            executor.execute(new Runnable() {
                @Override
                public void run() {
                    next.invokeChannelUnregistered();
                }
            });
        }
    }

    private void invokeChannelUnregistered() {
        if (invokeHandler()) {
            try {
                ((ChannelInboundHandler) handler()).channelUnregistered(this);
            } catch (Throwable t) {
                invokeExceptionCaught(t);
            }
        } else {
            fireChannelUnregistered();
        }
    }

    @Override
    public ChannelHandlerContext fireChannelActive() {
        invokeChannelActive(findContextInbound(MASK_CHANNEL_ACTIVE));
        return this;
    }

    static void invokeChannelActive(final AbstractChannelHandlerContext next) {
        EventExecutor executor = next.executor();
        if (executor.inEventLoop()) {
            next.invokeChannelActive();
        } else {
            executor.execute(new Runnable() {
                @Override
                public void run() {
                    next.invokeChannelActive();
                }
            });
        }
    }

    private void invokeChannelActive() {
        if (invokeHandler()) {
            try {
                ((ChannelInboundHandler) handler()).channelActive(this);
            } catch (Throwable t) {
                invokeExceptionCaught(t);
            }
        } else {
            fireChannelActive();
        }
    }

    @Override
    public ChannelHandlerContext fireChannelInactive() {
        invokeChannelInactive(findContextInbound(MASK_CHANNEL_INACTIVE));
        return this;
    }

    static void invokeChannelInactive(final AbstractChannelHandlerContext next) {
        EventExecutor executor = next.executor();
        if (executor.inEventLoop()) {
            next.invokeChannelInactive();
        } else {
            executor.execute(new Runnable() {
                @Override
                public void run() {
                    next.invokeChannelInactive();
                }
            });
        }
    }

    private void invokeChannelInactive() {
        if (invokeHandler()) {
            try {
                ((ChannelInboundHandler) handler()).channelInactive(this);
            } catch (Throwable t) {
                invokeExceptionCaught(t);
            }
        } else {
            fireChannelInactive();
        }
    }

    @Override
    public ChannelHandlerContext fireExceptionCaught(final Throwable cause) {
        invokeExceptionCaught(findContextInbound(MASK_EXCEPTION_CAUGHT), cause);
        return this;
    }

    static void invokeExceptionCaught(final AbstractChannelHandlerContext next, final Throwable cause) {
        ObjectUtil.checkNotNull(cause, "cause");
        EventExecutor executor = next.executor();
        if (executor.inEventLoop()) {
            next.invokeExceptionCaught(cause);
        } else {
            try {
                executor.execute(new Runnable() {
                    @Override
                    public void run() {
                        next.invokeExceptionCaught(cause);
                    }
                });
            } catch (Throwable t) {
                if (logger.isWarnEnabled()) {
                    logger.warn("Failed to submit an exceptionCaught() event.", t);
                    logger.warn("The exceptionCaught() event that was failed to submit was:", cause);
                }
            }
        }
    }

    private void invokeExceptionCaught(final Throwable cause) {
        if (invokeHandler()) {
            try {
                handler().exceptionCaught(this, cause);
            } catch (Throwable error) {
                if (logger.isDebugEnabled()) {
                    logger.debug(
                            "An exception {}" +
                                    "was thrown by a user handler's exceptionCaught() " +
                                    "method while handling the following exception:",
                            ThrowableUtil.stackTraceToString(error), cause);
                } else if (logger.isWarnEnabled()) {
                    logger.warn(
                            "An exception '{}' [enable DEBUG level for full stacktrace] " +
                                    "was thrown by a user handler's exceptionCaught() " +
                                    "method while handling the following exception:", error, cause);
                }
            }
        } else {
            fireExceptionCaught(cause);
        }
    }

    @Override
    public ChannelHandlerContext fireUserEventTriggered(final Object event) {
        invokeUserEventTriggered(findContextInbound(MASK_USER_EVENT_TRIGGERED), event);
        return this;
    }

    static void invokeUserEventTriggered(final AbstractChannelHandlerContext next, final Object event) {
        ObjectUtil.checkNotNull(event, "event");
        EventExecutor executor = next.executor();
        if (executor.inEventLoop()) {
            next.invokeUserEventTriggered(event);
        } else {
            executor.execute(new Runnable() {
                @Override
                public void run() {
                    next.invokeUserEventTriggered(event);
                }
            });
        }
    }

    private void invokeUserEventTriggered(Object event) {
        if (invokeHandler()) {
            try {
                ((ChannelInboundHandler) handler()).userEventTriggered(this, event);
            } catch (Throwable t) {
                invokeExceptionCaught(t);
            }
        } else {
            fireUserEventTriggered(event);
        }
    }

    @Override
    public ChannelHandlerContext fireChannelRead(final Object msg) {
        invokeChannelRead(findContextInbound(MASK_CHANNEL_READ), msg);
        return this;
    }

    static void invokeChannelRead(final AbstractChannelHandlerContext next, Object msg) {
        final Object m = next.pipeline.touch(ObjectUtil.checkNotNull(msg, "msg"), next);
        EventExecutor executor = next.executor();
        if (executor.inEventLoop()) {
            next.invokeChannelRead(m);
        } else {
            executor.execute(new Runnable() {
                @Override
                public void run() {
                    next.invokeChannelRead(m);
                }
            });
        }
    }

    private void invokeChannelRead(Object msg) {
        if (invokeHandler()) {
            try {
                ((ChannelInboundHandler) handler()).channelRead(this, msg);
            } catch (Throwable t) {
                invokeExceptionCaught(t);
            }
        } else {
            fireChannelRead(msg);
        }
    }

    @Override
    public ChannelHandlerContext fireChannelReadComplete() {
        invokeChannelReadComplete(findContextInbound(MASK_CHANNEL_READ_COMPLETE));
        return this;
    }

    static void invokeChannelReadComplete(final AbstractChannelHandlerContext next) {
        EventExecutor executor = next.executor();
        if (executor.inEventLoop()) {
            next.invokeChannelReadComplete();
        } else {
            Tasks tasks = next.invokeTasks;
            if (tasks == null) {
                next.invokeTasks = tasks = new Tasks(next);
            }
            executor.execute(tasks.invokeChannelReadCompleteTask);
        }
    }

    private void invokeChannelReadComplete() {
        if (invokeHandler()) {
            try {
                ((ChannelInboundHandler) handler()).channelReadComplete(this);
            } catch (Throwable t) {
                invokeExceptionCaught(t);
            }
        } else {
            fireChannelReadComplete();
        }
    }

    @Override
    public ChannelHandlerContext fireChannelWritabilityChanged() {
        invokeChannelWritabilityChanged(findContextInbound(MASK_CHANNEL_WRITABILITY_CHANGED));
        return this;
    }

    static void invokeChannelWritabilityChanged(final AbstractChannelHandlerContext next) {
        EventExecutor executor = next.executor();
        if (executor.inEventLoop()) {
            next.invokeChannelWritabilityChanged();
        } else {
            Tasks tasks = next.invokeTasks;
            if (tasks == null) {
                next.invokeTasks = tasks = new Tasks(next);
            }
            executor.execute(tasks.invokeChannelWritableStateChangedTask);
        }
    }

    private void invokeChannelWritabilityChanged() {
        if (invokeHandler()) {
            try {
                ((ChannelInboundHandler) handler()).channelWritabilityChanged(this);
            } catch (Throwable t) {
                invokeExceptionCaught(t);
            }
        } else {
            fireChannelWritabilityChanged();
        }
    }

    @Override
    public ChannelFuture bind(SocketAddress localAddress) {
        return bind(localAddress, newPromise());
    }

    @Override
    public ChannelFuture connect(SocketAddress remoteAddress) {
        return connect(remoteAddress, newPromise());
    }

    @Override
    public ChannelFuture connect(SocketAddress remoteAddress, SocketAddress localAddress) {
        return connect(remoteAddress, localAddress, newPromise());
    }

    @Override
    public ChannelFuture disconnect() {
        return disconnect(newPromise());
    }

    @Override
    public ChannelFuture close() {
        return close(newPromise());
    }

    @Override
    public ChannelFuture deregister() {
        return deregister(newPromise());
    }

    @Override
    public ChannelFuture bind(final SocketAddress localAddress, final ChannelPromise promise) {
        ObjectUtil.checkNotNull(localAddress, "localAddress");
        if (isNotValidPromise(promise, false)) {
            // cancelled
            return promise;
        }

        final AbstractChannelHandlerContext next = findContextOutbound(MASK_BIND);
        EventExecutor executor = next.executor();
        if (executor.inEventLoop()) {
            next.invokeBind(localAddress, promise);
        } else {
            safeExecute(executor, new Runnable() {
                @Override
                public void run() {
                    next.invokeBind(localAddress, promise);
                }
            }, promise, null, false);
        }
        return promise;
    }

    private void invokeBind(SocketAddress localAddress, ChannelPromise promise) {
        if (invokeHandler()) {
            try {
                ((ChannelOutboundHandler) handler()).bind(this, localAddress, promise);
            } catch (Throwable t) {
                notifyOutboundHandlerException(t, promise);
            }
        } else {
            bind(localAddress, promise);
        }
    }

    @Override
    public ChannelFuture connect(SocketAddress remoteAddress, ChannelPromise promise) {
        return connect(remoteAddress, null, promise);
    }

    @Override
    public ChannelFuture connect(
            final SocketAddress remoteAddress, final SocketAddress localAddress, final ChannelPromise promise) {
        ObjectUtil.checkNotNull(remoteAddress, "remoteAddress");

        if (isNotValidPromise(promise, false)) {
            // cancelled
            return promise;
        }

        final AbstractChannelHandlerContext next = findContextOutbound(MASK_CONNECT);
        EventExecutor executor = next.executor();
        if (executor.inEventLoop()) {
            next.invokeConnect(remoteAddress, localAddress, promise);
        } else {
            safeExecute(executor, new Runnable() {
                @Override
                public void run() {
                    next.invokeConnect(remoteAddress, localAddress, promise);
                }
            }, promise, null, false);
        }
        return promise;
    }

    private void invokeConnect(SocketAddress remoteAddress, SocketAddress localAddress, ChannelPromise promise) {
        if (invokeHandler()) {
            try {
                ((ChannelOutboundHandler) handler()).connect(this, remoteAddress, localAddress, promise);
            } catch (Throwable t) {
                notifyOutboundHandlerException(t, promise);
            }
        } else {
            connect(remoteAddress, localAddress, promise);
        }
    }

    @Override
    public ChannelFuture disconnect(final ChannelPromise promise) {
        if (!channel().metadata().hasDisconnect()) {
            // Translate disconnect to close if the channel has no notion of disconnect-reconnect.
            // So far, UDP/IP is the only transport that has such behavior.
            return close(promise);
        }
        if (isNotValidPromise(promise, false)) {
            // cancelled
            return promise;
        }

        final AbstractChannelHandlerContext next = findContextOutbound(MASK_DISCONNECT);
        EventExecutor executor = next.executor();
        if (executor.inEventLoop()) {
            next.invokeDisconnect(promise);
        } else {
            safeExecute(executor, new Runnable() {
                @Override
                public void run() {
                    next.invokeDisconnect(promise);
                }
            }, promise, null, false);
        }
        return promise;
    }

    private void invokeDisconnect(ChannelPromise promise) {
        if (invokeHandler()) {
            try {
                ((ChannelOutboundHandler) handler()).disconnect(this, promise);
            } catch (Throwable t) {
                notifyOutboundHandlerException(t, promise);
            }
        } else {
            disconnect(promise);
        }
    }

    @Override
    public ChannelFuture close(final ChannelPromise promise) {
        if (isNotValidPromise(promise, false)) {
            // cancelled
            return promise;
        }

        final AbstractChannelHandlerContext next = findContextOutbound(MASK_CLOSE);
        EventExecutor executor = next.executor();
        if (executor.inEventLoop()) {
            next.invokeClose(promise);
        } else {
            safeExecute(executor, new Runnable() {
                @Override
                public void run() {
                    next.invokeClose(promise);
                }
            }, promise, null, false);
        }

        return promise;
    }

    private void invokeClose(ChannelPromise promise) {
        if (invokeHandler()) {
            try {
                ((ChannelOutboundHandler) handler()).close(this, promise);
            } catch (Throwable t) {
                notifyOutboundHandlerException(t, promise);
            }
        } else {
            close(promise);
        }
    }

    @Override
    public ChannelFuture deregister(final ChannelPromise promise) {
        if (isNotValidPromise(promise, false)) {
            // cancelled
            return promise;
        }

        final AbstractChannelHandlerContext next = findContextOutbound(MASK_DEREGISTER);
        EventExecutor executor = next.executor();
        if (executor.inEventLoop()) {
            next.invokeDeregister(promise);
        } else {
            safeExecute(executor, new Runnable() {
                @Override
                public void run() {
                    next.invokeDeregister(promise);
                }
            }, promise, null, false);
        }

        return promise;
    }

    private void invokeDeregister(ChannelPromise promise) {
        if (invokeHandler()) {
            try {
                ((ChannelOutboundHandler) handler()).deregister(this, promise);
            } catch (Throwable t) {
                notifyOutboundHandlerException(t, promise);
            }
        } else {
            deregister(promise);
        }
    }

    @Override
    public ChannelHandlerContext read() {
        final AbstractChannelHandlerContext next = findContextOutbound(MASK_READ);
        EventExecutor executor = next.executor();
        if (executor.inEventLoop()) {
            next.invokeRead();
        } else {
            Tasks tasks = next.invokeTasks;
            if (tasks == null) {
                next.invokeTasks = tasks = new Tasks(next);
            }
            executor.execute(tasks.invokeReadTask);
        }

        return this;
    }

    private void invokeRead() {
        if (invokeHandler()) {
            try {
                ((ChannelOutboundHandler) handler()).read(this);
            } catch (Throwable t) {
                invokeExceptionCaught(t);
            }
        } else {
            read();
        }
    }

    @Override
    public ChannelFuture write(Object msg) {
        return write(msg, newPromise());
    }

    @Override
    public ChannelFuture write(final Object msg, final ChannelPromise promise) {
        write(msg, false, promise);

        return promise;
    }

    void invokeWrite(Object msg, ChannelPromise promise) {
        if (invokeHandler()) {
            invokeWrite0(msg, promise);
        } else {
            write(msg, promise);
        }
    }

    private void invokeWrite0(Object msg, ChannelPromise promise) {
        try {
            ((ChannelOutboundHandler) handler()).write(this, msg, promise);
        } catch (Throwable t) {
            notifyOutboundHandlerException(t, promise);
        }
    }

    @Override
    public ChannelHandlerContext flush() {
        final AbstractChannelHandlerContext next = findContextOutbound(MASK_FLUSH);
        EventExecutor executor = next.executor();
        if (executor.inEventLoop()) {
            next.invokeFlush();
        } else {
            Tasks tasks = next.invokeTasks;
            if (tasks == null) {
                next.invokeTasks = tasks = new Tasks(next);
            }
            safeExecute(executor, tasks.invokeFlushTask, channel().voidPromise(), null, false);
        }

        return this;
    }

    private void invokeFlush() {
        if (invokeHandler()) {
            invokeFlush0();
        } else {
            flush();
        }
    }

    private void invokeFlush0() {
        try {
            ((ChannelOutboundHandler) handler()).flush(this);
        } catch (Throwable t) {
            invokeExceptionCaught(t);
        }
    }

    @Override
    public ChannelFuture writeAndFlush(Object msg, ChannelPromise promise) {
        write(msg, true, promise);
        return promise;
    }

    void invokeWriteAndFlush(Object msg, ChannelPromise promise) {
        if (invokeHandler()) {
            invokeWrite0(msg, promise);
            invokeFlush0();
        } else {
            writeAndFlush(msg, promise);
        }
    }

    private void write(Object msg, boolean flush, ChannelPromise promise) {
        ObjectUtil.checkNotNull(msg, "msg");
        try {
            if (isNotValidPromise(promise, true)) {
                ReferenceCountUtil.release(msg);
                // cancelled
                return;
            }
        } catch (RuntimeException e) {
            ReferenceCountUtil.release(msg);
            throw e;
        }

        final AbstractChannelHandlerContext next = findContextOutbound(flush ?
                (MASK_WRITE | MASK_FLUSH) : MASK_WRITE);
        final Object m = pipeline.touch(msg, next);
        EventExecutor executor = next.executor();
        if (executor.inEventLoop()) {
            if (flush) {
                next.invokeWriteAndFlush(m, promise);
            } else {
                next.invokeWrite(m, promise);
            }
        } else {
<<<<<<< HEAD
            final AbstractWriteTask task;
            if (flush) {
                task = WriteAndFlushTask.newInstance(next, m, promise);
            } else {
                task = WriteTask.newInstance(next, m, promise);
            }
            if (!safeExecute(executor, task, promise, m)) {
                // We failed to submit the AbstractWriteTask. We need to cancel it so we decrement the pending bytes
=======
            final WriteTask task = WriteTask.newInstance(next, m, promise, flush);
            if (!safeExecute(executor, task, promise, m, !flush)) {
                // We failed to submit the WriteTask. We need to cancel it so we decrement the pending bytes
>>>>>>> b559711f
                // and put it back in the Recycler for re-use later.
                //
                // See https://github.com/netty/netty/issues/8343.
                task.cancel();
            }
        }
    }

    @Override
    public ChannelFuture writeAndFlush(Object msg) {
        return writeAndFlush(msg, newPromise());
    }

    private static void notifyOutboundHandlerException(Throwable cause, ChannelPromise promise) {
        // Only log if the given promise is not of type VoidChannelPromise as tryFailure(...) is expected to return
        // false.
        PromiseNotificationUtil.tryFailure(promise, cause, promise instanceof VoidChannelPromise ? null : logger);
    }

    @Override
    public ChannelPromise newPromise() {
        return new DefaultChannelPromise(channel(), executor());
    }

    @Override
    public ChannelProgressivePromise newProgressivePromise() {
        return new DefaultChannelProgressivePromise(channel(), executor());
    }

    @Override
    public ChannelFuture newSucceededFuture() {
        ChannelFuture succeededFuture = this.succeededFuture;
        if (succeededFuture == null) {
            this.succeededFuture = succeededFuture = new SucceededChannelFuture(channel(), executor());
        }
        return succeededFuture;
    }

    @Override
    public ChannelFuture newFailedFuture(Throwable cause) {
        return new FailedChannelFuture(channel(), executor(), cause);
    }

    private boolean isNotValidPromise(ChannelPromise promise, boolean allowVoidPromise) {
        ObjectUtil.checkNotNull(promise, "promise");

        if (promise.isDone()) {
            // Check if the promise was cancelled and if so signal that the processing of the operation
            // should not be performed.
            //
            // See https://github.com/netty/netty/issues/2349
            if (promise.isCancelled()) {
                return true;
            }
            throw new IllegalArgumentException("promise already done: " + promise);
        }

        if (promise.channel() != channel()) {
            throw new IllegalArgumentException(String.format(
                    "promise.channel does not match: %s (expected: %s)", promise.channel(), channel()));
        }

        if (promise.getClass() == DefaultChannelPromise.class) {
            return false;
        }

        if (!allowVoidPromise && promise instanceof VoidChannelPromise) {
            throw new IllegalArgumentException(
                    StringUtil.simpleClassName(VoidChannelPromise.class) + " not allowed for this operation");
        }

        if (promise instanceof AbstractChannel.CloseFuture) {
            throw new IllegalArgumentException(
                    StringUtil.simpleClassName(AbstractChannel.CloseFuture.class) + " not allowed in a pipeline");
        }
        return false;
    }

    private AbstractChannelHandlerContext findContextInbound(int mask) {
        AbstractChannelHandlerContext ctx = this;
        EventExecutor currentExecutor = executor();
        do {
            ctx = ctx.next;
        } while (skipContext(ctx, currentExecutor, mask, MASK_ONLY_INBOUND));
        return ctx;
    }

    private AbstractChannelHandlerContext findContextOutbound(int mask) {
        AbstractChannelHandlerContext ctx = this;
        EventExecutor currentExecutor = executor();
        do {
            ctx = ctx.prev;
        } while (skipContext(ctx, currentExecutor, mask, MASK_ONLY_OUTBOUND));
        return ctx;
    }

    private static boolean skipContext(
            AbstractChannelHandlerContext ctx, EventExecutor currentExecutor, int mask, int onlyMask) {
        // Ensure we correctly handle MASK_EXCEPTION_CAUGHT which is not included in the MASK_EXCEPTION_CAUGHT
        return (ctx.executionMask & (onlyMask | mask)) == 0 ||
                // We can only skip if the EventExecutor is the same as otherwise we need to ensure we offload
                // everything to preserve ordering.
                //
                // See https://github.com/netty/netty/issues/10067
                (ctx.executor() == currentExecutor && (ctx.executionMask & mask) == 0);
    }

    @Override
    public ChannelPromise voidPromise() {
        return channel().voidPromise();
    }

    final void setRemoved() {
        handlerState = REMOVE_COMPLETE;
    }

    final boolean setAddComplete() {
        for (; ; ) {
            int oldState = handlerState;
            if (oldState == REMOVE_COMPLETE) {
                return false;
            }
            // Ensure we never update when the handlerState is REMOVE_COMPLETE already.
            // oldState is usually ADD_PENDING but can also be REMOVE_COMPLETE when an EventExecutor is used that is not
            // exposing ordering guarantees.
            if (HANDLER_STATE_UPDATER.compareAndSet(this, oldState, ADD_COMPLETE)) {
                return true;
            }
        }
    }

    final void setAddPending() {
        boolean updated = HANDLER_STATE_UPDATER.compareAndSet(this, INIT, ADD_PENDING);
        assert updated; // This should always be true as it MUST be called before setAddComplete() or setRemoved().
    }

    final void callHandlerAdded() throws Exception {
        // We must call setAddComplete before calling handlerAdded. Otherwise if the handlerAdded method generates
        // any pipeline events ctx.handler() will miss them because the state will not allow it.
        if (setAddComplete()) {
            handler().handlerAdded(this);
        }
    }

    final void callHandlerRemoved() throws Exception {
        try {
            // Only call handlerRemoved(...) if we called handlerAdded(...) before.
            if (handlerState == ADD_COMPLETE) {
                handler().handlerRemoved(this);
            }
        } finally {
            // Mark the handler as removed in any case.
            setRemoved();
        }
    }

    /**
     * Makes best possible effort to detect if {@link ChannelHandler#handlerAdded(ChannelHandlerContext)} was called
     * yet. If not return {@code false} and if called or could not detect return {@code true}.
     * <p>
     * If this method returns {@code false} we will not invoke the {@link ChannelHandler} but just forward the event.
     * This is needed as {@link DefaultChannelPipeline} may already put the {@link ChannelHandler} in the linked-list
     * but not called {@link ChannelHandler#handlerAdded(ChannelHandlerContext)}.
     */
    private boolean invokeHandler() {
        // Store in local variable to reduce volatile reads.
        int handlerState = this.handlerState;
        return handlerState == ADD_COMPLETE || (!ordered && handlerState == ADD_PENDING);
    }

    @Override
    public boolean isRemoved() {
        return handlerState == REMOVE_COMPLETE;
    }

    @Override
    public <T> Attribute<T> attr(AttributeKey<T> key) {
        return channel().attr(key);
    }

    @Override
    public <T> boolean hasAttr(AttributeKey<T> key) {
        return channel().hasAttr(key);
    }

    private static boolean safeExecute(EventExecutor executor, Runnable runnable,
            ChannelPromise promise, Object msg, boolean lazy) {
        try {
            if (lazy && executor instanceof AbstractEventExecutor) {
                ((AbstractEventExecutor) executor).lazyExecute(runnable);
            } else {
                executor.execute(runnable);
            }
            return true;
        } catch (Throwable cause) {
            try {
                promise.setFailure(cause);
            } finally {
                if (msg != null) {
                    ReferenceCountUtil.release(msg);
                }
            }
            return false;
        }
    }

    @Override
    public String toHintString() {
        return '\'' + name + "' will handle the message from this point.";
    }

    @Override
    public String toString() {
        return StringUtil.simpleClassName(ChannelHandlerContext.class) + '(' + name + ", " + channel() + ')';
    }

    static final class WriteTask implements Runnable {
        private static final ObjectPool<WriteTask> RECYCLER = ObjectPool.newPool(new ObjectCreator<WriteTask>() {
            @Override
            public WriteTask newObject(Handle<WriteTask> handle) {
                return new WriteTask(handle);
            }
        });

        static WriteTask newInstance(AbstractChannelHandlerContext ctx,
                Object msg, ChannelPromise promise, boolean flush) {
            WriteTask task = RECYCLER.get();
            init(task, ctx, msg, promise, flush);
            return task;
        }

        private static final boolean ESTIMATE_TASK_SIZE_ON_SUBMIT =
                SystemPropertyUtil.getBoolean("io.netty.transport.estimateSizeOnSubmit", true);

        // Assuming compressed oops, 12 bytes obj header, 4 ref fields and one int field
        private static final int WRITE_TASK_OVERHEAD =
                SystemPropertyUtil.getInt("io.netty.transport.writeTaskSizeOverhead", 32);

        private final Handle<WriteTask> handle;
        private AbstractChannelHandlerContext ctx;
        private Object msg;
        private ChannelPromise promise;
        private int size; // sign bit controls flush

        @SuppressWarnings("unchecked")
        private WriteTask(Handle<? extends WriteTask> handle) {
            this.handle = (Handle<WriteTask>) handle;
        }

        protected static void init(WriteTask task, AbstractChannelHandlerContext ctx,
                                   Object msg, ChannelPromise promise, boolean flush) {
            task.ctx = ctx;
            task.msg = msg;
            task.promise = promise;

            if (ESTIMATE_TASK_SIZE_ON_SUBMIT) {
                task.size = ctx.pipeline.estimatorHandle().size(msg) + WRITE_TASK_OVERHEAD;
                ctx.pipeline.incrementPendingOutboundBytes(task.size);
            } else {
                task.size = 0;
            }
            if (flush) {
                task.size |= Integer.MIN_VALUE;
            }
        }

        @Override
        public void run() {
            try {
                decrementPendingOutboundBytes();
                if (size >= 0) {
                    ctx.invokeWrite(msg, promise);
                } else {
                    ctx.invokeWriteAndFlush(msg, promise);
                }
            } finally {
                recycle();
            }
        }

        void cancel() {
            try {
                decrementPendingOutboundBytes();
            } finally {
                recycle();
            }
        }

        private void decrementPendingOutboundBytes() {
            if (ESTIMATE_TASK_SIZE_ON_SUBMIT) {
                ctx.pipeline.decrementPendingOutboundBytes(size & Integer.MAX_VALUE);
            }
        }

        private void recycle() {
            // Set to null so the GC can collect them directly
            ctx = null;
            msg = null;
            promise = null;
            handle.recycle(this);
        }
<<<<<<< HEAD

        protected void write(AbstractChannelHandlerContext ctx, Object msg, ChannelPromise promise) {
            ctx.invokeWrite(msg, promise);
        }
    }

    static final class WriteTask extends AbstractWriteTask implements SingleThreadEventLoop.NonWakeupRunnable {

        private static final ObjectPool<WriteTask> RECYCLER = ObjectPool.newPool(new ObjectCreator<WriteTask>() {
            @Override
            public WriteTask newObject(Handle<WriteTask> handle) {
                return new WriteTask(handle);
            }
        });

        static WriteTask newInstance(
                AbstractChannelHandlerContext ctx, Object msg, ChannelPromise promise) {
            WriteTask task = RECYCLER.get();
            init(task, ctx, msg, promise);
            return task;
        }

        private WriteTask(Handle<WriteTask> handle) {
            super(handle);
        }
    }

    static final class WriteAndFlushTask extends AbstractWriteTask {

        private static final ObjectPool<WriteAndFlushTask> RECYCLER = ObjectPool.newPool(
                new ObjectCreator<WriteAndFlushTask>() {
                    @Override
                    public WriteAndFlushTask newObject(Handle<WriteAndFlushTask> handle) {
                        return new WriteAndFlushTask(handle);
                    }
                });

        static WriteAndFlushTask newInstance(
                AbstractChannelHandlerContext ctx, Object msg, ChannelPromise promise) {
            WriteAndFlushTask task = RECYCLER.get();
            init(task, ctx, msg, promise);
            return task;
        }

        private WriteAndFlushTask(Handle<WriteAndFlushTask> handle) {
            super(handle);
        }

        @Override
        public void write(AbstractChannelHandlerContext ctx, Object msg, ChannelPromise promise) {
            super.write(ctx, msg, promise);
            ctx.invokeFlush();
        }
=======
>>>>>>> b559711f
    }

    private static final class Tasks {
        private final AbstractChannelHandlerContext next;
        private final Runnable invokeChannelReadCompleteTask = new Runnable() {
            @Override
            public void run() {
                next.invokeChannelReadComplete();
            }
        };
        private final Runnable invokeReadTask = new Runnable() {
            @Override
            public void run() {
                next.invokeRead();
            }
        };
        private final Runnable invokeChannelWritableStateChangedTask = new Runnable() {
            @Override
            public void run() {
                next.invokeChannelWritabilityChanged();
            }
        };
        private final Runnable invokeFlushTask = new Runnable() {
            @Override
            public void run() {
                next.invokeFlush();
            }
        };

        Tasks(AbstractChannelHandlerContext next) {
            this.next = next;
        }
    }
}<|MERGE_RESOLUTION|>--- conflicted
+++ resolved
@@ -58,7 +58,6 @@
 import static io.netty.channel.ChannelHandlerMask.MASK_WRITE;
 import static io.netty.channel.ChannelHandlerMask.mask;
 
-//FGTODO: 2019/10/31 下午7:06 zmyer
 abstract class AbstractChannelHandlerContext implements ChannelHandlerContext, ResourceLeakHint {
 
     private static final InternalLogger logger = InternalLoggerFactory.getInstance(AbstractChannelHandlerContext.class);
@@ -304,15 +303,15 @@
             } catch (Throwable error) {
                 if (logger.isDebugEnabled()) {
                     logger.debug(
-                            "An exception {}" +
-                                    "was thrown by a user handler's exceptionCaught() " +
-                                    "method while handling the following exception:",
-                            ThrowableUtil.stackTraceToString(error), cause);
+                        "An exception {}" +
+                        "was thrown by a user handler's exceptionCaught() " +
+                        "method while handling the following exception:",
+                        ThrowableUtil.stackTraceToString(error), cause);
                 } else if (logger.isWarnEnabled()) {
                     logger.warn(
-                            "An exception '{}' [enable DEBUG level for full stacktrace] " +
-                                    "was thrown by a user handler's exceptionCaught() " +
-                                    "method while handling the following exception:", error, cause);
+                        "An exception '{}' [enable DEBUG level for full stacktrace] " +
+                        "was thrown by a user handler's exceptionCaught() " +
+                        "method while handling the following exception:", error, cause);
                 }
             }
         } else {
@@ -793,20 +792,9 @@
                 next.invokeWrite(m, promise);
             }
         } else {
-<<<<<<< HEAD
-            final AbstractWriteTask task;
-            if (flush) {
-                task = WriteAndFlushTask.newInstance(next, m, promise);
-            } else {
-                task = WriteTask.newInstance(next, m, promise);
-            }
-            if (!safeExecute(executor, task, promise, m)) {
-                // We failed to submit the AbstractWriteTask. We need to cancel it so we decrement the pending bytes
-=======
             final WriteTask task = WriteTask.newInstance(next, m, promise, flush);
             if (!safeExecute(executor, task, promise, m, !flush)) {
                 // We failed to submit the WriteTask. We need to cancel it so we decrement the pending bytes
->>>>>>> b559711f
                 // and put it back in the Recycler for re-use later.
                 //
                 // See https://github.com/netty/netty/issues/8343.
@@ -924,7 +912,7 @@
     }
 
     final boolean setAddComplete() {
-        for (; ; ) {
+        for (;;) {
             int oldState = handlerState;
             if (oldState == REMOVE_COMPLETE) {
                 return false;
@@ -966,7 +954,7 @@
     /**
      * Makes best possible effort to detect if {@link ChannelHandler#handlerAdded(ChannelHandlerContext)} was called
      * yet. If not return {@code false} and if called or could not detect return {@code true}.
-     * <p>
+     *
      * If this method returns {@code false} we will not invoke the {@link ChannelHandler} but just forward the event.
      * This is needed as {@link DefaultChannelPipeline} may already put the {@link ChannelHandler} in the linked-list
      * but not called {@link ChannelHandler#handlerAdded(ChannelHandlerContext)}.
@@ -1108,62 +1096,6 @@
             promise = null;
             handle.recycle(this);
         }
-<<<<<<< HEAD
-
-        protected void write(AbstractChannelHandlerContext ctx, Object msg, ChannelPromise promise) {
-            ctx.invokeWrite(msg, promise);
-        }
-    }
-
-    static final class WriteTask extends AbstractWriteTask implements SingleThreadEventLoop.NonWakeupRunnable {
-
-        private static final ObjectPool<WriteTask> RECYCLER = ObjectPool.newPool(new ObjectCreator<WriteTask>() {
-            @Override
-            public WriteTask newObject(Handle<WriteTask> handle) {
-                return new WriteTask(handle);
-            }
-        });
-
-        static WriteTask newInstance(
-                AbstractChannelHandlerContext ctx, Object msg, ChannelPromise promise) {
-            WriteTask task = RECYCLER.get();
-            init(task, ctx, msg, promise);
-            return task;
-        }
-
-        private WriteTask(Handle<WriteTask> handle) {
-            super(handle);
-        }
-    }
-
-    static final class WriteAndFlushTask extends AbstractWriteTask {
-
-        private static final ObjectPool<WriteAndFlushTask> RECYCLER = ObjectPool.newPool(
-                new ObjectCreator<WriteAndFlushTask>() {
-                    @Override
-                    public WriteAndFlushTask newObject(Handle<WriteAndFlushTask> handle) {
-                        return new WriteAndFlushTask(handle);
-                    }
-                });
-
-        static WriteAndFlushTask newInstance(
-                AbstractChannelHandlerContext ctx, Object msg, ChannelPromise promise) {
-            WriteAndFlushTask task = RECYCLER.get();
-            init(task, ctx, msg, promise);
-            return task;
-        }
-
-        private WriteAndFlushTask(Handle<WriteAndFlushTask> handle) {
-            super(handle);
-        }
-
-        @Override
-        public void write(AbstractChannelHandlerContext ctx, Object msg, ChannelPromise promise) {
-            super.write(ctx, msg, promise);
-            ctx.invokeFlush();
-        }
-=======
->>>>>>> b559711f
     }
 
     private static final class Tasks {
