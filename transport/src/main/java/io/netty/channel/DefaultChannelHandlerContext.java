/*
<<<<<<< HEAD
 * Copyright 2014 The Netty Project
=======
 * Copyright 2012 The Netty Project
>>>>>>> 806dace3
 *
 * The Netty Project licenses this file to you under the Apache License,
 * version 2.0 (the "License"); you may not use this file except in compliance
 * with the License. You may obtain a copy of the License at:
 *
 *   http://www.apache.org/licenses/LICENSE-2.0
 *
 * Unless required by applicable law or agreed to in writing, software
 * distributed under the License is distributed on an "AS IS" BASIS, WITHOUT
 * WARRANTIES OR CONDITIONS OF ANY KIND, either express or implied. See the
 * License for the specific language governing permissions and limitations
 * under the License.
 */
package io.netty.channel;

import static java.util.Objects.requireNonNull;

import io.netty.buffer.ByteBufAllocator;
import io.netty.util.Attribute;
import io.netty.util.AttributeKey;
import io.netty.util.Recycler;
import io.netty.util.ReferenceCountUtil;
import io.netty.util.ResourceLeakHint;
import io.netty.util.concurrent.EventExecutor;
import io.netty.util.internal.PromiseNotificationUtil;
import io.netty.util.internal.ThrowableUtil;
import io.netty.util.internal.StringUtil;
import io.netty.util.internal.SystemPropertyUtil;
import io.netty.util.internal.logging.InternalLogger;
import io.netty.util.internal.logging.InternalLoggerFactory;

import java.net.SocketAddress;
import java.util.concurrent.atomic.AtomicIntegerFieldUpdater;

import static io.netty.channel.ChannelHandlerMask.*;

final class DefaultChannelHandlerContext implements ChannelHandlerContext, ResourceLeakHint {

    private static final InternalLogger logger = InternalLoggerFactory.getInstance(DefaultChannelHandlerContext.class);

    private static final AtomicIntegerFieldUpdater<DefaultChannelHandlerContext> HANDLER_STATE_UPDATER =
            AtomicIntegerFieldUpdater.newUpdater(DefaultChannelHandlerContext.class, "handlerState");

<<<<<<< HEAD
//FGTODO: 2019/10/31 下午7:14 zmyer
final class DefaultChannelHandlerContext extends AbstractChannelHandlerContext {
=======
    /**
     * Neither {@link ChannelHandler#handlerAdded(ChannelHandlerContext)}
     * nor {@link ChannelHandler#handlerRemoved(ChannelHandlerContext)} was called.
     */
    private static final int INIT = 0;
>>>>>>> 806dace3

    /**
     * {@link ChannelHandler#handlerAdded(ChannelHandlerContext)} was called.
     */
    private static final int ADD_COMPLETE = 1;

    /**
     * {@link ChannelHandler#handlerRemoved(ChannelHandlerContext)} was called.
     */
    private static final int REMOVE_COMPLETE = 2;

    private final int executionMask;
    private final DefaultChannelPipeline pipeline;
    private final ChannelHandler handler;
    private final String name;

<<<<<<< HEAD
    DefaultChannelHandlerContext(
            DefaultChannelPipeline pipeline, EventExecutor executor, String name, ChannelHandler handler) {
        super(pipeline, executor, name, handler.getClass());
=======
    // Lazily instantiated tasks used to trigger events to a handler with different executor.
    // There is no need to make this volatile as at worse it will just create a few more instances then needed.
    private Tasks invokeTasks;

    DefaultChannelHandlerContext next;
    DefaultChannelHandlerContext prev;
    private volatile int handlerState = INIT;

    DefaultChannelHandlerContext(DefaultChannelPipeline pipeline, String name,
                                 ChannelHandler handler) {
        this.name = requireNonNull(name, "name");
        this.pipeline = pipeline;
        this.executionMask = mask(handler.getClass());
>>>>>>> 806dace3
        this.handler = handler;
    }

    private Tasks invokeTasks() {
        Tasks tasks = invokeTasks;
        if (tasks == null) {
            invokeTasks = tasks = new Tasks(this);
        }
        return tasks;
    }

    @Override
    public EventExecutor executor() {
        return pipeline().executor();
    }

    @Override
    public ChannelHandler handler() {
        return handler;
    }
<<<<<<< HEAD
=======

    @Override
    public Channel channel() {
        return pipeline.channel();
    }

    @Override
    public ChannelPipeline pipeline() {
        return pipeline;
    }

    @Override
    public ByteBufAllocator alloc() {
        return channel().config().getAllocator();
    }

    @Override
    public String name() {
        return name;
    }

    @Override
    public ChannelHandlerContext fireChannelRegistered() {
        EventExecutor executor = executor();
        if (executor.inEventLoop()) {
            findAndInvokeChannelRegistered();
        } else {
            executor.execute(this::findAndInvokeChannelRegistered);
        }
        return this;
    }

    private void findAndInvokeChannelRegistered() {
        findContextInbound(MASK_CHANNEL_REGISTERED).invokeChannelRegistered();
    }

    void invokeChannelRegistered() {
        try {
            handler().channelRegistered(this);
        } catch (Throwable t) {
            notifyHandlerException(t);
        }
    }

    @Override
    public ChannelHandlerContext fireChannelUnregistered() {
        EventExecutor executor = executor();
        if (executor.inEventLoop()) {
            findAndInvokeChannelUnregistered();
        } else {
            executor.execute(this::findAndInvokeChannelUnregistered);
        }
        return this;
    }

    private void findAndInvokeChannelUnregistered() {
        findContextInbound(MASK_CHANNEL_UNREGISTERED).invokeChannelUnregistered();
    }

    void invokeChannelUnregistered() {
        try {
            handler().channelUnregistered(this);
        } catch (Throwable t) {
            notifyHandlerException(t);
        }
    }

    @Override
    public ChannelHandlerContext fireChannelActive() {
        EventExecutor executor = executor();
        if (executor.inEventLoop()) {
            findAndInvokeChannelActive();
        } else {
            executor.execute(this::findAndInvokeChannelActive);
        }
        return this;
    }

    private void findAndInvokeChannelActive() {
        findContextInbound(MASK_CHANNEL_ACTIVE).invokeChannelActive();
    }

    void invokeChannelActive() {
        try {
            handler().channelActive(this);
        } catch (Throwable t) {
            notifyHandlerException(t);
        }
    }

    @Override
    public ChannelHandlerContext fireChannelInactive() {
        EventExecutor executor = executor();
        if (executor.inEventLoop()) {
            findAndInvokeChannelInactive();
        } else {
            executor.execute(this::findAndInvokeChannelInactive);
        }
        return this;
    }

    private void findAndInvokeChannelInactive() {
        findContextInbound(MASK_CHANNEL_INACTIVE).invokeChannelInactive();
    }

    void invokeChannelInactive() {
        try {
            handler().channelInactive(this);
        } catch (Throwable t) {
            notifyHandlerException(t);
        }
    }

    @Override
    public ChannelHandlerContext fireExceptionCaught(Throwable cause) {
        requireNonNull(cause, "cause");
        EventExecutor executor = executor();
        if (executor.inEventLoop()) {
            findAndInvokeExceptionCaught(cause);
        } else {
            try {
                executor.execute(() -> findAndInvokeExceptionCaught(cause));
            } catch (Throwable t) {
                if (logger.isWarnEnabled()) {
                    logger.warn("Failed to submit an exceptionCaught() event.", t);
                    logger.warn("The exceptionCaught() event that was failed to submit was:", cause);
                }
            }
        }
        return this;
    }

    private void findAndInvokeExceptionCaught(Throwable cause) {
        findContextInbound(MASK_EXCEPTION_CAUGHT).invokeExceptionCaught(cause);
    }

    void invokeExceptionCaught(final Throwable cause) {
        try {
            handler().exceptionCaught(this, cause);
        } catch (Throwable error) {
            if (logger.isDebugEnabled()) {
                logger.debug(
                        "An exception {}" +
                                "was thrown by a user handler's exceptionCaught() " +
                                "method while handling the following exception:",
                        ThrowableUtil.stackTraceToString(error), cause);
            } else if (logger.isWarnEnabled()) {
                logger.warn(
                        "An exception '{}' [enable DEBUG level for full stacktrace] " +
                                "was thrown by a user handler's exceptionCaught() " +
                                "method while handling the following exception:", error, cause);
            }
        }
    }

    @Override
    public ChannelHandlerContext fireUserEventTriggered(Object event) {
        requireNonNull(event, "event");
        EventExecutor executor = executor();
        if (executor.inEventLoop()) {
            findAndInvokeUserEventTriggered(event);
        } else {
            executor.execute(() -> findAndInvokeUserEventTriggered(event));
        }
        return this;
    }

    private void findAndInvokeUserEventTriggered(Object event) {
        findContextInbound(MASK_USER_EVENT_TRIGGERED).invokeUserEventTriggered(event);
    }

    void invokeUserEventTriggered(Object event) {
        try {
            handler().userEventTriggered(this, event);
        } catch (Throwable t) {
            notifyHandlerException(t);
        }
    }

    @Override
    public ChannelHandlerContext fireChannelRead(final Object msg) {
        requireNonNull(msg, "msg");
        EventExecutor executor = executor();
        if (executor.inEventLoop()) {
            findAndInvokeChannelRead(msg);
        } else {
            try {
                executor.execute(() -> findAndInvokeChannelRead(msg));
            } catch (Throwable cause) {
                ReferenceCountUtil.release(msg);
                throw cause;
            }
        }
        return this;
    }

    private void findAndInvokeChannelRead(Object msg) {
        findContextInbound(MASK_CHANNEL_READ).invokeChannelRead(msg);
    }

    void invokeChannelRead(Object msg) {
        final Object m = pipeline.touch(requireNonNull(msg, "msg"), this);
        try {
            handler().channelRead(this, m);
        } catch (Throwable t) {
            notifyHandlerException(t);
        }
    }

    @Override
    public ChannelHandlerContext fireChannelReadComplete() {
        EventExecutor executor = executor();
        if (executor.inEventLoop()) {
            findAndInvokeChannelReadComplete();
        } else {
            Tasks tasks = invokeTasks();
            executor.execute(tasks.invokeChannelReadCompleteTask);
        }
        return this;
    }

    private void findAndInvokeChannelReadComplete() {
        findContextInbound(MASK_CHANNEL_READ_COMPLETE).invokeChannelReadComplete();
    }

    void invokeChannelReadComplete() {
        try {
            handler().channelReadComplete(this);
        } catch (Throwable t) {
            notifyHandlerException(t);
        }
    }

    @Override
    public ChannelHandlerContext fireChannelWritabilityChanged() {
        EventExecutor executor = executor();
        if (executor.inEventLoop()) {
            findAndInvokeChannelWritabilityChanged();
        } else {
            Tasks tasks = invokeTasks();
            executor.execute(tasks.invokeChannelWritableStateChangedTask);
        }
        return this;
    }

    private void findAndInvokeChannelWritabilityChanged() {
        findContextInbound(MASK_CHANNEL_WRITABILITY_CHANGED).invokeChannelWritabilityChanged();
    }

    void invokeChannelWritabilityChanged() {
        try {
            handler().channelWritabilityChanged(this);
        } catch (Throwable t) {
            notifyHandlerException(t);
        }
    }

    @Override
    public ChannelFuture bind(SocketAddress localAddress) {
        return bind(localAddress, newPromise());
    }

    @Override
    public ChannelFuture connect(SocketAddress remoteAddress) {
        return connect(remoteAddress, newPromise());
    }

    @Override
    public ChannelFuture connect(SocketAddress remoteAddress, SocketAddress localAddress) {
        return connect(remoteAddress, localAddress, newPromise());
    }

    @Override
    public ChannelFuture disconnect() {
        return disconnect(newPromise());
    }

    @Override
    public ChannelFuture close() {
        return close(newPromise());
    }

    @Override
    public ChannelFuture register() {
        return register(newPromise());
    }

    @Override
    public ChannelFuture deregister() {
        return deregister(newPromise());
    }

    @Override
    public ChannelFuture bind(final SocketAddress localAddress, final ChannelPromise promise) {
        requireNonNull(localAddress, "localAddress");
        if (isNotValidPromise(promise, false)) {
            // cancelled
            return promise;
        }

        EventExecutor executor = executor();
        if (executor.inEventLoop()) {
            findAndInvokeBind(localAddress, promise);
        } else {
            safeExecute(executor, () -> findAndInvokeBind(localAddress, promise), promise, null);
        }
        return promise;
    }

    private void findAndInvokeBind(SocketAddress localAddress, ChannelPromise promise) {
        findContextOutbound(MASK_BIND).invokeBind(localAddress, promise);
    }

    private void invokeBind(SocketAddress localAddress, ChannelPromise promise) {
        try {
            handler().bind(this, localAddress, promise);
        } catch (Throwable t) {
            notifyOutboundHandlerException(t, promise);
        }
    }

    @Override
    public ChannelFuture connect(SocketAddress remoteAddress, ChannelPromise promise) {
        return connect(remoteAddress, null, promise);
    }

    @Override
    public ChannelFuture connect(
            final SocketAddress remoteAddress, final SocketAddress localAddress, final ChannelPromise promise) {
        requireNonNull(remoteAddress, "remoteAddress");
        if (isNotValidPromise(promise, false)) {
            // cancelled
            return promise;
        }

        EventExecutor executor = executor();
        if (executor.inEventLoop()) {
            findAndInvokeConnect(remoteAddress, localAddress, promise);
        } else {
            safeExecute(executor, () -> findAndInvokeConnect(remoteAddress, localAddress, promise), promise, null);
        }
        return promise;
    }

    private void findAndInvokeConnect(SocketAddress remoteAddress, SocketAddress localAddress, ChannelPromise promise) {
        findContextOutbound(MASK_CONNECT).invokeConnect(remoteAddress, localAddress, promise);
    }

    private void invokeConnect(SocketAddress remoteAddress, SocketAddress localAddress, ChannelPromise promise) {
        try {
            handler().connect(this, remoteAddress, localAddress, promise);
        } catch (Throwable t) {
            notifyOutboundHandlerException(t, promise);
        }
    }

    @Override
    public ChannelFuture disconnect(final ChannelPromise promise) {
        if (isNotValidPromise(promise, false)) {
            // cancelled
            return promise;
        }

        EventExecutor executor = executor();
        if (executor.inEventLoop()) {
            // Translate disconnect to close if the channel has no notion of disconnect-reconnect.
            // So far, UDP/IP is the only transport that has such behavior.
            if (!channel().metadata().hasDisconnect()) {
                findAndInvokeClose(promise);
            } else {
                findAndInvokeDisconnect(promise);
            }
        } else {
            safeExecute(executor, () -> {
                // Translate disconnect to close if the channel has no notion of disconnect-reconnect.
                // So far, UDP/IP is the only transport that has such behavior.
                if (!channel().metadata().hasDisconnect()) {
                    findAndInvokeClose(promise);
                } else {
                    findAndInvokeDisconnect(promise);
                }
            }, promise, null);
        }
        return promise;
    }

    private void findAndInvokeDisconnect(ChannelPromise promise) {
        findContextOutbound(MASK_DISCONNECT).invokeDisconnect(promise);
    }

    private void invokeDisconnect(ChannelPromise promise) {
        try {
            handler().disconnect(this, promise);
        } catch (Throwable t) {
            notifyOutboundHandlerException(t, promise);
        }
    }

    @Override
    public ChannelFuture close(final ChannelPromise promise) {
        if (isNotValidPromise(promise, false)) {
            // cancelled
            return promise;
        }

        EventExecutor executor = executor();
        if (executor.inEventLoop()) {
            findAndInvokeClose(promise);
        } else {
            safeExecute(executor, () -> findAndInvokeClose(promise), promise, null);
        }
        return promise;
    }

    private void findAndInvokeClose(ChannelPromise promise) {
        findContextOutbound(MASK_CLOSE).invokeClose(promise);
    }

    private void invokeClose(ChannelPromise promise) {
        try {
            handler().close(this, promise);
        } catch (Throwable t) {
            notifyOutboundHandlerException(t, promise);
        }
    }

    @Override
    public ChannelFuture register(final ChannelPromise promise) {
        if (isNotValidPromise(promise, false)) {
            // cancelled
            return promise;
        }

        EventExecutor executor = executor();
        if (executor.inEventLoop()) {
            findAndInvokeRegister(promise);
        } else {
            safeExecute(executor, () -> findAndInvokeRegister(promise), promise, null);
        }
        return promise;
    }

    private void findAndInvokeRegister(ChannelPromise promise) {
        findContextOutbound(MASK_REGISTER).invokeRegister(promise);
    }

    private void invokeRegister(ChannelPromise promise) {
        try {
            handler().register(this, promise);
        } catch (Throwable t) {
            notifyOutboundHandlerException(t, promise);
        }
    }

    @Override
    public ChannelFuture deregister(final ChannelPromise promise) {
        if (isNotValidPromise(promise, false)) {
            // cancelled
            return promise;
        }

        EventExecutor executor = executor();
        if (executor.inEventLoop()) {
            findAndInvokeDeregister(promise);
        } else {
            safeExecute(executor, () -> findAndInvokeDeregister(promise), promise, null);
        }
        return promise;
    }

    private void findAndInvokeDeregister(ChannelPromise promise) {
        findContextOutbound(MASK_DEREGISTER).invokeDeregister(promise);
    }

    private void invokeDeregister(ChannelPromise promise) {
        try {
            handler().deregister(this, promise);
        } catch (Throwable t) {
            notifyOutboundHandlerException(t, promise);
        }
    }

    @Override
    public ChannelHandlerContext read() {
        EventExecutor executor = executor();
        if (executor.inEventLoop()) {
            findAndInvokeRead();
        } else {
            Tasks tasks = invokeTasks();
            executor.execute(tasks.invokeReadTask);
        }
        return this;
    }

    private void findAndInvokeRead() {
        findContextOutbound(MASK_READ).invokeRead();
    }

    private void invokeRead() {
        try {
            handler().read(this);
        } catch (Throwable t) {
            invokeExceptionCaughtFromOutbound(t);
        }
    }

    private void invokeExceptionCaughtFromOutbound(Throwable t) {
        if ((executionMask & MASK_EXCEPTION_CAUGHT) != 0) {
            notifyHandlerException(t);
        } else {
            findContextInbound(MASK_EXCEPTION_CAUGHT).notifyHandlerException(t);
        }
    }

    @Override
    public ChannelFuture write(Object msg) {
        return write(msg, newPromise());
    }

    @Override
    public ChannelFuture write(final Object msg, final ChannelPromise promise) {
        write(msg, false, promise);

        return promise;
    }

    private void invokeWrite(Object msg, ChannelPromise promise) {
        final Object m = pipeline.touch(msg, this);
        try {
            handler().write(this, m, promise);
        } catch (Throwable t) {
            notifyOutboundHandlerException(t, promise);
        }
    }

    @Override
    public ChannelHandlerContext flush() {
        EventExecutor executor = executor();
        if (executor.inEventLoop()) {
            findAndInvokeFlush();
        } else {
            Tasks tasks = invokeTasks();
            safeExecute(executor, tasks.invokeFlushTask, channel().voidPromise(), null);
        }

        return this;
    }

    private void findAndInvokeFlush() {
        findContextOutbound(MASK_FLUSH).invokeFlush();
    }

    private void invokeFlush() {
        try {
            handler().flush(this);
        } catch (Throwable t) {
            invokeExceptionCaughtFromOutbound(t);
        }
    }

    @Override
    public ChannelFuture writeAndFlush(Object msg, ChannelPromise promise) {
        write(msg, true, promise);
        return promise;
    }

    private void invokeWriteAndFlush(Object msg, ChannelPromise promise) {
        invokeWrite(msg, promise);
        invokeFlush();
    }

    private void write(Object msg, boolean flush, ChannelPromise promise) {
        requireNonNull(msg, "msg");
        try {
            if (isNotValidPromise(promise, true)) {
                ReferenceCountUtil.release(msg);
                // cancelled
                return;
            }
        } catch (RuntimeException e) {
            ReferenceCountUtil.release(msg);
            throw e;
        }

        EventExecutor executor = executor();
        if (executor.inEventLoop()) {
            final DefaultChannelHandlerContext next = findContextOutbound(flush ?
                    (MASK_WRITE | MASK_FLUSH) : MASK_WRITE);
            if (flush) {
                next.invokeWriteAndFlush(msg, promise);
            } else {
                next.invokeWrite(msg, promise);
            }
        } else {
            final AbstractWriteTask task;
            if (flush) {
                task = WriteAndFlushTask.newInstance(this, msg, promise);
            }  else {
                task = WriteTask.newInstance(this, msg, promise);
            }
            if (!safeExecute(executor, task, promise, msg)) {
                // We failed to submit the AbstractWriteTask. We need to cancel it so we decrement the pending bytes
                // and put it back in the Recycler for re-use later.
                //
                // See https://github.com/netty/netty/issues/8343.
                task.cancel();
            }
        }
    }

    @Override
    public ChannelFuture writeAndFlush(Object msg) {
        return writeAndFlush(msg, newPromise());
    }

    private static void notifyOutboundHandlerException(Throwable cause, ChannelPromise promise) {
        // Only log if the given promise is not of type VoidChannelPromise as tryFailure(...) is expected to return
        // false.
        PromiseNotificationUtil.tryFailure(promise, cause, promise instanceof VoidChannelPromise ? null : logger);
    }

    private void notifyHandlerException(Throwable cause) {
        if (inExceptionCaught(cause)) {
            if (logger.isWarnEnabled()) {
                logger.warn(
                        "An exception was thrown by a user handler " +
                                "while handling an exceptionCaught event", cause);
            }
            return;
        }

        invokeExceptionCaught(cause);
    }

    private static boolean inExceptionCaught(Throwable cause) {
        do {
            StackTraceElement[] trace = cause.getStackTrace();
            if (trace != null) {
                for (StackTraceElement t : trace) {
                    if (t == null) {
                        break;
                    }
                    if ("exceptionCaught".equals(t.getMethodName())) {
                        return true;
                    }
                }
            }

            cause = cause.getCause();
        } while (cause != null);

        return false;
    }

    @Override
    public ChannelPromise newPromise() {
        return pipeline().newPromise();
    }

    @Override
    public ChannelProgressivePromise newProgressivePromise() {
        return pipeline().newProgressivePromise();
    }

    @Override
    public ChannelFuture newSucceededFuture() {
        return pipeline().newSucceededFuture();
    }

    @Override
    public ChannelFuture newFailedFuture(Throwable cause) {
        return pipeline().newFailedFuture(cause);
    }

    private boolean isNotValidPromise(ChannelPromise promise, boolean allowVoidPromise) {
        requireNonNull(promise, "promise");

        if (promise.isDone()) {
            // Check if the promise was cancelled and if so signal that the processing of the operation
            // should not be performed.
            //
            // See https://github.com/netty/netty/issues/2349
            if (promise.isCancelled()) {
                return true;
            }
            throw new IllegalArgumentException("promise already done: " + promise);
        }

        if (promise.channel() != channel()) {
            throw new IllegalArgumentException(String.format(
                    "promise.channel does not match: %s (expected: %s)", promise.channel(), channel()));
        }

        if (promise.getClass() == DefaultChannelPromise.class) {
            return false;
        }

        if (!allowVoidPromise && promise instanceof VoidChannelPromise) {
            throw new IllegalArgumentException(
                    StringUtil.simpleClassName(VoidChannelPromise.class) + " not allowed for this operation");
        }

        if (promise instanceof AbstractChannel.CloseFuture) {
            throw new IllegalArgumentException(
                    StringUtil.simpleClassName(AbstractChannel.CloseFuture.class) + " not allowed in a pipeline");
        }
        return false;
    }

    private DefaultChannelHandlerContext findContextInbound(int mask) {
        DefaultChannelHandlerContext ctx = this;
        do {
            ctx = ctx.next;
        } while ((ctx.executionMask & mask) == 0);
        return ctx;
    }

    private DefaultChannelHandlerContext findContextOutbound(int mask) {
        DefaultChannelHandlerContext ctx = this;
        do {
            ctx = ctx.prev;
        } while ((ctx.executionMask & mask) == 0);
        return ctx;
    }

    @Override
    public ChannelPromise voidPromise() {
        return channel().voidPromise();
    }

    private void setRemoved() {
        handlerState = REMOVE_COMPLETE;
    }

    boolean setAddComplete() {
        // Ensure we never update when the handlerState is REMOVE_COMPLETE already.
        // oldState is usually ADD_PENDING but can also be REMOVE_COMPLETE when an EventExecutor is used that is not
        // exposing ordering guarantees.
        return HANDLER_STATE_UPDATER.getAndSet(this, ADD_COMPLETE) != REMOVE_COMPLETE;
    }

    void callHandlerAdded() throws Exception {
        // We must call setAddComplete before calling handlerAdded. Otherwise if the handlerAdded method generates
        // any pipeline events ctx.handler() will miss them because the state will not allow it.
        if (setAddComplete()) {
            handler().handlerAdded(this);
        }
    }

    void callHandlerRemoved() throws Exception {
        try {
            // Only call handlerRemoved(...) if we called handlerAdded(...) before.
            if (handlerState == ADD_COMPLETE) {
                handler().handlerRemoved(this);
            }
        } finally {
            // Mark the handler as removed in any case.
            setRemoved();
        }
    }

    @Override
    public boolean isRemoved() {
        return handlerState == REMOVE_COMPLETE;
    }

    @Override
    public <T> Attribute<T> attr(AttributeKey<T> key) {
        return channel().attr(key);
    }

    @Override
    public <T> boolean hasAttr(AttributeKey<T> key) {
        return channel().hasAttr(key);
    }

    private static boolean safeExecute(EventExecutor executor, Runnable runnable, ChannelPromise promise, Object msg) {
        try {
            executor.execute(runnable);
            return true;
        } catch (Throwable cause) {
            try {
                promise.setFailure(cause);
            } finally {
                if (msg != null) {
                    ReferenceCountUtil.release(msg);
                }
            }
            return false;
        }
    }

    @Override
    public String toHintString() {
        return '\'' + name + "' will handle the message from this point.";
    }

    @Override
    public String toString() {
        return StringUtil.simpleClassName(ChannelHandlerContext.class) + '(' + name + ", " + channel() + ')';
    }

    private static final boolean ESTIMATE_TASK_SIZE_ON_SUBMIT =
            SystemPropertyUtil.getBoolean("io.netty.transport.estimateSizeOnSubmit", true);

    // Assuming a 64-bit JVM, 16 bytes object header, 3 reference fields and one int field, plus alignment
    private static final int WRITE_TASK_OVERHEAD =
            SystemPropertyUtil.getInt("io.netty.transport.writeTaskSizeOverhead", 48);

    abstract static class AbstractWriteTask implements Runnable {

        private final Recycler.Handle<AbstractWriteTask> handle;
        private DefaultChannelHandlerContext ctx;
        private Object msg;
        private ChannelPromise promise;
        private int size;

        @SuppressWarnings("unchecked")
        private AbstractWriteTask(Recycler.Handle<? extends AbstractWriteTask> handle) {
            this.handle = (Recycler.Handle<AbstractWriteTask>) handle;
        }

        protected static void init(AbstractWriteTask task, DefaultChannelHandlerContext ctx,
                                   Object msg, ChannelPromise promise) {
            task.ctx = ctx;
            task.msg = msg;
            task.promise = promise;

            if (ESTIMATE_TASK_SIZE_ON_SUBMIT) {
                task.size = ctx.pipeline.estimatorHandle().size(msg) + WRITE_TASK_OVERHEAD;
                ctx.pipeline.incrementPendingOutboundBytes(task.size);
            } else {
                task.size = 0;
            }
        }

        protected abstract DefaultChannelHandlerContext findContext(DefaultChannelHandlerContext ctx);
        @Override
        public final void run() {
            try {
                decrementPendingOutboundBytes();
                DefaultChannelHandlerContext next = findContext(ctx);
                write(next, msg, promise);
            } finally {
                recycle();
            }
        }

        void cancel() {
            try {
                decrementPendingOutboundBytes();
            } finally {
                recycle();
            }
        }

        private void decrementPendingOutboundBytes() {
            if (ESTIMATE_TASK_SIZE_ON_SUBMIT) {
                ctx.pipeline.decrementPendingOutboundBytes(size);
            }
        }

        private void recycle() {
            // Set to null so the GC can collect them directly
            ctx = null;
            msg = null;
            promise = null;
            handle.recycle(this);
        }

        protected void write(DefaultChannelHandlerContext ctx, Object msg, ChannelPromise promise) {
            ctx.invokeWrite(msg, promise);
        }
    }

    static final class WriteTask extends AbstractWriteTask implements SingleThreadEventLoop.NonWakeupRunnable {

        private static final Recycler<WriteTask> RECYCLER = new Recycler<WriteTask>() {
            @Override
            protected WriteTask newObject(Handle<WriteTask> handle) {
                return new WriteTask(handle);
            }
        };

        static WriteTask newInstance(
                DefaultChannelHandlerContext ctx, Object msg, ChannelPromise promise) {
            WriteTask task = RECYCLER.get();
            init(task, ctx, msg, promise);
            return task;
        }

        @Override
        protected DefaultChannelHandlerContext findContext(DefaultChannelHandlerContext ctx) {
            return ctx.findContextOutbound(MASK_WRITE);
        }

        private WriteTask(Recycler.Handle<WriteTask> handle) {
            super(handle);
        }
    }

    static final class WriteAndFlushTask extends AbstractWriteTask {

        private static final Recycler<WriteAndFlushTask> RECYCLER = new Recycler<WriteAndFlushTask>() {
            @Override
            protected WriteAndFlushTask newObject(Handle<WriteAndFlushTask> handle) {
                return new WriteAndFlushTask(handle);
            }
        };

        static WriteAndFlushTask newInstance(
                DefaultChannelHandlerContext ctx, Object msg, ChannelPromise promise) {
            WriteAndFlushTask task = RECYCLER.get();
            init(task, ctx, msg, promise);
            return task;
        }

        private WriteAndFlushTask(Recycler.Handle<WriteAndFlushTask> handle) {
            super(handle);
        }

        @Override
        protected DefaultChannelHandlerContext findContext(DefaultChannelHandlerContext ctx) {
            return ctx.findContextOutbound(MASK_WRITE | MASK_FLUSH);
        }

        @Override
        public void write(DefaultChannelHandlerContext ctx, Object msg, ChannelPromise promise) {
            super.write(ctx, msg, promise);
            ctx.invokeFlush();
        }
    }

    private static final class Tasks {
        private final Runnable invokeChannelReadCompleteTask;
        private final Runnable invokeReadTask;
        private final Runnable invokeChannelWritableStateChangedTask;
        private final Runnable invokeFlushTask;

        Tasks(DefaultChannelHandlerContext ctx) {
            invokeChannelReadCompleteTask = ctx::findAndInvokeChannelReadComplete;
            invokeReadTask = ctx::findAndInvokeRead;
            invokeChannelWritableStateChangedTask = ctx::invokeChannelWritabilityChanged;
            invokeFlushTask = ctx::findAndInvokeFlush;
        }
    }
>>>>>>> 806dace3
}<|MERGE_RESOLUTION|>--- conflicted
+++ resolved
@@ -1,9 +1,5 @@
 /*
-<<<<<<< HEAD
- * Copyright 2014 The Netty Project
-=======
  * Copyright 2012 The Netty Project
->>>>>>> 806dace3
  *
  * The Netty Project licenses this file to you under the Apache License,
  * version 2.0 (the "License"); you may not use this file except in compliance
@@ -47,16 +43,11 @@
     private static final AtomicIntegerFieldUpdater<DefaultChannelHandlerContext> HANDLER_STATE_UPDATER =
             AtomicIntegerFieldUpdater.newUpdater(DefaultChannelHandlerContext.class, "handlerState");
 
-<<<<<<< HEAD
-//FGTODO: 2019/10/31 下午7:14 zmyer
-final class DefaultChannelHandlerContext extends AbstractChannelHandlerContext {
-=======
     /**
      * Neither {@link ChannelHandler#handlerAdded(ChannelHandlerContext)}
      * nor {@link ChannelHandler#handlerRemoved(ChannelHandlerContext)} was called.
      */
     private static final int INIT = 0;
->>>>>>> 806dace3
 
     /**
      * {@link ChannelHandler#handlerAdded(ChannelHandlerContext)} was called.
@@ -73,11 +64,6 @@
     private final ChannelHandler handler;
     private final String name;
 
-<<<<<<< HEAD
-    DefaultChannelHandlerContext(
-            DefaultChannelPipeline pipeline, EventExecutor executor, String name, ChannelHandler handler) {
-        super(pipeline, executor, name, handler.getClass());
-=======
     // Lazily instantiated tasks used to trigger events to a handler with different executor.
     // There is no need to make this volatile as at worse it will just create a few more instances then needed.
     private Tasks invokeTasks;
@@ -91,7 +77,6 @@
         this.name = requireNonNull(name, "name");
         this.pipeline = pipeline;
         this.executionMask = mask(handler.getClass());
->>>>>>> 806dace3
         this.handler = handler;
     }
 
@@ -112,8 +97,6 @@
     public ChannelHandler handler() {
         return handler;
     }
-<<<<<<< HEAD
-=======
 
     @Override
     public Channel channel() {
@@ -1060,5 +1043,4 @@
             invokeFlushTask = ctx::findAndInvokeFlush;
         }
     }
->>>>>>> 806dace3
 }