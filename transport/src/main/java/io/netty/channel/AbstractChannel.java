--- conflicted
+++ resolved
@@ -22,12 +22,9 @@
 import io.netty.channel.socket.ChannelOutputShutdownException;
 import io.netty.util.DefaultAttributeMap;
 import io.netty.util.ReferenceCountUtil;
-<<<<<<< HEAD
-import io.netty.util.internal.ObjectUtil;
-=======
 import io.netty.util.concurrent.EventExecutor;
->>>>>>> 806dace3
 import io.netty.util.internal.PlatformDependent;
+import io.netty.util.internal.ThrowableUtil;
 import io.netty.util.internal.UnstableApi;
 import io.netty.util.internal.logging.InternalLogger;
 import io.netty.util.internal.logging.InternalLoggerFactory;
@@ -46,13 +43,10 @@
 /**
  * A skeletal {@link Channel} implementation.
  */
-//FGTODO: 2019/10/31 下午7:38 zmyer
 public abstract class AbstractChannel extends DefaultAttributeMap implements Channel {
 
     private static final InternalLogger logger = InternalLoggerFactory.getInstance(AbstractChannel.class);
 
-<<<<<<< HEAD
-=======
     private static final ClosedChannelException ENSURE_OPEN_CLOSED_CHANNEL_EXCEPTION = ThrowableUtil.unknownStackTrace(
             new ExtendedClosedChannelException(null), AbstractUnsafe.class, "ensureOpen(...)");
     private static final ClosedChannelException CLOSE_CLOSED_CHANNEL_EXCEPTION = ThrowableUtil.unknownStackTrace(
@@ -64,7 +58,6 @@
     private static final NotYetConnectedException FLUSH0_NOT_YET_CONNECTED_EXCEPTION = ThrowableUtil.unknownStackTrace(
             new NotYetConnectedException(), AbstractUnsafe.class, "flush0()");
 
->>>>>>> 806dace3
     private final Channel parent;
     private final ChannelId id;
     private final Unsafe unsafe;
@@ -80,16 +73,15 @@
     private boolean closeInitiated;
     private Throwable initialCloseCause;
 
-    /**
-     * Cache for the string representation of this channel
-     */
+    /** Cache for the string representation of this channel */
     private boolean strValActive;
     private String strVal;
 
     /**
      * Creates a new instance.
      *
-     * @param parent the parent of this channel. {@code null} if there's no parent.
+     * @param parent
+     *        the parent of this channel. {@code null} if there's no parent.
      */
     protected AbstractChannel(Channel parent, EventLoop eventLoop) {
         this.parent = parent;
@@ -104,7 +96,8 @@
     /**
      * Creates a new instance.
      *
-     * @param parent the parent of this channel. {@code null} if there's no parent.
+     * @param parent
+     *        the parent of this channel. {@code null} if there's no parent.
      */
     protected AbstractChannel(Channel parent, EventLoop eventLoop, ChannelId id) {
         this.parent = parent;
@@ -416,28 +409,28 @@
         SocketAddress localAddr = localAddress();
         if (remoteAddr != null) {
             StringBuilder buf = new StringBuilder(96)
-                    .append("[id: 0x")
-                    .append(id.asShortText())
-                    .append(", L:")
-                    .append(localAddr)
-                    .append(active ? " - " : " ! ")
-                    .append("R:")
-                    .append(remoteAddr)
-                    .append(']');
+                .append("[id: 0x")
+                .append(id.asShortText())
+                .append(", L:")
+                .append(localAddr)
+                .append(active? " - " : " ! ")
+                .append("R:")
+                .append(remoteAddr)
+                .append(']');
             strVal = buf.toString();
         } else if (localAddr != null) {
             StringBuilder buf = new StringBuilder(64)
-                    .append("[id: 0x")
-                    .append(id.asShortText())
-                    .append(", L:")
-                    .append(localAddr)
-                    .append(']');
+                .append("[id: 0x")
+                .append(id.asShortText())
+                .append(", L:")
+                .append(localAddr)
+                .append(']');
             strVal = buf.toString();
         } else {
             StringBuilder buf = new StringBuilder(16)
-                    .append("[id: 0x")
-                    .append(id.asShortText())
-                    .append(']');
+                .append("[id: 0x")
+                .append(id.asShortText())
+                .append(']');
             strVal = buf.toString();
         }
 
@@ -466,9 +459,7 @@
         private MessageSizeEstimator.Handle estimatorHandler;
 
         private boolean inFlush0;
-        /**
-         * true if the channel has never been registered, false otherwise
-         */
+        /** true if the channel has never been registered, false otherwise */
         private boolean neverRegistered = true;
 
         private void assertEventLoop() {
@@ -499,14 +490,9 @@
         }
 
         @Override
-<<<<<<< HEAD
-        public final void register(EventLoop eventLoop, final ChannelPromise promise) {
-            ObjectUtil.checkNotNull(eventLoop, "eventLoop");
-=======
         public final void register(final ChannelPromise promise) {
             assertEventLoop();
 
->>>>>>> 806dace3
             if (isRegistered()) {
                 promise.setFailure(new IllegalStateException("registered to an event loop already"));
                 return;
@@ -551,15 +537,15 @@
 
             // See: https://github.com/netty/netty/issues/576
             if (Boolean.TRUE.equals(config().getOption(ChannelOption.SO_BROADCAST)) &&
-                    localAddress instanceof InetSocketAddress &&
-                    !((InetSocketAddress) localAddress).getAddress().isAnyLocalAddress() &&
-                    !PlatformDependent.isWindows() && !PlatformDependent.maybeSuperUser()) {
+                localAddress instanceof InetSocketAddress &&
+                !((InetSocketAddress) localAddress).getAddress().isAnyLocalAddress() &&
+                !PlatformDependent.isWindows() && !PlatformDependent.maybeSuperUser()) {
                 // Warn a user about the fact that a non-root user can't receive a
                 // broadcast packet on *nix if the socket is bound on non-wildcard address.
                 logger.warn(
                         "A non-root user can't receive a broadcast packet if the socket " +
-                                "is not bound to a wildcard address; binding to a non-wildcard " +
-                                "address (" + localAddress + ") anyway as requested.");
+                        "is not bound to a wildcard address; binding to a non-wildcard " +
+                        "address (" + localAddress + ") anyway as requested.");
             }
 
             boolean wasActive = isActive();
@@ -592,9 +578,6 @@
             boolean wasActive = isActive();
             try {
                 doDisconnect();
-                // Reset remoteAddress and localAddress
-                remoteAddress = null;
-                localAddress = null;
             } catch (Throwable t) {
                 safeSetFailure(promise, t);
                 closeIfClosed();
@@ -613,8 +596,7 @@
         public final void close(final ChannelPromise promise) {
             assertEventLoop();
 
-            ClosedChannelException closedChannelException = new ClosedChannelException();
-            close(promise, closedChannelException, closedChannelException, false);
+            close(promise, CLOSE_CLOSED_CHANNEL_EXCEPTION, CLOSE_CLOSED_CHANNEL_EXCEPTION, false);
         }
 
         /**
@@ -630,7 +612,6 @@
         /**
          * Shutdown the output portion of the corresponding {@link Channel}.
          * For example this will clean up the {@link ChannelOutboundBuffer} and not allow any more writes.
-         *
          * @param cause The cause which may provide rational for the shutdown.
          */
         private void shutdownOutput(final ChannelPromise promise, Throwable cause) {
@@ -640,7 +621,7 @@
 
             final ChannelOutboundBuffer outboundBuffer = this.outboundBuffer;
             if (outboundBuffer == null) {
-                promise.setFailure(new ClosedChannelException());
+                promise.setFailure(CLOSE_CLOSED_CHANNEL_EXCEPTION);
                 return;
             }
             this.outboundBuffer = null; // Disallow adding any messages and flushes to outboundBuffer.
@@ -840,11 +821,7 @@
                 // need to fail the future right away. If it is not null the handling of the rest
                 // will be done in flush0()
                 // See https://github.com/netty/netty/issues/2362
-<<<<<<< HEAD
-                safeSetFailure(promise, newClosedChannelException(initialCloseCause));
-=======
                 safeSetFailure(promise, newWriteException(initialCloseCause));
->>>>>>> 806dace3
                 // release message now to prevent resource-leak
                 ReferenceCountUtil.release(msg);
                 return;
@@ -900,14 +877,10 @@
             if (!isActive()) {
                 try {
                     if (isOpen()) {
-                        outboundBuffer.failFlushed(new NotYetConnectedException(), true);
+                        outboundBuffer.failFlushed(FLUSH0_NOT_YET_CONNECTED_EXCEPTION, true);
                     } else {
                         // Do not trigger channelWritabilityChanged because the channel is closed already.
-<<<<<<< HEAD
-                        outboundBuffer.failFlushed(newClosedChannelException(initialCloseCause), false);
-=======
                         outboundBuffer.failFlushed(newFlush0Exception(initialCloseCause), false);
->>>>>>> 806dace3
                     }
                 } finally {
                     inFlush0 = false;
@@ -928,21 +901,13 @@
                      * may still return {@code true} even if the channel should be closed as result of the exception.
                      */
                     initialCloseCause = t;
-<<<<<<< HEAD
-                    close(voidPromise(), t, newClosedChannelException(t), false);
-=======
                     close(voidPromise(), t, newFlush0Exception(t), false);
->>>>>>> 806dace3
                 } else {
                     try {
                         shutdownOutput(voidPromise(), t);
                     } catch (Throwable t2) {
                         initialCloseCause = t;
-<<<<<<< HEAD
-                        close(voidPromise(), t2, newClosedChannelException(t), false);
-=======
                         close(voidPromise(), t2, newFlush0Exception(t), false);
->>>>>>> 806dace3
                     }
                 }
             } finally {
@@ -950,14 +915,6 @@
             }
         }
 
-<<<<<<< HEAD
-        private ClosedChannelException newClosedChannelException(Throwable cause) {
-            ClosedChannelException exception = new ClosedChannelException();
-            if (cause != null) {
-                exception.initCause(cause);
-            }
-            return exception;
-=======
         private ClosedChannelException newWriteException(Throwable cause) {
             if (cause == null) {
                 return WRITE_CLOSED_CHANNEL_EXCEPTION;
@@ -980,7 +937,6 @@
             }
             return ThrowableUtil.unknownStackTrace(
                     new ExtendedClosedChannelException(cause), AbstractUnsafe.class, "ensureOpen(...)");
->>>>>>> 806dace3
         }
 
         @Override
@@ -995,11 +951,7 @@
                 return true;
             }
 
-<<<<<<< HEAD
-            safeSetFailure(promise, newClosedChannelException(initialCloseCause));
-=======
             safeSetFailure(promise, newEnsureOpenException(initialCloseCause));
->>>>>>> 806dace3
             return false;
         }
 
@@ -1087,7 +1039,7 @@
 
     /**
      * Is called after the {@link Channel} is registered with its {@link EventLoop} as part of the register process.
-     * <p>
+     *
      * Sub-classes may override this method
      */
     protected void doRegister() throws Exception {
@@ -1120,7 +1072,7 @@
 
     /**
      * Deregister the {@link Channel} from its {@link EventLoop}.
-     * <p>
+     *
      * Sub-classes may override this method
      */
     protected void doDeregister() throws Exception {
@@ -1187,6 +1139,7 @@
         AnnotatedConnectException(ConnectException exception, SocketAddress remoteAddress) {
             super(exception.getMessage() + ": " + remoteAddress);
             initCause(exception);
+            setStackTrace(exception.getStackTrace());
         }
 
         @Override
@@ -1202,6 +1155,7 @@
         AnnotatedNoRouteToHostException(NoRouteToHostException exception, SocketAddress remoteAddress) {
             super(exception.getMessage() + ": " + remoteAddress);
             initCause(exception);
+            setStackTrace(exception.getStackTrace());
         }
 
         @Override
@@ -1217,6 +1171,7 @@
         AnnotatedSocketException(SocketException exception, SocketAddress remoteAddress) {
             super(exception.getMessage() + ": " + remoteAddress);
             initCause(exception);
+            setStackTrace(exception.getStackTrace());
         }
 
         @Override
