--- conflicted
+++ resolved
@@ -16,7 +16,6 @@
 package io.netty.channel;
 
 import io.netty.buffer.ByteBufAllocator;
-import io.netty.util.internal.ObjectUtil;
 
 import java.util.IdentityHashMap;
 import java.util.Map;
@@ -35,20 +34,13 @@
 import static io.netty.channel.ChannelOption.WRITE_BUFFER_LOW_WATER_MARK;
 import static io.netty.channel.ChannelOption.WRITE_BUFFER_WATER_MARK;
 import static io.netty.channel.ChannelOption.WRITE_SPIN_COUNT;
-<<<<<<< HEAD
-import static io.netty.util.internal.ObjectUtil.checkNotNull;
-import static io.netty.util.internal.ObjectUtil.checkPositive;
-import static io.netty.util.internal.ObjectUtil.checkPositiveOrZero;
-=======
 import static io.netty.util.internal.ObjectUtil.checkPositive;
 import static io.netty.util.internal.ObjectUtil.checkPositiveOrZero;
 import static java.util.Objects.requireNonNull;
->>>>>>> 806dace3
 
 /**
  * The default {@link ChannelConfig} implementation.
  */
-//FGTODO: 2019/11/1 下午2:35 zmyer
 public class DefaultChannelConfig implements ChannelConfig {
     private static final MessageSizeEstimator DEFAULT_MSG_SIZE_ESTIMATOR = DefaultMessageSizeEstimator.DEFAULT;
 
@@ -98,7 +90,7 @@
         if (result == null) {
             result = new IdentityHashMap<>();
         }
-        for (ChannelOption<?> o : options) {
+        for (ChannelOption<?> o: options) {
             result.put(o, getOption(o));
         }
         return result;
@@ -107,14 +99,10 @@
     @SuppressWarnings("unchecked")
     @Override
     public boolean setOptions(Map<ChannelOption<?>, ?> options) {
-<<<<<<< HEAD
-        ObjectUtil.checkNotNull(options, "options");
-=======
         requireNonNull(options, "options");
->>>>>>> 806dace3
 
         boolean setAllOptions = true;
-        for (Entry<ChannelOption<?>, ?> e : options.entrySet()) {
+        for (Entry<ChannelOption<?>, ?> e: options.entrySet()) {
             if (!setOption((ChannelOption<Object>) e.getKey(), e.getValue())) {
                 setAllOptions = false;
             }
@@ -124,13 +112,9 @@
     }
 
     @Override
-    @SuppressWarnings({"unchecked", "deprecation"})
+    @SuppressWarnings({ "unchecked", "deprecation" })
     public <T> T getOption(ChannelOption<T> option) {
-<<<<<<< HEAD
-        ObjectUtil.checkNotNull(option, "option");
-=======
         requireNonNull(option, "option");
->>>>>>> 806dace3
 
         if (option == CONNECT_TIMEOUT_MILLIS) {
             return (T) Integer.valueOf(getConnectTimeoutMillis());
@@ -203,12 +187,8 @@
     }
 
     protected <T> void validate(ChannelOption<T> option, T value) {
-<<<<<<< HEAD
-        ObjectUtil.checkNotNull(option, "option").validate(value);
-=======
         requireNonNull(option, "option");
         option.validate(value);
->>>>>>> 806dace3
     }
 
     @Override
@@ -226,9 +206,8 @@
     /**
      * {@inheritDoc}
      * <p>
-     *
      * @throws IllegalStateException if {@link #getRecvByteBufAllocator()} does not return an object of type
-     *                               {@link MaxMessagesRecvByteBufAllocator}.
+     * {@link MaxMessagesRecvByteBufAllocator}.
      */
     @Override
     @Deprecated
@@ -245,9 +224,8 @@
     /**
      * {@inheritDoc}
      * <p>
-     *
      * @throws IllegalStateException if {@link #getRecvByteBufAllocator()} does not return an object of type
-     *                               {@link MaxMessagesRecvByteBufAllocator}.
+     * {@link MaxMessagesRecvByteBufAllocator}.
      */
     @Override
     @Deprecated
@@ -288,12 +266,8 @@
 
     @Override
     public ChannelConfig setAllocator(ByteBufAllocator allocator) {
-<<<<<<< HEAD
-        this.allocator = ObjectUtil.checkNotNull(allocator, "allocator");
-=======
         requireNonNull(allocator, "allocator");
         this.allocator = allocator;
->>>>>>> 806dace3
         return this;
     }
 
@@ -311,10 +285,9 @@
 
     /**
      * Set the {@link RecvByteBufAllocator} which is used for the channel to allocate receive buffers.
-     *
      * @param allocator the allocator to set.
-     * @param metadata  Used to set the {@link ChannelMetadata#defaultMaxMessagesPerRead()} if {@code allocator}
-     *                  is of type {@link MaxMessagesRecvByteBufAllocator}.
+     * @param metadata Used to set the {@link ChannelMetadata#defaultMaxMessagesPerRead()} if {@code allocator}
+     * is of type {@link MaxMessagesRecvByteBufAllocator}.
      */
     private void setRecvByteBufAllocator(RecvByteBufAllocator allocator, ChannelMetadata metadata) {
         if (allocator instanceof MaxMessagesRecvByteBufAllocator) {
@@ -344,8 +317,7 @@
      * Is called once {@link #setAutoRead(boolean)} is called with {@code false} and {@link #isAutoRead()} was
      * {@code true} before.
      */
-    protected void autoReadCleared() {
-    }
+    protected void autoReadCleared() { }
 
     @Override
     public boolean isAutoClose() {
@@ -366,11 +338,7 @@
     @Override
     public ChannelConfig setWriteBufferHighWaterMark(int writeBufferHighWaterMark) {
         checkPositiveOrZero(writeBufferHighWaterMark, "writeBufferHighWaterMark");
-<<<<<<< HEAD
-        for (; ; ) {
-=======
         for (;;) {
->>>>>>> 806dace3
             WriteBufferWaterMark waterMark = writeBufferWaterMark;
             if (writeBufferHighWaterMark < waterMark.low()) {
                 throw new IllegalArgumentException(
@@ -393,11 +361,7 @@
     @Override
     public ChannelConfig setWriteBufferLowWaterMark(int writeBufferLowWaterMark) {
         checkPositiveOrZero(writeBufferLowWaterMark, "writeBufferLowWaterMark");
-<<<<<<< HEAD
-        for (; ; ) {
-=======
         for (;;) {
->>>>>>> 806dace3
             WriteBufferWaterMark waterMark = writeBufferWaterMark;
             if (writeBufferLowWaterMark > waterMark.high()) {
                 throw new IllegalArgumentException(
@@ -430,12 +394,8 @@
 
     @Override
     public ChannelConfig setMessageSizeEstimator(MessageSizeEstimator estimator) {
-<<<<<<< HEAD
-        this.msgSizeEstimator = ObjectUtil.checkNotNull(estimator, "estimator");
-=======
         requireNonNull(estimator, "estimator");
         msgSizeEstimator = estimator;
->>>>>>> 806dace3
         return this;
     }
 }