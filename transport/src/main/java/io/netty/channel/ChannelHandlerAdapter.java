--- conflicted
+++ resolved
@@ -16,7 +16,6 @@
 
 package io.netty.channel;
 
-import io.netty.channel.ChannelHandlerMask.Skip;
 import io.netty.util.internal.InternalThreadLocalMap;
 
 import java.lang.reflect.AnnotatedType;
@@ -25,7 +24,6 @@
 /**
  * Skeleton implementation of a {@link ChannelHandler}.
  */
-//FGTODO: 2019/10/31 下午7:18 zmyer
 public abstract class ChannelHandlerAdapter implements ChannelHandler {
 
     // Not using volatile because it's used only for a sanity check.
@@ -66,38 +64,4 @@
         }
         return sharable;
     }
-<<<<<<< HEAD
-
-    /**
-     * Do nothing by default, sub-classes may override this method.
-     */
-    @Override
-    public void handlerAdded(ChannelHandlerContext ctx) throws Exception {
-        // NOOP
-    }
-
-    /**
-     * Do nothing by default, sub-classes may override this method.
-     */
-    @Override
-    public void handlerRemoved(ChannelHandlerContext ctx) throws Exception {
-        // NOOP
-    }
-
-    /**
-     * Calls {@link ChannelHandlerContext#fireExceptionCaught(Throwable)} to forward
-     * to the next {@link ChannelHandler} in the {@link ChannelPipeline}.
-     * <p>
-     * Sub-classes may override this method to change behavior.
-     *
-     * @deprecated is part of {@link ChannelInboundHandler}
-     */
-    @Skip
-    @Override
-    @Deprecated
-    public void exceptionCaught(ChannelHandlerContext ctx, Throwable cause) throws Exception {
-        ctx.fireExceptionCaught(cause);
-    }
-=======
->>>>>>> 806dace3
 }