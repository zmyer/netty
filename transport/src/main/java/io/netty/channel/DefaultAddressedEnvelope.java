--- conflicted
+++ resolved
@@ -20,7 +20,6 @@
 
 import io.netty.util.ReferenceCountUtil;
 import io.netty.util.ReferenceCounted;
-import io.netty.util.internal.ObjectUtil;
 import io.netty.util.internal.StringUtil;
 
 import java.net.SocketAddress;
@@ -42,12 +41,8 @@
      * {@code sender} address.
      */
     public DefaultAddressedEnvelope(M message, A recipient, A sender) {
-<<<<<<< HEAD
-        ObjectUtil.checkNotNull(message, "message");
-=======
         requireNonNull(message, "message");
 
->>>>>>> 806dace3
         if (recipient == null && sender == null) {
             throw new NullPointerException("recipient and sender");
         }
