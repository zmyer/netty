/*
 * Copyright 2015 The Netty Project
 *
 * The Netty Project licenses this file to you under the Apache License, version 2.0 (the
 * "License"); you may not use this file except in compliance with the License. You may obtain a
 * copy of the License at:
 *
 * http://www.apache.org/licenses/LICENSE-2.0
 *
 * Unless required by applicable law or agreed to in writing, software distributed under the License
 * is distributed on an "AS IS" BASIS, WITHOUT WARRANTIES OR CONDITIONS OF ANY KIND, either express
 * or implied. See the License for the specific language governing permissions and limitations under
 * the License.
 */
package io.netty.channel;

import static java.util.Objects.requireNonNull;

import io.netty.buffer.ByteBuf;
import io.netty.buffer.ByteBufAllocator;
import io.netty.buffer.CompositeByteBuf;
import io.netty.buffer.Unpooled;
<<<<<<< HEAD
import io.netty.util.internal.ObjectUtil;
=======
>>>>>>> 806dace3

/**
 * A FIFO queue of bytes where producers add bytes by repeatedly adding {@link ByteBuf} and consumers take bytes in
 * arbitrary lengths. This allows producers to add lots of small buffers and the consumer to take all the bytes
 * out in a single buffer. Conversely the producer may add larger buffers and the consumer could take the bytes in
 * many small buffers.
 *
 * <p>Bytes are added and removed with promises. If the last byte of a buffer added with a promise is removed then
 * that promise will complete when the promise passed to {@link #remove} completes.
 *
 * <p>This functionality is useful for aggregating or partitioning writes into fixed size buffers for framing protocols
 * such as HTTP2.
 */
public final class CoalescingBufferQueue extends AbstractCoalescingBufferQueue {
    private final Channel channel;

    public CoalescingBufferQueue(Channel channel) {
        this(channel, 4);
    }

    public CoalescingBufferQueue(Channel channel, int initSize) {
        this(channel, initSize, false);
    }

    public CoalescingBufferQueue(Channel channel, int initSize, boolean updateWritability) {
        super(updateWritability ? channel : null, initSize);
        this.channel = requireNonNull(channel, "channel");
    }

    /**
     * Remove a {@link ByteBuf} from the queue with the specified number of bytes. Any added buffer who's bytes are
     * fully consumed during removal will have it's promise completed when the passed aggregate {@link ChannelPromise}
     * completes.
     *
     * @param bytes the maximum number of readable bytes in the returned {@link ByteBuf}, if {@code bytes} is greater
     *              than {@link #readableBytes} then a buffer of length {@link #readableBytes} is returned.
     * @param aggregatePromise used to aggregate the promises and listeners for the constituent buffers.
     * @return a {@link ByteBuf} composed of the enqueued buffers.
     */
    public ByteBuf remove(int bytes, ChannelPromise aggregatePromise) {
        return remove(channel.alloc(), bytes, aggregatePromise);
    }

    /**
     *  Release all buffers in the queue and complete all listeners and promises.
     */
    public void releaseAndFailAll(Throwable cause) {
        releaseAndFailAll(channel, cause);
    }

    @Override
    protected ByteBuf compose(ByteBufAllocator alloc, ByteBuf cumulation, ByteBuf next) {
        if (cumulation instanceof CompositeByteBuf) {
            CompositeByteBuf composite = (CompositeByteBuf) cumulation;
            composite.addComponent(true, next);
            return composite;
        }
        return composeIntoComposite(alloc, cumulation, next);
    }

    @Override
    protected ByteBuf removeEmptyValue() {
        return Unpooled.EMPTY_BUFFER;
    }
}<|MERGE_RESOLUTION|>--- conflicted
+++ resolved
@@ -20,10 +20,6 @@
 import io.netty.buffer.ByteBufAllocator;
 import io.netty.buffer.CompositeByteBuf;
 import io.netty.buffer.Unpooled;
-<<<<<<< HEAD
-import io.netty.util.internal.ObjectUtil;
-=======
->>>>>>> 806dace3
 
 /**
  * A FIFO queue of bytes where producers add bytes by repeatedly adding {@link ByteBuf} and consumers take bytes in
