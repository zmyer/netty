--- conflicted
+++ resolved
@@ -21,10 +21,6 @@
  *
  * @deprecated use {@link ChannelHandler}
  */
-<<<<<<< HEAD
-//FGTODO: 2019/10/31 下午7:12 zmyer
-=======
 @Deprecated
->>>>>>> 806dace3
 public interface ChannelInboundHandler extends ChannelHandler {
 }