--- conflicted
+++ resolved
@@ -23,7 +23,6 @@
 import io.netty.channel.MessageSizeEstimator;
 import io.netty.channel.RecvByteBufAllocator;
 import io.netty.channel.WriteBufferWaterMark;
-import io.netty.util.internal.ObjectUtil;
 import io.netty.util.internal.PlatformDependent;
 import io.netty.util.internal.logging.InternalLogger;
 import io.netty.util.internal.logging.InternalLoggerFactory;
@@ -54,12 +53,8 @@
      */
     public DefaultDatagramChannelConfig(DatagramChannel channel, DatagramSocket javaSocket) {
         super(channel, new FixedRecvByteBufAllocator(2048));
-<<<<<<< HEAD
-        this.javaSocket = ObjectUtil.checkNotNull(javaSocket, "javaSocket");
-=======
         requireNonNull(javaSocket, "javaSocket");
         this.javaSocket = javaSocket;
->>>>>>> 806dace3
     }
 
     protected final DatagramSocket javaSocket() {
