--- conflicted
+++ resolved
@@ -27,11 +27,6 @@
 import io.netty.channel.nio.AbstractNioMessageChannel;
 import io.netty.channel.socket.DefaultServerSocketChannelConfig;
 import io.netty.channel.socket.ServerSocketChannelConfig;
-<<<<<<< HEAD
-import io.netty.util.internal.PlatformDependent;
-import io.netty.util.internal.SuppressJava6Requirement;
-=======
->>>>>>> 806dace3
 import io.netty.util.internal.logging.InternalLogger;
 import io.netty.util.internal.logging.InternalLoggerFactory;
 
@@ -142,7 +137,6 @@
         return SocketUtils.localSocketAddress(javaChannel().socket());
     }
 
-    @SuppressJava6Requirement(reason = "Usage guarded by java version check")
     @Override
     protected void doBind(SocketAddress localAddress) throws Exception {
         javaChannel().bind(localAddress, config.getBacklog());
@@ -233,6 +227,7 @@
             return super.getOption(option);
         }
 
+        @SuppressWarnings("unchecked")
         @Override
         public Map<ChannelOption<?>, Object> getOptions() {
             return getOptions(super.getOptions(), NioChannelOption.getOptions(jdkChannel()));
