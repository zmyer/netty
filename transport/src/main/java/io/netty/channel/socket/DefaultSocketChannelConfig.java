/*
 * Copyright 2012 The Netty Project
 *
 * The Netty Project licenses this file to you under the Apache License,
 * version 2.0 (the "License"); you may not use this file except in compliance
 * with the License. You may obtain a copy of the License at:
 *
 *   http://www.apache.org/licenses/LICENSE-2.0
 *
 * Unless required by applicable law or agreed to in writing, software
 * distributed under the License is distributed on an "AS IS" BASIS, WITHOUT
 * WARRANTIES OR CONDITIONS OF ANY KIND, either express or implied. See the
 * License for the specific language governing permissions and limitations
 * under the License.
 */
package io.netty.channel.socket;

import io.netty.buffer.ByteBufAllocator;
import io.netty.channel.ChannelException;
import io.netty.channel.ChannelOption;
import io.netty.channel.DefaultChannelConfig;
import io.netty.channel.MessageSizeEstimator;
import io.netty.channel.RecvByteBufAllocator;
import io.netty.channel.WriteBufferWaterMark;
import io.netty.util.internal.ObjectUtil;
import io.netty.util.internal.PlatformDependent;

import java.net.Socket;
import java.net.SocketException;
import java.util.Map;

import static io.netty.channel.ChannelOption.*;
import static java.util.Objects.requireNonNull;

/**
 * The default {@link SocketChannelConfig} implementation.
 */
public class DefaultSocketChannelConfig extends DefaultChannelConfig
                                        implements SocketChannelConfig {

    protected final Socket javaSocket;
    private volatile boolean allowHalfClosure;

    /**
     * Creates a new instance.
     */
    public DefaultSocketChannelConfig(SocketChannel channel, Socket javaSocket) {
        super(channel);
<<<<<<< HEAD
        this.javaSocket = ObjectUtil.checkNotNull(javaSocket, "javaSocket");
=======
        requireNonNull(javaSocket, "javaSocket");
        this.javaSocket = javaSocket;
>>>>>>> 806dace3

        // Enable TCP_NODELAY by default if possible.
        if (PlatformDependent.canEnableTcpNoDelayByDefault()) {
            try {
                setTcpNoDelay(true);
            } catch (Exception e) {
                // Ignore.
            }
        }
    }

    @Override
    public Map<ChannelOption<?>, Object> getOptions() {
        return getOptions(
                super.getOptions(),
                SO_RCVBUF, SO_SNDBUF, TCP_NODELAY, SO_KEEPALIVE, SO_REUSEADDR, SO_LINGER, IP_TOS,
                ALLOW_HALF_CLOSURE);
    }

    @SuppressWarnings("unchecked")
    @Override
    public <T> T getOption(ChannelOption<T> option) {
        if (option == SO_RCVBUF) {
            return (T) Integer.valueOf(getReceiveBufferSize());
        }
        if (option == SO_SNDBUF) {
            return (T) Integer.valueOf(getSendBufferSize());
        }
        if (option == TCP_NODELAY) {
            return (T) Boolean.valueOf(isTcpNoDelay());
        }
        if (option == SO_KEEPALIVE) {
            return (T) Boolean.valueOf(isKeepAlive());
        }
        if (option == SO_REUSEADDR) {
            return (T) Boolean.valueOf(isReuseAddress());
        }
        if (option == SO_LINGER) {
            return (T) Integer.valueOf(getSoLinger());
        }
        if (option == IP_TOS) {
            return (T) Integer.valueOf(getTrafficClass());
        }
        if (option == ALLOW_HALF_CLOSURE) {
            return (T) Boolean.valueOf(isAllowHalfClosure());
        }

        return super.getOption(option);
    }

    @Override
    public <T> boolean setOption(ChannelOption<T> option, T value) {
        validate(option, value);

        if (option == SO_RCVBUF) {
            setReceiveBufferSize((Integer) value);
        } else if (option == SO_SNDBUF) {
            setSendBufferSize((Integer) value);
        } else if (option == TCP_NODELAY) {
            setTcpNoDelay((Boolean) value);
        } else if (option == SO_KEEPALIVE) {
            setKeepAlive((Boolean) value);
        } else if (option == SO_REUSEADDR) {
            setReuseAddress((Boolean) value);
        } else if (option == SO_LINGER) {
            setSoLinger((Integer) value);
        } else if (option == IP_TOS) {
            setTrafficClass((Integer) value);
        } else if (option == ALLOW_HALF_CLOSURE) {
            setAllowHalfClosure((Boolean) value);
        } else {
            return super.setOption(option, value);
        }

        return true;
    }

    @Override
    public int getReceiveBufferSize() {
        try {
            return javaSocket.getReceiveBufferSize();
        } catch (SocketException e) {
            throw new ChannelException(e);
        }
    }

    @Override
    public int getSendBufferSize() {
        try {
            return javaSocket.getSendBufferSize();
        } catch (SocketException e) {
            throw new ChannelException(e);
        }
    }

    @Override
    public int getSoLinger() {
        try {
            return javaSocket.getSoLinger();
        } catch (SocketException e) {
            throw new ChannelException(e);
        }
    }

    @Override
    public int getTrafficClass() {
        try {
            return javaSocket.getTrafficClass();
        } catch (SocketException e) {
            throw new ChannelException(e);
        }
    }

    @Override
    public boolean isKeepAlive() {
        try {
            return javaSocket.getKeepAlive();
        } catch (SocketException e) {
            throw new ChannelException(e);
        }
    }

    @Override
    public boolean isReuseAddress() {
        try {
            return javaSocket.getReuseAddress();
        } catch (SocketException e) {
            throw new ChannelException(e);
        }
    }

    @Override
    public boolean isTcpNoDelay() {
        try {
            return javaSocket.getTcpNoDelay();
        } catch (SocketException e) {
            throw new ChannelException(e);
        }
    }

    @Override
    public SocketChannelConfig setKeepAlive(boolean keepAlive) {
        try {
            javaSocket.setKeepAlive(keepAlive);
        } catch (SocketException e) {
            throw new ChannelException(e);
        }
        return this;
    }

    @Override
    public SocketChannelConfig setPerformancePreferences(
            int connectionTime, int latency, int bandwidth) {
        javaSocket.setPerformancePreferences(connectionTime, latency, bandwidth);
        return this;
    }

    @Override
    public SocketChannelConfig setReceiveBufferSize(int receiveBufferSize) {
        try {
            javaSocket.setReceiveBufferSize(receiveBufferSize);
        } catch (SocketException e) {
            throw new ChannelException(e);
        }
        return this;
    }

    @Override
    public SocketChannelConfig setReuseAddress(boolean reuseAddress) {
        try {
            javaSocket.setReuseAddress(reuseAddress);
        } catch (SocketException e) {
            throw new ChannelException(e);
        }
        return this;
    }

    @Override
    public SocketChannelConfig setSendBufferSize(int sendBufferSize) {
        try {
            javaSocket.setSendBufferSize(sendBufferSize);
        } catch (SocketException e) {
            throw new ChannelException(e);
        }
        return this;
    }

    @Override
    public SocketChannelConfig setSoLinger(int soLinger) {
        try {
            if (soLinger < 0) {
                javaSocket.setSoLinger(false, 0);
            } else {
                javaSocket.setSoLinger(true, soLinger);
            }
        } catch (SocketException e) {
            throw new ChannelException(e);
        }
        return this;
    }

    @Override
    public SocketChannelConfig setTcpNoDelay(boolean tcpNoDelay) {
        try {
            javaSocket.setTcpNoDelay(tcpNoDelay);
        } catch (SocketException e) {
            throw new ChannelException(e);
        }
        return this;
    }

    @Override
    public SocketChannelConfig setTrafficClass(int trafficClass) {
        try {
            javaSocket.setTrafficClass(trafficClass);
        } catch (SocketException e) {
            throw new ChannelException(e);
        }
        return this;
    }

    @Override
    public boolean isAllowHalfClosure() {
        return allowHalfClosure;
    }

    @Override
    public SocketChannelConfig setAllowHalfClosure(boolean allowHalfClosure) {
        this.allowHalfClosure = allowHalfClosure;
        return this;
    }

    @Override
    public SocketChannelConfig setConnectTimeoutMillis(int connectTimeoutMillis) {
        super.setConnectTimeoutMillis(connectTimeoutMillis);
        return this;
    }

    @Override
    @Deprecated
    public SocketChannelConfig setMaxMessagesPerRead(int maxMessagesPerRead) {
        super.setMaxMessagesPerRead(maxMessagesPerRead);
        return this;
    }

    @Override
    public SocketChannelConfig setWriteSpinCount(int writeSpinCount) {
        super.setWriteSpinCount(writeSpinCount);
        return this;
    }

    @Override
    public SocketChannelConfig setAllocator(ByteBufAllocator allocator) {
        super.setAllocator(allocator);
        return this;
    }

    @Override
    public SocketChannelConfig setRecvByteBufAllocator(RecvByteBufAllocator allocator) {
        super.setRecvByteBufAllocator(allocator);
        return this;
    }

    @Override
    public SocketChannelConfig setAutoRead(boolean autoRead) {
         super.setAutoRead(autoRead);
        return this;
    }

    @Override
    public SocketChannelConfig setAutoClose(boolean autoClose) {
        super.setAutoClose(autoClose);
        return this;
    }

    @Override
    public SocketChannelConfig setWriteBufferHighWaterMark(int writeBufferHighWaterMark) {
        super.setWriteBufferHighWaterMark(writeBufferHighWaterMark);
        return this;
    }

    @Override
    public SocketChannelConfig setWriteBufferLowWaterMark(int writeBufferLowWaterMark) {
        super.setWriteBufferLowWaterMark(writeBufferLowWaterMark);
        return this;
    }

    @Override
    public SocketChannelConfig setWriteBufferWaterMark(WriteBufferWaterMark writeBufferWaterMark) {
        super.setWriteBufferWaterMark(writeBufferWaterMark);
        return this;
    }

    @Override
    public SocketChannelConfig setMessageSizeEstimator(MessageSizeEstimator estimator) {
        super.setMessageSizeEstimator(estimator);
        return this;
    }
}<|MERGE_RESOLUTION|>--- conflicted
+++ resolved
@@ -22,7 +22,6 @@
 import io.netty.channel.MessageSizeEstimator;
 import io.netty.channel.RecvByteBufAllocator;
 import io.netty.channel.WriteBufferWaterMark;
-import io.netty.util.internal.ObjectUtil;
 import io.netty.util.internal.PlatformDependent;
 
 import java.net.Socket;
@@ -46,12 +45,8 @@
      */
     public DefaultSocketChannelConfig(SocketChannel channel, Socket javaSocket) {
         super(channel);
-<<<<<<< HEAD
-        this.javaSocket = ObjectUtil.checkNotNull(javaSocket, "javaSocket");
-=======
         requireNonNull(javaSocket, "javaSocket");
         this.javaSocket = javaSocket;
->>>>>>> 806dace3
 
         // Enable TCP_NODELAY by default if possible.
         if (PlatformDependent.canEnableTcpNoDelayByDefault()) {
