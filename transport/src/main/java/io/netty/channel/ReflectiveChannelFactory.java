/*
 * Copyright 2014 The Netty Project
 *
 * The Netty Project licenses this file to you under the Apache License,
 * version 2.0 (the "License"); you may not use this file except in compliance
 * with the License. You may obtain a copy of the License at:
 *
 *   http://www.apache.org/licenses/LICENSE-2.0
 *
 * Unless required by applicable law or agreed to in writing, software
 * distributed under the License is distributed on an "AS IS" BASIS, WITHOUT
 * WARRANTIES OR CONDITIONS OF ANY KIND, either express or implied. See the
 * License for the specific language governing permissions and limitations
 * under the License.
 */

package io.netty.channel;

<<<<<<< HEAD
import io.netty.util.internal.ObjectUtil;
=======
import static java.util.Objects.requireNonNull;

>>>>>>> 806dace3
import io.netty.util.internal.StringUtil;

import java.lang.reflect.Constructor;

/**
 * A {@link ChannelFactory} that instantiates a new {@link Channel} by invoking its default constructor reflectively.
 */
//FGTODO: 2019/10/31 下午7:01 zmyer
public class ReflectiveChannelFactory<T extends Channel> implements ChannelFactory<T> {

    private final Constructor<? extends T> constructor;

    public ReflectiveChannelFactory(Class<? extends T> clazz) {
<<<<<<< HEAD
        ObjectUtil.checkNotNull(clazz, "clazz");
        try {
            this.constructor = clazz.getConstructor();
        } catch (NoSuchMethodException e) {
            throw new IllegalArgumentException("Class " + StringUtil.simpleClassName(clazz) +
                    " does not have a public non-arg constructor", e);
=======
        requireNonNull(clazz, "clazz");
        try {
            this.constructor = clazz.getConstructor(EventLoop.class);
        } catch (NoSuchMethodException e) {
            throw new IllegalArgumentException("Class " + StringUtil.simpleClassName(clazz) +
                    " does not have a public constructor that takes an EventLoop instance", e);
>>>>>>> 806dace3
        }
    }

    @Override
    public T newChannel(EventLoop eventLoop) throws Exception {
        try {
<<<<<<< HEAD
            return constructor.newInstance();
=======
            return constructor.newInstance(eventLoop);
>>>>>>> 806dace3
        } catch (Throwable t) {
            throw new ChannelException("Unable to create Channel from class " + constructor.getDeclaringClass(), t);
        }
    }

    @Override
    public String toString() {
        return StringUtil.simpleClassName(ReflectiveChannelFactory.class) +
                '(' + StringUtil.simpleClassName(constructor.getDeclaringClass()) + ".class)";
    }
}<|MERGE_RESOLUTION|>--- conflicted
+++ resolved
@@ -16,12 +16,8 @@
 
 package io.netty.channel;
 
-<<<<<<< HEAD
-import io.netty.util.internal.ObjectUtil;
-=======
 import static java.util.Objects.requireNonNull;
 
->>>>>>> 806dace3
 import io.netty.util.internal.StringUtil;
 
 import java.lang.reflect.Constructor;
@@ -29,38 +25,24 @@
 /**
  * A {@link ChannelFactory} that instantiates a new {@link Channel} by invoking its default constructor reflectively.
  */
-//FGTODO: 2019/10/31 下午7:01 zmyer
 public class ReflectiveChannelFactory<T extends Channel> implements ChannelFactory<T> {
 
     private final Constructor<? extends T> constructor;
 
     public ReflectiveChannelFactory(Class<? extends T> clazz) {
-<<<<<<< HEAD
-        ObjectUtil.checkNotNull(clazz, "clazz");
-        try {
-            this.constructor = clazz.getConstructor();
-        } catch (NoSuchMethodException e) {
-            throw new IllegalArgumentException("Class " + StringUtil.simpleClassName(clazz) +
-                    " does not have a public non-arg constructor", e);
-=======
         requireNonNull(clazz, "clazz");
         try {
             this.constructor = clazz.getConstructor(EventLoop.class);
         } catch (NoSuchMethodException e) {
             throw new IllegalArgumentException("Class " + StringUtil.simpleClassName(clazz) +
                     " does not have a public constructor that takes an EventLoop instance", e);
->>>>>>> 806dace3
         }
     }
 
     @Override
     public T newChannel(EventLoop eventLoop) throws Exception {
         try {
-<<<<<<< HEAD
-            return constructor.newInstance();
-=======
             return constructor.newInstance(eventLoop);
->>>>>>> 806dace3
         } catch (Throwable t) {
             throw new ChannelException("Unable to create Channel from class " + constructor.getDeclaringClass(), t);
         }
