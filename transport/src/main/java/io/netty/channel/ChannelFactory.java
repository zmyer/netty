--- conflicted
+++ resolved
@@ -18,13 +18,7 @@
 /**
  * Creates a new {@link Channel}.
  */
-<<<<<<< HEAD
-//FGTODO: 2019/10/31 下午7:00 zmyer
-@SuppressWarnings({"ClassNameSameAsAncestorName", "deprecation"})
-public interface ChannelFactory<T extends Channel> extends io.netty.bootstrap.ChannelFactory<T> {
-=======
 public interface ChannelFactory<T extends Channel> {
->>>>>>> 806dace3
     /**
      * Creates a new channel.
      */
