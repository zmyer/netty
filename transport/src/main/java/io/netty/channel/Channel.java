/*
 * Copyright 2012 The Netty Project
 *
 * The Netty Project licenses this file to you under the Apache License,
 * version 2.0 (the "License"); you may not use this file except in compliance
 * with the License. You may obtain a copy of the License at:
 *
 *   http://www.apache.org/licenses/LICENSE-2.0
 *
 * Unless required by applicable law or agreed to in writing, software
 * distributed under the License is distributed on an "AS IS" BASIS, WITHOUT
 * WARRANTIES OR CONDITIONS OF ANY KIND, either express or implied. See the
 * License for the specific language governing permissions and limitations
 * under the License.
 */
package io.netty.channel;

import io.netty.buffer.ByteBuf;
import io.netty.buffer.ByteBufAllocator;
import io.netty.channel.socket.DatagramChannel;
import io.netty.channel.socket.DatagramPacket;
import io.netty.channel.socket.ServerSocketChannel;
import io.netty.channel.socket.SocketChannel;
import io.netty.util.AttributeMap;

import java.net.InetSocketAddress;
import java.net.SocketAddress;


/**
 * A nexus to a network socket or a component which is capable of I/O
 * operations such as read, write, connect, and bind.
 * <p>
 * A channel provides a user:
 * <ul>
 * <li>the current state of the channel (e.g. is it open? is it connected?),</li>
 * <li>the {@linkplain ChannelConfig configuration parameters} of the channel (e.g. receive buffer size),</li>
 * <li>the I/O operations that the channel supports (e.g. read, write, connect, and bind), and</li>
 * <li>the {@link ChannelPipeline} which handles all I/O events and requests
 * associated with the channel.</li>
 * </ul>
 *
 * <h3>All I/O operations are asynchronous.</h3>
 * <p>
 * All I/O operations in Netty are asynchronous.  It means any I/O calls will
 * return immediately with no guarantee that the requested I/O operation has
 * been completed at the end of the call.  Instead, you will be returned with
 * a {@link ChannelFuture} instance which will notify you when the requested I/O
 * operation has succeeded, failed, or canceled.
 *
 * <h3>Channels are hierarchical</h3>
 * <p>
 * A {@link Channel} can have a {@linkplain #parent() parent} depending on
 * how it was created.  For instance, a {@link SocketChannel}, that was accepted
 * by {@link ServerSocketChannel}, will return the {@link ServerSocketChannel}
 * as its parent on {@link #parent()}.
 * <p>
 * The semantics of the hierarchical structure depends on the transport
 * implementation where the {@link Channel} belongs to.  For example, you could
 * write a new {@link Channel} implementation that creates the sub-channels that
 * share one socket connection, as <a href="http://beepcore.org/">BEEP</a> and
 * <a href="http://en.wikipedia.org/wiki/Secure_Shell">SSH</a> do.
 *
 * <h3>Downcast to access transport-specific operations</h3>
 * <p>
 * Some transports exposes additional operations that is specific to the
 * transport.  Down-cast the {@link Channel} to sub-type to invoke such
 * operations.  For example, with the old I/O datagram transport, multicast
 * join / leave operations are provided by {@link DatagramChannel}.
 *
 * <h3>Release resources</h3>
 * <p>
 * It is important to call {@link #close()} or {@link #close(ChannelPromise)} to release all
 * resources once you are done with the {@link Channel}. This ensures all resources are
 * released in a proper way, i.e. filehandles.
 */
//FGTODO: 2019/10/31 下午6:57 zmyer
public interface Channel extends AttributeMap, ChannelOutboundInvoker, Comparable<Channel> {

    /**
     * Returns the globally unique identifier of this {@link Channel}.
     */
    ChannelId id();

    /**
     * Return the {@link EventLoop} this {@link Channel} was registered to.
     */
    EventLoop eventLoop();

    /**
     * Returns the parent of this channel.
     *
     * @return the parent channel.
     * {@code null} if this channel does not have a parent channel.
     */
    Channel parent();

    /**
     * Returns the configuration of this channel.
     */
    ChannelConfig config();

    /**
     * Returns {@code true} if the {@link Channel} is open and may get active later
     */
    boolean isOpen();

    /**
     * Returns {@code true} if the {@link Channel} is registered with an {@link EventLoop}.
     */
    boolean isRegistered();

    /**
     * Return {@code true} if the {@link Channel} is active and so connected.
     */
    boolean isActive();

    /**
     * Return the {@link ChannelMetadata} of the {@link Channel} which describe the nature of the {@link Channel}.
     */
    ChannelMetadata metadata();

    /**
     * Returns the local address where this channel is bound to.  The returned
     * {@link SocketAddress} is supposed to be down-cast into more concrete
     * type such as {@link InetSocketAddress} to retrieve the detailed
     * information.
     *
     * @return the local address of this channel.
     * {@code null} if this channel is not bound.
     */
    SocketAddress localAddress();

    /**
     * Returns the remote address where this channel is connected to.  The
     * returned {@link SocketAddress} is supposed to be down-cast into more
     * concrete type such as {@link InetSocketAddress} to retrieve the detailed
     * information.
     *
     * @return the remote address of this channel.
     * {@code null} if this channel is not connected.
     * If this channel is not connected but it can receive messages
     * from arbitrary remote addresses (e.g. {@link DatagramChannel},
     * use {@link DatagramPacket#recipient()} to determine
     * the origination of the received message as this method will
     * return {@code null}.
     */
    SocketAddress remoteAddress();

    /**
     * Returns the {@link ChannelFuture} which will be notified when this
     * channel is closed.  This method always returns the same future instance.
     */
    ChannelFuture closeFuture();

    /**
     * Returns {@code true} if and only if the I/O thread will perform the
     * requested write operation immediately.  Any write requests made when
     * this method returns {@code false} are queued until the I/O thread is
     * ready to process the queued write requests.
     */
    boolean isWritable();

    /**
     * Get how many bytes can be written until {@link #isWritable()} returns {@code false}.
     * This quantity will always be non-negative. If {@link #isWritable()} is {@code false} then 0.
     */
    long bytesBeforeUnwritable();

    /**
     * Get how many bytes must be drained from underlying buffers until {@link #isWritable()} returns {@code true}.
     * This quantity will always be non-negative. If {@link #isWritable()} is {@code true} then 0.
     */
    long bytesBeforeWritable();

    /**
     * Returns an <em>internal-use-only</em> object that provides unsafe operations.
     */
    Unsafe unsafe();

    /**
     * Return the assigned {@link ChannelPipeline}.
     */
    ChannelPipeline pipeline();

    /**
     * Return the assigned {@link ByteBufAllocator} which will be used to allocate {@link ByteBuf}s.
     */
    ByteBufAllocator alloc();

    @Override
    Channel read();

    @Override
    Channel flush();

    /**
     * <em>Unsafe</em> operations that should <em>never</em> be called from user-code. These methods
     * are only provided to implement the actual transport, and must be invoked from an I/O thread except for the
     * following methods:
     * <ul>
<<<<<<< HEAD
     * <li>{@link #localAddress()}</li>
     * <li>{@link #remoteAddress()}</li>
     * <li>{@link #closeForcibly()}</li>
     * <li>{@link #register(EventLoop, ChannelPromise)}</li>
     * <li>{@link #deregister(ChannelPromise)}</li>
     * <li>{@link #voidPromise()}</li>
=======
     *   <li>{@link #localAddress()}</li>
     *   <li>{@link #remoteAddress()}</li>
     *   <li>{@link #closeForcibly()}</li>
     *   <li>{@link #register(ChannelPromise)}</li>
     *   <li>{@link #deregister(ChannelPromise)}</li>
     *   <li>{@link #voidPromise()}</li>
>>>>>>> 806dace3
     * </ul>
     */
    interface Unsafe {

        /**
         * Return the assigned {@link RecvByteBufAllocator.Handle} which will be used to allocate {@link ByteBuf}'s when
         * receiving data.
         */
        RecvByteBufAllocator.Handle recvBufAllocHandle();

        /**
         * Return the {@link SocketAddress} to which is bound local or
         * {@code null} if none.
         */
        SocketAddress localAddress();

        /**
         * Return the {@link SocketAddress} to which is bound remote or
         * {@code null} if none is bound yet.
         */
        SocketAddress remoteAddress();

        /**
         * Register the {@link Channel} of the {@link ChannelPromise} and notify
         * the {@link ChannelFuture} once the registration was complete.
         */
        void register(ChannelPromise promise);

        /**
         * Bind the {@link SocketAddress} to the {@link Channel} of the {@link ChannelPromise} and notify
         * it once its done.
         */
        void bind(SocketAddress localAddress, ChannelPromise promise);

        /**
         * Connect the {@link Channel} of the given {@link ChannelFuture} with the given remote {@link SocketAddress}.
         * If a specific local {@link SocketAddress} should be used it need to be given as argument. Otherwise just
         * pass {@code null} to it.
         * <p>
         * The {@link ChannelPromise} will get notified once the connect operation was complete.
         */
        void connect(SocketAddress remoteAddress, SocketAddress localAddress, ChannelPromise promise);

        /**
         * Disconnect the {@link Channel} of the {@link ChannelFuture} and notify the {@link ChannelPromise} once the
         * operation was complete.
         */
        void disconnect(ChannelPromise promise);

        /**
         * Close the {@link Channel} of the {@link ChannelPromise} and notify the {@link ChannelPromise} once the
         * operation was complete.
         */
        void close(ChannelPromise promise);

        /**
         * Closes the {@link Channel} immediately without firing any events.  Probably only useful
         * when registration attempt failed.
         */
        void closeForcibly();

        /**
         * Deregister the {@link Channel} of the {@link ChannelPromise} from {@link EventLoop} and notify the
         * {@link ChannelPromise} once the operation was complete.
         */
        void deregister(ChannelPromise promise);

        /**
         * Schedules a read operation that fills the inbound buffer of the first {@link ChannelInboundHandler} in the
         * {@link ChannelPipeline}.  If there's already a pending read operation, this method does nothing.
         */
        void beginRead();

        /**
         * Schedules a write operation.
         */
        void write(Object msg, ChannelPromise promise);

        /**
         * Flush out all write operations scheduled via {@link #write(Object, ChannelPromise)}.
         */
        void flush();

        /**
         * Return a special ChannelPromise which can be reused and passed to the operations in {@link Unsafe}.
         * It will never be notified of a success or error and so is only a placeholder for operations
         * that take a {@link ChannelPromise} as argument but for which you not want to get notified.
         */
        ChannelPromise voidPromise();

        /**
         * Returns the {@link ChannelOutboundBuffer} of the {@link Channel} where the pending write requests are stored.
         */
        ChannelOutboundBuffer outboundBuffer();
    }
}<|MERGE_RESOLUTION|>--- conflicted
+++ resolved
@@ -37,7 +37,7 @@
  * <li>the {@linkplain ChannelConfig configuration parameters} of the channel (e.g. receive buffer size),</li>
  * <li>the I/O operations that the channel supports (e.g. read, write, connect, and bind), and</li>
  * <li>the {@link ChannelPipeline} which handles all I/O events and requests
- * associated with the channel.</li>
+ *     associated with the channel.</li>
  * </ul>
  *
  * <h3>All I/O operations are asynchronous.</h3>
@@ -74,7 +74,6 @@
  * resources once you are done with the {@link Channel}. This ensures all resources are
  * released in a proper way, i.e. filehandles.
  */
-//FGTODO: 2019/10/31 下午6:57 zmyer
 public interface Channel extends AttributeMap, ChannelOutboundInvoker, Comparable<Channel> {
 
     /**
@@ -91,7 +90,7 @@
      * Returns the parent of this channel.
      *
      * @return the parent channel.
-     * {@code null} if this channel does not have a parent channel.
+     *         {@code null} if this channel does not have a parent channel.
      */
     Channel parent();
 
@@ -127,7 +126,7 @@
      * information.
      *
      * @return the local address of this channel.
-     * {@code null} if this channel is not bound.
+     *         {@code null} if this channel is not bound.
      */
     SocketAddress localAddress();
 
@@ -138,12 +137,12 @@
      * information.
      *
      * @return the remote address of this channel.
-     * {@code null} if this channel is not connected.
-     * If this channel is not connected but it can receive messages
-     * from arbitrary remote addresses (e.g. {@link DatagramChannel},
-     * use {@link DatagramPacket#recipient()} to determine
-     * the origination of the received message as this method will
-     * return {@code null}.
+     *         {@code null} if this channel is not connected.
+     *         If this channel is not connected but it can receive messages
+     *         from arbitrary remote addresses (e.g. {@link DatagramChannel},
+     *         use {@link DatagramPacket#recipient()} to determine
+     *         the origination of the received message as this method will
+     *         return {@code null}.
      */
     SocketAddress remoteAddress();
 
@@ -199,21 +198,12 @@
      * are only provided to implement the actual transport, and must be invoked from an I/O thread except for the
      * following methods:
      * <ul>
-<<<<<<< HEAD
-     * <li>{@link #localAddress()}</li>
-     * <li>{@link #remoteAddress()}</li>
-     * <li>{@link #closeForcibly()}</li>
-     * <li>{@link #register(EventLoop, ChannelPromise)}</li>
-     * <li>{@link #deregister(ChannelPromise)}</li>
-     * <li>{@link #voidPromise()}</li>
-=======
      *   <li>{@link #localAddress()}</li>
      *   <li>{@link #remoteAddress()}</li>
      *   <li>{@link #closeForcibly()}</li>
      *   <li>{@link #register(ChannelPromise)}</li>
      *   <li>{@link #deregister(ChannelPromise)}</li>
      *   <li>{@link #voidPromise()}</li>
->>>>>>> 806dace3
      * </ul>
      */
     interface Unsafe {
@@ -252,7 +242,7 @@
          * Connect the {@link Channel} of the given {@link ChannelFuture} with the given remote {@link SocketAddress}.
          * If a specific local {@link SocketAddress} should be used it need to be given as argument. Otherwise just
          * pass {@code null} to it.
-         * <p>
+         *
          * The {@link ChannelPromise} will get notified once the connect operation was complete.
          */
         void connect(SocketAddress remoteAddress, SocketAddress localAddress, ChannelPromise promise);
