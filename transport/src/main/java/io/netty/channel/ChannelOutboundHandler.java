--- conflicted
+++ resolved
@@ -20,86 +20,6 @@
  *
  * @deprecated use {@link ChannelHandler}
  */
-<<<<<<< HEAD
-//FGTODO: 2019/11/1 下午1:39 zmyer
-public interface ChannelOutboundHandler extends ChannelHandler {
-    /**
-     * Called once a bind operation is made.
-     *
-     * @param ctx          the {@link ChannelHandlerContext} for which the bind operation is made
-     * @param localAddress the {@link SocketAddress} to which it should bound
-     * @param promise      the {@link ChannelPromise} to notify once the operation completes
-     * @throws Exception thrown if an error occurs
-     */
-    void bind(ChannelHandlerContext ctx, SocketAddress localAddress, ChannelPromise promise) throws Exception;
-
-    /**
-     * Called once a connect operation is made.
-     *
-     * @param ctx           the {@link ChannelHandlerContext} for which the connect operation is made
-     * @param remoteAddress the {@link SocketAddress} to which it should connect
-     * @param localAddress  the {@link SocketAddress} which is used as source on connect
-     * @param promise       the {@link ChannelPromise} to notify once the operation completes
-     * @throws Exception thrown if an error occurs
-     */
-    void connect(
-            ChannelHandlerContext ctx, SocketAddress remoteAddress,
-            SocketAddress localAddress, ChannelPromise promise) throws Exception;
-
-    /**
-     * Called once a disconnect operation is made.
-     *
-     * @param ctx     the {@link ChannelHandlerContext} for which the disconnect operation is made
-     * @param promise the {@link ChannelPromise} to notify once the operation completes
-     * @throws Exception thrown if an error occurs
-     */
-    void disconnect(ChannelHandlerContext ctx, ChannelPromise promise) throws Exception;
-
-    /**
-     * Called once a close operation is made.
-     *
-     * @param ctx     the {@link ChannelHandlerContext} for which the close operation is made
-     * @param promise the {@link ChannelPromise} to notify once the operation completes
-     * @throws Exception thrown if an error occurs
-     */
-    void close(ChannelHandlerContext ctx, ChannelPromise promise) throws Exception;
-
-    /**
-     * Called once a deregister operation is made from the current registered {@link EventLoop}.
-     *
-     * @param ctx     the {@link ChannelHandlerContext} for which the close operation is made
-     * @param promise the {@link ChannelPromise} to notify once the operation completes
-     * @throws Exception thrown if an error occurs
-     */
-    void deregister(ChannelHandlerContext ctx, ChannelPromise promise) throws Exception;
-
-    /**
-     * Intercepts {@link ChannelHandlerContext#read()}.
-     */
-    void read(ChannelHandlerContext ctx) throws Exception;
-
-    /**
-     * Called once a write operation is made. The write operation will write the messages through the
-     * {@link ChannelPipeline}. Those are then ready to be flushed to the actual {@link Channel} once
-     * {@link Channel#flush()} is called
-     *
-     * @param ctx     the {@link ChannelHandlerContext} for which the write operation is made
-     * @param msg     the message to write
-     * @param promise the {@link ChannelPromise} to notify once the operation completes
-     * @throws Exception thrown if an error occurs
-     */
-    void write(ChannelHandlerContext ctx, Object msg, ChannelPromise promise) throws Exception;
-
-    /**
-     * Called once a flush operation is made. The flush operation will try to flush out all previous written messages
-     * that are pending.
-     *
-     * @param ctx the {@link ChannelHandlerContext} for which the flush operation is made
-     * @throws Exception thrown if an error occurs
-     */
-    void flush(ChannelHandlerContext ctx) throws Exception;
-=======
 @Deprecated
 public interface ChannelOutboundHandler extends ChannelHandler {
->>>>>>> 806dace3
 }