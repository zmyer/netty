--- conflicted
+++ resolved
@@ -18,7 +18,6 @@
 import static java.util.Objects.requireNonNull;
 
 import io.netty.channel.Channel;
-import io.netty.util.internal.ObjectUtil;
 
 import java.net.SocketAddress;
 
@@ -53,11 +52,7 @@
      * Creates a new instance with the specified ID.
      */
     public LocalAddress(String id) {
-<<<<<<< HEAD
-        ObjectUtil.checkNotNull(id, "id");
-=======
         requireNonNull(id, "id");
->>>>>>> 806dace3
         id = id.trim().toLowerCase();
         if (id.isEmpty()) {
             throw new IllegalArgumentException("empty id");
