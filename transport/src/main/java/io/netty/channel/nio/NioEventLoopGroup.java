/*
 * Copyright 2012 The Netty Project
 *
 * The Netty Project licenses this file to you under the Apache License,
 * version 2.0 (the "License"); you may not use this file except in compliance
 * with the License. You may obtain a copy of the License at:
 *
 *   http://www.apache.org/licenses/LICENSE-2.0
 *
 * Unless required by applicable law or agreed to in writing, software
 * distributed under the License is distributed on an "AS IS" BASIS, WITHOUT
 * WARRANTIES OR CONDITIONS OF ANY KIND, either express or implied. See the
 * License for the specific language governing permissions and limitations
 * under the License.
 */
package io.netty.channel.nio;

import io.netty.channel.Channel;
import io.netty.channel.DefaultSelectStrategyFactory;
import io.netty.channel.EventLoopTaskQueueFactory;
import io.netty.channel.MultithreadEventLoopGroup;
import io.netty.channel.SelectStrategyFactory;
import io.netty.util.concurrent.RejectedExecutionHandler;

import java.nio.channels.Selector;
import java.nio.channels.spi.SelectorProvider;
import java.util.concurrent.Executor;
import java.util.concurrent.ThreadFactory;

/**
 * {@link MultithreadEventLoopGroup} implementations which is used for NIO {@link Selector} based {@link Channel}s.
 *
 * @deprecated use {@link MultithreadEventLoopGroup} together with {@link NioHandler}.
 */
<<<<<<< HEAD
//FGTODO: 2019/10/31 下午7:44 zmyer
=======
@Deprecated
>>>>>>> 806dace3
public class NioEventLoopGroup extends MultithreadEventLoopGroup {

    /**
     * Create a new instance using the default number of threads, the default {@link ThreadFactory} and
     * the {@link SelectorProvider} which is returned by {@link SelectorProvider#provider()}.
     */
    public NioEventLoopGroup() {
        this(0);
    }

    /**
     * Create a new instance using the specified number of threads, {@link ThreadFactory} and the
     * {@link SelectorProvider} which is returned by {@link SelectorProvider#provider()}.
     */
    public NioEventLoopGroup(int nThreads) {
        this(nThreads, (Executor) null);
    }

    /**
     * Create a new instance using the default number of threads, the given {@link ThreadFactory} and the
     * {@link SelectorProvider} which is returned by {@link SelectorProvider#provider()}.
     */
    public NioEventLoopGroup(ThreadFactory threadFactory) {
        this(0, threadFactory, SelectorProvider.provider());
    }

    /**
     * Create a new instance using the specified number of threads, the given {@link ThreadFactory} and the
     * {@link SelectorProvider} which is returned by {@link SelectorProvider#provider()}.
     */
    public NioEventLoopGroup(int nThreads, ThreadFactory threadFactory) {
        this(nThreads, threadFactory, SelectorProvider.provider(), DefaultSelectStrategyFactory.INSTANCE);
    }

    public NioEventLoopGroup(int nThreads, Executor executor) {
        this(nThreads, executor, SelectorProvider.provider());
    }

    public NioEventLoopGroup(int nThreads, ThreadFactory threadFactory,
<<<<<<< HEAD
                             final SelectorProvider selectorProvider, final SelectStrategyFactory selectStrategyFactory) {
        super(nThreads, threadFactory, selectorProvider, selectStrategyFactory, RejectedExecutionHandlers.reject());
=======
        final SelectorProvider selectorProvider, final SelectStrategyFactory selectStrategyFactory) {
        super(nThreads, threadFactory, NioHandler.newFactory(selectorProvider, selectStrategyFactory));
>>>>>>> 806dace3
    }

    public NioEventLoopGroup(
            int nThreads, Executor executor, final SelectorProvider selectorProvider) {
        this(nThreads, executor, selectorProvider, DefaultSelectStrategyFactory.INSTANCE);
    }

    public NioEventLoopGroup(int nThreads, Executor executor, final SelectorProvider selectorProvider,
                             final SelectStrategyFactory selectStrategyFactory) {
        super(nThreads, executor, NioHandler.newFactory(selectorProvider, selectStrategyFactory));
    }

    public NioEventLoopGroup(int nThreads, Executor executor,
                             final SelectorProvider selectorProvider,
                             final SelectStrategyFactory selectStrategyFactory,
                             int maxTasks,
                             final RejectedExecutionHandler rejectedExecutionHandler) {
<<<<<<< HEAD
        super(nThreads, executor, chooserFactory, selectorProvider, selectStrategyFactory, rejectedExecutionHandler);
    }

    public NioEventLoopGroup(int nThreads, Executor executor, EventExecutorChooserFactory chooserFactory,
                             final SelectorProvider selectorProvider,
                             final SelectStrategyFactory selectStrategyFactory,
                             final RejectedExecutionHandler rejectedExecutionHandler,
                             final EventLoopTaskQueueFactory taskQueueFactory) {
        super(nThreads, executor, chooserFactory, selectorProvider, selectStrategyFactory,
                rejectedExecutionHandler, taskQueueFactory);
    }

    /**
     * Sets the percentage of the desired amount of time spent for I/O in the child event loops.  The default value is
     * {@code 50}, which means the event loop will try to spend the same amount of time for I/O as for non-I/O tasks.
     */
    public void setIoRatio(int ioRatio) {
        for (EventExecutor e : this) {
            ((NioEventLoop) e).setIoRatio(ioRatio);
        }
    }

    /**
     * Replaces the current {@link Selector}s of the child event loops with newly created {@link Selector}s to work
     * around the  infamous epoll 100% CPU bug.
     */
    public void rebuildSelectors() {
        for (EventExecutor e : this) {
            ((NioEventLoop) e).rebuildSelector();
        }
    }

    @Override
    protected EventLoop newChild(Executor executor, Object... args) throws Exception {
        EventLoopTaskQueueFactory queueFactory = args.length == 4 ? (EventLoopTaskQueueFactory) args[3] : null;
        return new NioEventLoop(this, executor, (SelectorProvider) args[0],
                ((SelectStrategyFactory) args[1]).newSelectStrategy(), (RejectedExecutionHandler) args[2], queueFactory);
=======
        super(nThreads, executor, NioHandler.newFactory(selectorProvider, selectStrategyFactory), maxTasks,
                rejectedExecutionHandler);
>>>>>>> 806dace3
    }
}<|MERGE_RESOLUTION|>--- conflicted
+++ resolved
@@ -17,7 +17,6 @@
 
 import io.netty.channel.Channel;
 import io.netty.channel.DefaultSelectStrategyFactory;
-import io.netty.channel.EventLoopTaskQueueFactory;
 import io.netty.channel.MultithreadEventLoopGroup;
 import io.netty.channel.SelectStrategyFactory;
 import io.netty.util.concurrent.RejectedExecutionHandler;
@@ -32,11 +31,7 @@
  *
  * @deprecated use {@link MultithreadEventLoopGroup} together with {@link NioHandler}.
  */
-<<<<<<< HEAD
-//FGTODO: 2019/10/31 下午7:44 zmyer
-=======
 @Deprecated
->>>>>>> 806dace3
 public class NioEventLoopGroup extends MultithreadEventLoopGroup {
 
     /**
@@ -56,14 +51,6 @@
     }
 
     /**
-     * Create a new instance using the default number of threads, the given {@link ThreadFactory} and the
-     * {@link SelectorProvider} which is returned by {@link SelectorProvider#provider()}.
-     */
-    public NioEventLoopGroup(ThreadFactory threadFactory) {
-        this(0, threadFactory, SelectorProvider.provider());
-    }
-
-    /**
      * Create a new instance using the specified number of threads, the given {@link ThreadFactory} and the
      * {@link SelectorProvider} which is returned by {@link SelectorProvider#provider()}.
      */
@@ -76,13 +63,8 @@
     }
 
     public NioEventLoopGroup(int nThreads, ThreadFactory threadFactory,
-<<<<<<< HEAD
-                             final SelectorProvider selectorProvider, final SelectStrategyFactory selectStrategyFactory) {
-        super(nThreads, threadFactory, selectorProvider, selectStrategyFactory, RejectedExecutionHandlers.reject());
-=======
         final SelectorProvider selectorProvider, final SelectStrategyFactory selectStrategyFactory) {
         super(nThreads, threadFactory, NioHandler.newFactory(selectorProvider, selectStrategyFactory));
->>>>>>> 806dace3
     }
 
     public NioEventLoopGroup(
@@ -100,47 +82,7 @@
                              final SelectStrategyFactory selectStrategyFactory,
                              int maxTasks,
                              final RejectedExecutionHandler rejectedExecutionHandler) {
-<<<<<<< HEAD
-        super(nThreads, executor, chooserFactory, selectorProvider, selectStrategyFactory, rejectedExecutionHandler);
-    }
-
-    public NioEventLoopGroup(int nThreads, Executor executor, EventExecutorChooserFactory chooserFactory,
-                             final SelectorProvider selectorProvider,
-                             final SelectStrategyFactory selectStrategyFactory,
-                             final RejectedExecutionHandler rejectedExecutionHandler,
-                             final EventLoopTaskQueueFactory taskQueueFactory) {
-        super(nThreads, executor, chooserFactory, selectorProvider, selectStrategyFactory,
-                rejectedExecutionHandler, taskQueueFactory);
-    }
-
-    /**
-     * Sets the percentage of the desired amount of time spent for I/O in the child event loops.  The default value is
-     * {@code 50}, which means the event loop will try to spend the same amount of time for I/O as for non-I/O tasks.
-     */
-    public void setIoRatio(int ioRatio) {
-        for (EventExecutor e : this) {
-            ((NioEventLoop) e).setIoRatio(ioRatio);
-        }
-    }
-
-    /**
-     * Replaces the current {@link Selector}s of the child event loops with newly created {@link Selector}s to work
-     * around the  infamous epoll 100% CPU bug.
-     */
-    public void rebuildSelectors() {
-        for (EventExecutor e : this) {
-            ((NioEventLoop) e).rebuildSelector();
-        }
-    }
-
-    @Override
-    protected EventLoop newChild(Executor executor, Object... args) throws Exception {
-        EventLoopTaskQueueFactory queueFactory = args.length == 4 ? (EventLoopTaskQueueFactory) args[3] : null;
-        return new NioEventLoop(this, executor, (SelectorProvider) args[0],
-                ((SelectStrategyFactory) args[1]).newSelectStrategy(), (RejectedExecutionHandler) args[2], queueFactory);
-=======
         super(nThreads, executor, NioHandler.newFactory(selectorProvider, selectStrategyFactory), maxTasks,
                 rejectedExecutionHandler);
->>>>>>> 806dace3
     }
 }