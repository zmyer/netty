--- conflicted
+++ resolved
@@ -28,6 +28,7 @@
 import io.netty.channel.EventLoop;
 import io.netty.util.ReferenceCountUtil;
 import io.netty.util.ReferenceCounted;
+import io.netty.util.internal.ThrowableUtil;
 import io.netty.util.internal.logging.InternalLogger;
 import io.netty.util.internal.logging.InternalLoggerFactory;
 
@@ -43,11 +44,13 @@
 /**
  * Abstract base class for {@link Channel} implementations which use a Selector based approach.
  */
-//FGTODO: 2019/11/1 下午1:18 zmyer
 public abstract class AbstractNioChannel extends AbstractChannel {
 
     private static final InternalLogger logger =
             InternalLoggerFactory.getInstance(AbstractNioChannel.class);
+
+    private static final ClosedChannelException DO_CLOSE_CLOSED_CHANNEL_EXCEPTION = ThrowableUtil.unknownStackTrace(
+            new ClosedChannelException(), AbstractNioChannel.class, "doClose()");
 
     private final SelectableChannel ch;
     protected final int readInterestOp;
@@ -66,16 +69,10 @@
     /**
      * Create a new instance
      *
-<<<<<<< HEAD
-     * @param parent         the parent {@link Channel} by which this instance was created. May be {@code null}
-     * @param ch             the underlying {@link SelectableChannel} on which it operates
-     * @param readInterestOp the ops to set to receive data from the {@link SelectableChannel}
-=======
      * @param parent            the parent {@link Channel} by which this instance was created. May be {@code null}
      * @param eventLoop         the {@link EventLoop} to use for all I/O.
      * @param ch                the underlying {@link SelectableChannel} on which it operates
      * @param readInterestOp    the ops to set to receive data from the {@link SelectableChannel}
->>>>>>> 806dace3
      */
     protected AbstractNioChannel(Channel parent, EventLoop eventLoop, SelectableChannel ch, int readInterestOp) {
         super(parent, eventLoop);
@@ -87,8 +84,10 @@
             try {
                 ch.close();
             } catch (IOException e2) {
-                logger.warn(
-                        "Failed to close a partially initialized socket.", e2);
+                if (logger.isWarnEnabled()) {
+                    logger.warn(
+                            "Failed to close a partially initialized socket.", e2);
+                }
             }
 
             throw new ChannelException("Failed to enter non-blocking mode.", e);
@@ -355,28 +354,7 @@
 
     @Override
     protected void doRegister() throws Exception {
-<<<<<<< HEAD
-        boolean selected = false;
-        for (; ; ) {
-            try {
-                selectionKey = javaChannel().register(eventLoop().unwrappedSelector(), 0, this);
-                return;
-            } catch (CancelledKeyException e) {
-                if (!selected) {
-                    // Force the Selector to select now as the "canceled" SelectionKey may still be
-                    // cached and not removed because no Select.select(..) operation was called yet.
-                    eventLoop().selectNow();
-                    selected = true;
-                } else {
-                    // We forced a select operation on the selector before but the SelectionKey is still cached
-                    // for whatever reason. JDK bug ?
-                    throw e;
-                }
-            }
-        }
-=======
        eventLoop().unsafe().register(this);
->>>>>>> 806dace3
     }
 
     @Override
@@ -484,7 +462,7 @@
         ChannelPromise promise = connectPromise;
         if (promise != null) {
             // Use tryFailure() instead of setFailure() to avoid the race against cancel().
-            promise.tryFailure(new ClosedChannelException());
+            promise.tryFailure(DO_CLOSE_CLOSED_CHANNEL_EXCEPTION);
             connectPromise = null;
         }
 
