--- conflicted
+++ resolved
@@ -52,8 +52,8 @@
 /**
  * {@link SingleThreadEventLoop} implementation which register the {@link Channel}'s to a
  * {@link Selector} and so does the multi-plexing of these in the event loop.
+ *
  */
-//FGTODO: 2019/10/31 下午7:48 zmyer
 public final class NioEventLoop extends SingleThreadEventLoop {
 
     private static final InternalLogger logger = InternalLoggerFactory.getInstance(NioEventLoop.class);
@@ -194,8 +194,8 @@
         });
 
         if (!(maybeSelectorImplClass instanceof Class) ||
-                // ensure the current selector implementation is what we can instrument.
-                !((Class<?>) maybeSelectorImplClass).isAssignableFrom(unwrappedSelector.getClass())) {
+            // ensure the current selector implementation is what we can instrument.
+            !((Class<?>) maybeSelectorImplClass).isAssignableFrom(unwrappedSelector.getClass())) {
             if (maybeSelectorImplClass instanceof Throwable) {
                 Throwable t = (Throwable) maybeSelectorImplClass;
                 logger.trace("failed to instrument a special java.util.Set into: {}", unwrappedSelector, t);
@@ -259,7 +259,7 @@
         selectedKeys = selectedKeySet;
         logger.trace("instrumented a special java.util.Set into: {}", unwrappedSelector);
         return new SelectorTuple(unwrappedSelector,
-                new SelectedSelectionKeySetSelector(unwrappedSelector, selectedKeySet));
+                                 new SelectedSelectionKeySetSelector(unwrappedSelector, selectedKeySet));
     }
 
     /**
@@ -386,7 +386,7 @@
 
         // Register all channels to the new Selector.
         int nChannels = 0;
-        for (SelectionKey key : oldSelector.keys()) {
+        for (SelectionKey key: oldSelector.keys()) {
             Object a = key.attachment();
             try {
                 if (!key.isValid() || key.channel().keyFor(newSelectorTuple.unwrappedSelector) != null) {
@@ -400,7 +400,7 @@
                     // Update SelectionKey
                     ((AbstractNioChannel) a).selectionKey = newKey;
                 }
-                nChannels++;
+                nChannels ++;
             } catch (Exception e) {
                 logger.warn("Failed to re-register a Channel to the new Selector.", e);
                 if (a instanceof AbstractNioChannel) {
@@ -433,60 +433,11 @@
 
     @Override
     protected void run() {
-<<<<<<< HEAD
-        for (; ; ) {
-=======
         int selectCnt = 0;
         for (;;) {
->>>>>>> b559711f
             try {
                 int strategy;
                 try {
-<<<<<<< HEAD
-                    switch (selectStrategy.calculateStrategy(selectNowSupplier, hasTasks())) {
-                        case SelectStrategy.CONTINUE:
-                            continue;
-
-                        case SelectStrategy.BUSY_WAIT:
-                            // fall-through to SELECT since the busy-wait is not supported with NIO
-
-                        case SelectStrategy.SELECT:
-                            select(wakenUp.getAndSet(false));
-
-                            // 'wakenUp.compareAndSet(false, true)' is always evaluated
-                            // before calling 'selector.wakeup()' to reduce the wake-up
-                            // overhead. (Selector.wakeup() is an expensive operation.)
-                            //
-                            // However, there is a race condition in this approach.
-                            // The race condition is triggered when 'wakenUp' is set to
-                            // true too early.
-                            //
-                            // 'wakenUp' is set to true too early if:
-                            // 1) Selector is waken up between 'wakenUp.set(false)' and
-                            //    'selector.select(...)'. (BAD)
-                            // 2) Selector is waken up between 'selector.select(...)' and
-                            //    'if (wakenUp.get()) { ... }'. (OK)
-                            //
-                            // In the first case, 'wakenUp' is set to true and the
-                            // following 'selector.select(...)' will wake up immediately.
-                            // Until 'wakenUp' is set to false again in the next round,
-                            // 'wakenUp.compareAndSet(false, true)' will fail, and therefore
-                            // any attempt to wake up the Selector will fail, too, causing
-                            // the following 'selector.select(...)' call to block
-                            // unnecessarily.
-                            //
-                            // To fix this problem, we wake up the selector again if wakenUp
-                            // is true immediately after selector.select(...).
-                            // It is inefficient in that it wakes up the selector for both
-                            // the first case (BAD - wake-up required) and the second case
-                            // (OK - no wake-up required).
-
-                            if (wakenUp.get()) {
-                                selector.wakeup();
-                            }
-                            // fall through
-                        default:
-=======
                     strategy = selectStrategy.calculateStrategy(selectNowSupplier, hasTasks());
                     switch (strategy) {
                     case SelectStrategy.CONTINUE:
@@ -512,7 +463,6 @@
                         }
                         // fall through
                     default:
->>>>>>> b559711f
                     }
                 } catch (IOException e) {
                     // If we receive an IOException here its because the Selector is messed up. Let's rebuild
@@ -640,7 +590,7 @@
 
     void cancel(SelectionKey key) {
         key.cancel();
-        cancelledKeys++;
+        cancelledKeys ++;
         if (cancelledKeys >= CLEANUP_INTERVAL) {
             cancelledKeys = 0;
             needsToSelectAgain = true;
@@ -656,7 +606,7 @@
         }
 
         Iterator<SelectionKey> i = selectedKeys.iterator();
-        for (; ; ) {
+        for (;;) {
             final SelectionKey k = i.next();
             final Object a = k.attachment();
             i.remove();
@@ -731,14 +681,9 @@
             // and thus the SelectionKey could be cancelled as part of the deregistration process, but the channel is
             // still healthy and should not be closed.
             // See https://github.com/netty/netty/issues/5125
-<<<<<<< HEAD
-            if (eventLoop != this) {
-                return;
-=======
             if (eventLoop == this) {
                 // close the channel if the key is not valid anymore
                 unsafe.close(unsafe.voidPromise());
->>>>>>> b559711f
             }
             return;
         }
@@ -784,15 +729,15 @@
             state = 2;
         } finally {
             switch (state) {
-                case 0:
-                    k.cancel();
+            case 0:
+                k.cancel();
+                invokeChannelUnregistered(task, k, null);
+                break;
+            case 1:
+                if (!k.isValid()) { // Cancelled by channelReady()
                     invokeChannelUnregistered(task, k, null);
-                    break;
-                case 1:
-                    if (!k.isValid()) { // Cancelled by channelReady()
-                        invokeChannelUnregistered(task, k, null);
-                    }
-                    break;
+                }
+                break;
             }
         }
     }
@@ -801,7 +746,7 @@
         selectAgain();
         Set<SelectionKey> keys = selector.keys();
         Collection<AbstractNioChannel> channels = new ArrayList<AbstractNioChannel>(keys.size());
-        for (SelectionKey k : keys) {
+        for (SelectionKey k: keys) {
             Object a = k.attachment();
             if (a instanceof AbstractNioChannel) {
                 channels.add((AbstractNioChannel) a);
@@ -813,7 +758,7 @@
             }
         }
 
-        for (AbstractNioChannel ch : channels) {
+        for (AbstractNioChannel ch: channels) {
             ch.unsafe().close(ch.unsafe().voidPromise());
         }
     }
@@ -853,97 +798,9 @@
         return selector.selectNow();
     }
 
-<<<<<<< HEAD
-    private void select(boolean oldWakenUp) throws IOException {
-        Selector selector = this.selector;
-        try {
-            int selectCnt = 0;
-            long currentTimeNanos = System.nanoTime();
-            long selectDeadLineNanos = currentTimeNanos + delayNanos(currentTimeNanos);
-
-            long normalizedDeadlineNanos = selectDeadLineNanos - initialNanoTime();
-            if (nextWakeupTime != normalizedDeadlineNanos) {
-                nextWakeupTime = normalizedDeadlineNanos;
-            }
-
-            for (; ; ) {
-                long timeoutMillis = (selectDeadLineNanos - currentTimeNanos + 500000L) / 1000000L;
-                if (timeoutMillis <= 0) {
-                    if (selectCnt == 0) {
-                        selector.selectNow();
-                        selectCnt = 1;
-                    }
-                    break;
-                }
-
-                // If a task was submitted when wakenUp value was true, the task didn't get a chance to call
-                // Selector#wakeup. So we need to check task queue again before executing select operation.
-                // If we don't, the task might be pended until select operation was timed out.
-                // It might be pended until idle timeout if IdleStateHandler existed in pipeline.
-                if (hasTasks() && wakenUp.compareAndSet(false, true)) {
-                    selector.selectNow();
-                    selectCnt = 1;
-                    break;
-                }
-
-                int selectedKeys = selector.select(timeoutMillis);
-                selectCnt++;
-
-                if (selectedKeys != 0 || oldWakenUp || wakenUp.get() || hasTasks() || hasScheduledTasks()) {
-                    // - Selected something,
-                    // - waken up by user, or
-                    // - the task queue has a pending task.
-                    // - a scheduled task is ready for processing
-                    break;
-                }
-                if (Thread.interrupted()) {
-                    // Thread was interrupted so reset selected keys and break so we not run into a busy loop.
-                    // As this is most likely a bug in the handler of the user or it's client library we will
-                    // also log it.
-                    //
-                    // See https://github.com/netty/netty/issues/2426
-                    if (logger.isDebugEnabled()) {
-                        logger.debug("Selector.select() returned prematurely because " +
-                                "Thread.currentThread().interrupt() was called. Use " +
-                                "NioEventLoop.shutdownGracefully() to shutdown the NioEventLoop.");
-                    }
-                    selectCnt = 1;
-                    break;
-                }
-
-                long time = System.nanoTime();
-                if (time - TimeUnit.MILLISECONDS.toNanos(timeoutMillis) >= currentTimeNanos) {
-                    // timeoutMillis elapsed without anything selected.
-                    selectCnt = 1;
-                } else if (SELECTOR_AUTO_REBUILD_THRESHOLD > 0 &&
-                        selectCnt >= SELECTOR_AUTO_REBUILD_THRESHOLD) {
-                    // The code exists in an extra method to ensure the method is not too big to inline as this
-                    // branch is not very likely to get hit very frequently.
-                    selector = selectRebuildSelector(selectCnt);
-                    selectCnt = 1;
-                    break;
-                }
-
-                currentTimeNanos = time;
-            }
-
-            if (selectCnt > MIN_PREMATURE_SELECTOR_RETURNS) {
-                if (logger.isDebugEnabled()) {
-                    logger.debug("Selector.select() returned prematurely {} times in a row for Selector {}.",
-                            selectCnt - 1, selector);
-                }
-            }
-        } catch (CancelledKeyException e) {
-            if (logger.isDebugEnabled()) {
-                logger.debug(CancelledKeyException.class.getSimpleName() + " raised by a Selector {} - JDK bug?",
-                        selector, e);
-            }
-            // Harmless exception - log anyway
-=======
     private int select(long deadlineNanos) throws IOException {
         if (deadlineNanos == NONE) {
             return selector.select();
->>>>>>> b559711f
         }
         // Timeout will only be 0 if deadline is within 5 microsecs
         long timeoutMillis = deadlineToDelayNanos(deadlineNanos + 995000L) / 1000000L;
