/*
 * Copyright 2012 The Netty Project
 *
 * The Netty Project licenses this file to you under the Apache License,
 * version 2.0 (the "License"); you may not use this file except in compliance
 * with the License. You may obtain a copy of the License at:
 *
 *   http://www.apache.org/licenses/LICENSE-2.0
 *
 * Unless required by applicable law or agreed to in writing, software
 * distributed under the License is distributed on an "AS IS" BASIS, WITHOUT
 * WARRANTIES OR CONDITIONS OF ANY KIND, either express or implied. See the
 * License for the specific language governing permissions and limitations
 * under the License.
 */
package io.netty.channel;

import static io.netty.util.internal.ObjectUtil.checkPositive;
import static java.util.Objects.requireNonNull;

import io.netty.util.concurrent.RejectedExecutionHandler;
import io.netty.util.concurrent.RejectedExecutionHandlers;
import io.netty.util.concurrent.SingleThreadEventExecutor;
import io.netty.util.internal.PlatformDependent;
import io.netty.util.internal.SystemPropertyUtil;

import java.util.Queue;
import java.util.concurrent.Executor;
import java.util.concurrent.ThreadFactory;

/**
 * {@link EventLoop} that execute all its submitted tasks in a single thread and uses an {@link IoHandler} for
 * IO processing.
 */
public class SingleThreadEventLoop extends SingleThreadEventExecutor implements EventLoop {

    protected static final int DEFAULT_MAX_PENDING_TASKS = Math.max(16,
            SystemPropertyUtil.getInt("io.netty.eventLoop.maxPendingTasks", Integer.MAX_VALUE));

    // TODO: Is this a sensible default ?
    protected static final int DEFAULT_MAX_TASKS_PER_RUN = Math.max(1,
            SystemPropertyUtil.getInt("io.netty.eventLoop.maxTaskPerRun", 1024 * 4));

    private final IoExecutionContext context = new IoExecutionContext() {
        @Override
        public boolean canBlock() {
            assert inEventLoop();
            return !SingleThreadEventLoop.this.hasTasks() && !SingleThreadEventLoop.this.hasScheduledTasks();
        }

        @Override
        public long delayNanos(long currentTimeNanos) {
            assert inEventLoop();
            return SingleThreadEventLoop.this.delayNanos(currentTimeNanos);
        }

        @Override
        public long deadlineNanos() {
            assert inEventLoop();
            return SingleThreadEventLoop.this.deadlineNanos();
        }
    };

    private final Unsafe unsafe = new Unsafe() {
        @Override
        public void register(Channel channel) throws Exception {
            SingleThreadEventLoop.this.register(channel);
        }

        @Override
        public void deregister(Channel channel) throws Exception {
            SingleThreadEventLoop.this.deregister(channel);
        }
    };

    private final IoHandler ioHandler;
    private final int maxTasksPerRun;

    /**
     * Create a new instance
     *
     * @param threadFactory     the {@link ThreadFactory} which will be used for the used {@link Thread}
     * @param ioHandler         the {@link IoHandler} to use.
     */
    public SingleThreadEventLoop(ThreadFactory threadFactory, IoHandler ioHandler) {
        this(threadFactory, ioHandler, DEFAULT_MAX_PENDING_TASKS, RejectedExecutionHandlers.reject());
    }

    /**
     * Create a new instance
     *
     * @param executor          the {@link Executor} which will be used to run this {@link EventLoop}.
     * @param ioHandler         the {@link IoHandler} to use.
     */
    public SingleThreadEventLoop(Executor executor, IoHandler ioHandler) {
        this(executor, ioHandler, DEFAULT_MAX_PENDING_TASKS, RejectedExecutionHandlers.reject());
    }

    /**
     * Create a new instance
     *
     * @param threadFactory     the {@link ThreadFactory} which will be used for the used {@link Thread}
     * @param ioHandler         the {@link IoHandler} to use.
     * @param maxPendingTasks   the maximum number of pending tasks before new tasks will be rejected.
     * @param rejectedHandler   the {@link RejectedExecutionHandler} to use.
     */
    public SingleThreadEventLoop(ThreadFactory threadFactory,
                                 IoHandler ioHandler, int maxPendingTasks,
                                 RejectedExecutionHandler rejectedHandler) {
        this(threadFactory, ioHandler, maxPendingTasks, rejectedHandler, DEFAULT_MAX_TASKS_PER_RUN);
    }

    /**
     * Create a new instance
     *
     * @param executor          the {@link Executor} which will be used to run this {@link EventLoop}.
     * @param ioHandler         the {@link IoHandler} to use.
     * @param maxPendingTasks   the maximum number of pending tasks before new tasks will be rejected.
     * @param rejectedHandler   the {@link RejectedExecutionHandler} to use.
     */
    public SingleThreadEventLoop(Executor executor,
                                 IoHandler ioHandler, int maxPendingTasks,
                                 RejectedExecutionHandler rejectedHandler) {
        this(executor, ioHandler, maxPendingTasks, rejectedHandler, DEFAULT_MAX_TASKS_PER_RUN);
    }

<<<<<<< HEAD
    protected SingleThreadEventLoop(EventLoopGroup parent, Executor executor,
                                    boolean addTaskWakesUp, Queue<Runnable> taskQueue, Queue<Runnable> tailTaskQueue,
                                    RejectedExecutionHandler rejectedExecutionHandler) {
        super(parent, executor, addTaskWakesUp, taskQueue, rejectedExecutionHandler);
        tailTasks = ObjectUtil.checkNotNull(tailTaskQueue, "tailTaskQueue");
    }

    @Override
    public EventLoopGroup parent() {
        return (EventLoopGroup) super.parent();
=======
    /**
     * Create a new instance
     *
     * @param threadFactory     the {@link ThreadFactory} which will be used for the used {@link Thread}
     * @param ioHandler         the {@link IoHandler} to use.
     * @param maxPendingTasks   the maximum number of pending tasks before new tasks will be rejected.
     * @param rejectedHandler   the {@link RejectedExecutionHandler} to use.
     * @param maxTasksPerRun    the maximum number of tasks per {@link EventLoop} run that will be processed
     *                          before trying to handle IO again.
     */
    public SingleThreadEventLoop(ThreadFactory threadFactory,
                                 IoHandler ioHandler, int maxPendingTasks,
                                 RejectedExecutionHandler rejectedHandler, int maxTasksPerRun) {
        super(threadFactory, maxPendingTasks, rejectedHandler);
        this.ioHandler = requireNonNull(ioHandler, "ioHandler");
        this.maxTasksPerRun = checkPositive(maxTasksPerRun, "maxTasksPerRun");
>>>>>>> 806dace3
    }

    /**
     * Create a new instance
     *
     * @param executor          the {@link Executor} which will be used to run this {@link EventLoop}.
     * @param ioHandler         the {@link IoHandler} to use.
     * @param maxPendingTasks   the maximum number of pending tasks before new tasks will be rejected.
     * @param rejectedHandler   the {@link RejectedExecutionHandler} to use.
     * @param maxTasksPerRun    the maximum number of tasks per {@link EventLoop} run that will be processed
     *                          before trying to handle IO again.
     */
    public SingleThreadEventLoop(Executor executor,
                                 IoHandler ioHandler, int maxPendingTasks,
                                 RejectedExecutionHandler rejectedHandler, int maxTasksPerRun) {
        super(executor, maxPendingTasks, rejectedHandler);
        this.ioHandler = requireNonNull(ioHandler, "ioHandler");
        this.maxTasksPerRun = checkPositive(maxTasksPerRun, "maxTasksPerRun");
    }

    @Override
    protected Queue<Runnable> newTaskQueue(int maxPendingTasks) {
        // This event loop never calls takeTask()
        return maxPendingTasks == Integer.MAX_VALUE ? PlatformDependent.newMpscQueue()
                : PlatformDependent.newMpscQueue(maxPendingTasks);
    }

    @Override
    public final EventLoop next() {
        return this;
    }

    @Override
<<<<<<< HEAD
    public ChannelFuture register(final Channel channel, final ChannelPromise promise) {
        ObjectUtil.checkNotNull(promise, "promise");
        ObjectUtil.checkNotNull(channel, "channel");
        channel.unsafe().register(this, promise);
        return promise;
=======
    protected final boolean wakesUpForTask(Runnable task) {
        return !(task instanceof NonWakeupRunnable);
>>>>>>> 806dace3
    }

    /**
     * Marker interface for {@link Runnable} that will not trigger an {@link #wakeup(boolean)} in all cases.
     */
    interface NonWakeupRunnable extends Runnable { }

    @Override
    public final Unsafe unsafe() {
        return unsafe;
    }

<<<<<<< HEAD
        if (!(task instanceof LazyRunnable) && wakesUpForTask(task)) {
            wakeup(inEventLoop());
        }
=======
    // Methods that a user can override to easily add instrumentation and other things.

    @Override
    protected void run() {
        assert inEventLoop();
        do {
            runIo();
            if (isShuttingDown()) {
                ioHandler.prepareToDestroy();
            }
            runAllTasks(maxTasksPerRun);
        } while (!confirmShutdown());
>>>>>>> 806dace3
    }

    /**
     * Called when IO will be processed for all the {@link Channel}s on this {@link SingleThreadEventLoop}.
     * This method returns the number of {@link Channel}s for which IO was processed.
     *
     * This method must be called from the {@link EventLoop} thread.
     */
    protected int runIo() {
        assert inEventLoop();
        return ioHandler.run(context);
    }

<<<<<<< HEAD
    @Override
    protected void afterRunningAllTasks() {
        runAllTasksFrom(tailTasks);
=======
    /**
     * Called once a {@link Channel} should be registered on this {@link SingleThreadEventLoop}.
     *
     * This method must be called from the {@link EventLoop} thread.
     */
    protected void register(Channel channel) throws Exception {
        assert inEventLoop();
        ioHandler.register(channel);
    }

    /**
     * Called once a {@link Channel} should be deregistered from this {@link SingleThreadEventLoop}.
     */
    protected void deregister(Channel channel) throws Exception {
        assert inEventLoop();
        ioHandler.deregister(channel);
>>>>>>> 806dace3
    }

    @Override
    protected final void wakeup(boolean inEventLoop) {
        ioHandler.wakeup(inEventLoop);
    }

    @Override
    protected final void cleanup() {
        assert inEventLoop();
        ioHandler.destroy();
    }
<<<<<<< HEAD

    /**
     * Returns the number of {@link Channel}s registered with this {@link EventLoop} or {@code -1}
     * if operation is not supported. The returned value is not guaranteed to be exact accurate and
     * should be viewed as a best effort.
     */
    @UnstableApi
    public int registeredChannels() {
        return -1;
    }
=======
>>>>>>> 806dace3
}<|MERGE_RESOLUTION|>--- conflicted
+++ resolved
@@ -124,18 +124,6 @@
         this(executor, ioHandler, maxPendingTasks, rejectedHandler, DEFAULT_MAX_TASKS_PER_RUN);
     }
 
-<<<<<<< HEAD
-    protected SingleThreadEventLoop(EventLoopGroup parent, Executor executor,
-                                    boolean addTaskWakesUp, Queue<Runnable> taskQueue, Queue<Runnable> tailTaskQueue,
-                                    RejectedExecutionHandler rejectedExecutionHandler) {
-        super(parent, executor, addTaskWakesUp, taskQueue, rejectedExecutionHandler);
-        tailTasks = ObjectUtil.checkNotNull(tailTaskQueue, "tailTaskQueue");
-    }
-
-    @Override
-    public EventLoopGroup parent() {
-        return (EventLoopGroup) super.parent();
-=======
     /**
      * Create a new instance
      *
@@ -152,7 +140,6 @@
         super(threadFactory, maxPendingTasks, rejectedHandler);
         this.ioHandler = requireNonNull(ioHandler, "ioHandler");
         this.maxTasksPerRun = checkPositive(maxTasksPerRun, "maxTasksPerRun");
->>>>>>> 806dace3
     }
 
     /**
@@ -186,16 +173,8 @@
     }
 
     @Override
-<<<<<<< HEAD
-    public ChannelFuture register(final Channel channel, final ChannelPromise promise) {
-        ObjectUtil.checkNotNull(promise, "promise");
-        ObjectUtil.checkNotNull(channel, "channel");
-        channel.unsafe().register(this, promise);
-        return promise;
-=======
     protected final boolean wakesUpForTask(Runnable task) {
         return !(task instanceof NonWakeupRunnable);
->>>>>>> 806dace3
     }
 
     /**
@@ -208,11 +187,6 @@
         return unsafe;
     }
 
-<<<<<<< HEAD
-        if (!(task instanceof LazyRunnable) && wakesUpForTask(task)) {
-            wakeup(inEventLoop());
-        }
-=======
     // Methods that a user can override to easily add instrumentation and other things.
 
     @Override
@@ -225,7 +199,6 @@
             }
             runAllTasks(maxTasksPerRun);
         } while (!confirmShutdown());
->>>>>>> 806dace3
     }
 
     /**
@@ -239,11 +212,6 @@
         return ioHandler.run(context);
     }
 
-<<<<<<< HEAD
-    @Override
-    protected void afterRunningAllTasks() {
-        runAllTasksFrom(tailTasks);
-=======
     /**
      * Called once a {@link Channel} should be registered on this {@link SingleThreadEventLoop}.
      *
@@ -260,7 +228,6 @@
     protected void deregister(Channel channel) throws Exception {
         assert inEventLoop();
         ioHandler.deregister(channel);
->>>>>>> 806dace3
     }
 
     @Override
@@ -273,17 +240,4 @@
         assert inEventLoop();
         ioHandler.destroy();
     }
-<<<<<<< HEAD
-
-    /**
-     * Returns the number of {@link Channel}s registered with this {@link EventLoop} or {@code -1}
-     * if operation is not supported. The returned value is not guaranteed to be exact accurate and
-     * should be viewed as a best effort.
-     */
-    @UnstableApi
-    public int registeredChannels() {
-        return -1;
-    }
-=======
->>>>>>> 806dace3
 }