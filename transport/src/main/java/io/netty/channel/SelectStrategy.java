--- conflicted
+++ resolved
@@ -19,11 +19,10 @@
 
 /**
  * Select strategy interface.
- * <p>
+ *
  * Provides the ability to control the behavior of the select loop. For example a blocking select
  * operation can be delayed or skipped entirely if there are events to process immediately.
  */
-//FGTODO: 2019/10/31 下午7:46 zmyer
 public interface SelectStrategy {
 
     /**
@@ -44,14 +43,10 @@
      * call.
      *
      * @param selectSupplier The supplier with the result of a select result.
-<<<<<<< HEAD
-     * @param hasTasks       true if tasks are waiting to be processed.
-=======
      * @param notBlockForIo {@code true} if blocking for IO is not allowed.
->>>>>>> 806dace3
      * @return {@link #SELECT} if the next step should be blocking select {@link #CONTINUE} if
-     * the next step should be to not select but rather jump back to the IO loop and try
-     * again. Any value >= 0 is treated as an indicator that work needs to be done.
+     *         the next step should be to not select but rather jump back to the IO loop and try
+     *         again. Any value >= 0 is treated as an indicator that work needs to be done.
      */
     int calculateStrategy(IntSupplier selectSupplier, boolean notBlockForIo) throws Exception;
 }