/*
 * Copyright 2012 The Netty Project
 *
 * The Netty Project licenses this file to you under the Apache License,
 * version 2.0 (the "License"); you may not use this file except in compliance
 * with the License. You may obtain a copy of the License at:
 *
 *   http://www.apache.org/licenses/LICENSE-2.0
 *
 * Unless required by applicable law or agreed to in writing, software
 * distributed under the License is distributed on an "AS IS" BASIS, WITHOUT
 * WARRANTIES OR CONDITIONS OF ANY KIND, either express or implied. See the
 * License for the specific language governing permissions and limitations
 * under the License.
 */
package io.netty.channel;

import static java.util.Objects.requireNonNull;

import io.netty.util.concurrent.CompleteFuture;
import io.netty.util.concurrent.EventExecutor;
import io.netty.util.concurrent.Future;
import io.netty.util.concurrent.GenericFutureListener;
import io.netty.util.internal.ObjectUtil;

/**
 * A skeletal {@link ChannelFuture} implementation which represents a
 * {@link ChannelFuture} which has been completed already.
 */
abstract class CompleteChannelFuture extends CompleteFuture<Void> implements ChannelFuture {

    private final Channel channel;

    /**
     * Creates a new instance.
     *
     * @param channel the {@link Channel} associated with this future
     */
    protected CompleteChannelFuture(Channel channel, EventExecutor executor) {
        super(executor);
<<<<<<< HEAD
        this.channel = ObjectUtil.checkNotNull(channel, "channel");
=======
        requireNonNull(channel, "channel");
        this.channel = channel;
>>>>>>> 806dace3
    }

    @Override
    public EventExecutor executor() {
        EventExecutor e = super.executor();
        if (e == null) {
            return channel().eventLoop();
        } else {
            return e;
        }
    }

    @Override
    public ChannelFuture addListener(GenericFutureListener<? extends Future<? super Void>> listener) {
        super.addListener(listener);
        return this;
    }

    @Override
    public ChannelFuture addListeners(GenericFutureListener<? extends Future<? super Void>>... listeners) {
        super.addListeners(listeners);
        return this;
    }

    @Override
    public ChannelFuture removeListener(GenericFutureListener<? extends Future<? super Void>> listener) {
        super.removeListener(listener);
        return this;
    }

    @Override
    public ChannelFuture removeListeners(GenericFutureListener<? extends Future<? super Void>>... listeners) {
        super.removeListeners(listeners);
        return this;
    }

    @Override
    public ChannelFuture syncUninterruptibly() {
        return this;
    }

    @Override
    public ChannelFuture sync() throws InterruptedException {
        return this;
    }

    @Override
    public ChannelFuture await() throws InterruptedException {
        return this;
    }

    @Override
    public ChannelFuture awaitUninterruptibly() {
        return this;
    }

    @Override
    public Channel channel() {
        return channel;
    }

    @Override
    public Void getNow() {
        return null;
    }

    @Override
    public boolean isVoid() {
        return false;
    }
}<|MERGE_RESOLUTION|>--- conflicted
+++ resolved
@@ -21,7 +21,6 @@
 import io.netty.util.concurrent.EventExecutor;
 import io.netty.util.concurrent.Future;
 import io.netty.util.concurrent.GenericFutureListener;
-import io.netty.util.internal.ObjectUtil;
 
 /**
  * A skeletal {@link ChannelFuture} implementation which represents a
@@ -38,12 +37,8 @@
      */
     protected CompleteChannelFuture(Channel channel, EventExecutor executor) {
         super(executor);
-<<<<<<< HEAD
-        this.channel = ObjectUtil.checkNotNull(channel, "channel");
-=======
         requireNonNull(channel, "channel");
         this.channel = channel;
->>>>>>> 806dace3
     }
 
     @Override
