/*
 * Copyright 2012 The Netty Project
 *
 * The Netty Project licenses this file to you under the Apache License,
 * version 2.0 (the "License"); you may not use this file except in compliance
 * with the License. You may obtain a copy of the License at:
 *
 *   http://www.apache.org/licenses/LICENSE-2.0
 *
 * Unless required by applicable law or agreed to in writing, software
 * distributed under the License is distributed on an "AS IS" BASIS, WITHOUT
 * WARRANTIES OR CONDITIONS OF ANY KIND, either express or implied. See the
 * License for the specific language governing permissions and limitations
 * under the License.
 */
package io.netty.channel;

import io.netty.buffer.ByteBuf;
import io.netty.util.concurrent.EventExecutor;

import java.net.SocketAddress;
import java.nio.ByteBuffer;
import java.nio.channels.SocketChannel;
import java.util.List;
import java.util.Map;
import java.util.NoSuchElementException;


/**
 * A list of {@link ChannelHandler}s which handles or intercepts inbound events and outbound operations of a
 * {@link Channel}. {@link ChannelPipeline} implements an advanced form of the
 * <a href="http://www.oracle.com/technetwork/java/interceptingfilter-142169.html">Intercepting Filter</a> pattern
 * to give a user full control over how an event is handled and how the {@link ChannelHandler}s in a pipeline
 * interact with each other.
 *
 * <h3>Creation of a pipeline</h3>
 * <p>
 * Each channel has its own pipeline and it is created automatically when a new channel is created.
 *
 * <h3>How an event flows in a pipeline</h3>
 * <p>
 * The following diagram describes how I/O events are processed by {@link ChannelHandler}s in a {@link ChannelPipeline}
 * typically. An I/O event is handled by a {@link ChannelHandler} (which may handle inbound or / and outbound events)
 * and be forwarded to its closest handler by calling the event propagation methods defined in
 * {@link ChannelHandlerContext}, such as {@link ChannelHandlerContext#fireChannelRead(Object)} and
 * {@link ChannelHandlerContext#write(Object)}.
 *
 * <pre>
 *                                                 I/O Request
 *                                            via {@link Channel} or
 *                                        {@link ChannelHandlerContext}
 *                                                      |
 *  +---------------------------------------------------+---------------+
 *  |                           ChannelPipeline         |               |
 *  |                                                  \|/              |
 *  |    +---------------------+            +-----------+----------+    |
 *  |    | Inbound Handler  N  |            | Outbound Handler  1  |    |
 *  |    +----------+----------+            +-----------+----------+    |
 *  |              /|\                                  |               |
 *  |               |                                  \|/              |
 *  |    +----------+----------+            +-----------+----------+    |
 *  |    | Inbound Handler N-1 |            | Outbound Handler  2  |    |
 *  |    +----------+----------+            +-----------+----------+    |
 *  |              /|\                                  .               |
 *  |               .                                   .               |
 *  | ChannelHandlerContext.fireIN_EVT() ChannelHandlerContext.OUT_EVT()|
 *  |        [ method call]                       [method call]         |
 *  |               .                                   .               |
 *  |               .                                  \|/              |
 *  |    +----------+----------+            +-----------+----------+    |
 *  |    | Inbound Handler  2  |            | Outbound Handler M-1 |    |
 *  |    +----------+----------+            +-----------+----------+    |
 *  |              /|\                                  |               |
 *  |               |                                  \|/              |
 *  |    +----------+----------+            +-----------+----------+    |
 *  |    | Inbound Handler  1  |            | Outbound Handler  M  |    |
 *  |    +----------+----------+            +-----------+----------+    |
 *  |              /|\                                  |               |
 *  +---------------+-----------------------------------+---------------+
 *                  |                                  \|/
 *  +---------------+-----------------------------------+---------------+
 *  |               |                                   |               |
 *  |       [ Socket.read() ]                    [ Socket.write() ]     |
 *  |                                                                   |
 *  |  Netty Internal I/O Threads (Transport Implementation)            |
 *  +-------------------------------------------------------------------+
 * </pre>
 * An inbound event is handled by the inbound handlers in the bottom-up direction as shown on the left side of the
 * diagram.  An inbound handler usually handles the inbound data generated by the I/O thread on the bottom of the
 * diagram.  The inbound data is often read from a remote peer via the actual input operation such as
 * {@link SocketChannel#read(ByteBuffer)}.  If an inbound event goes beyond the top inbound handler, it is discarded
 * silently, or logged if it needs your attention.
 * <p>
 * An outbound event is handled by the outbound handler in the top-down direction as shown on the right side of the
 * diagram.  An outbound handler usually generates or transforms the outbound traffic such as write requests.
 * If an outbound event goes beyond the bottom outbound handler, it is handled by an I/O thread associated with the
 * {@link Channel}. The I/O thread often performs the actual output operation such as
 * {@link SocketChannel#write(ByteBuffer)}.
 * <p>
 * For example, let us assume that we created the following pipeline:
 * <pre>
 * {@link ChannelPipeline} p = ...;
 * p.addLast("1", new InboundHandlerA());
 * p.addLast("2", new InboundHandlerB());
 * p.addLast("3", new OutboundHandlerA());
 * p.addLast("4", new OutboundHandlerB());
 * p.addLast("5", new InboundOutboundHandlerX());
 * </pre>
 * In the example above, the class whose name starts with {@code Inbound} means it is an inbound handler.
 * The class whose name starts with {@code Outbound} means it is a outbound handler.
 * <p>
 * In the given example configuration, the handler evaluation order is 1, 2, 3, 4, 5 when an event goes inbound.
 * When an event goes outbound, the order is 5, 4, 3, 2, 1.  On top of this principle, {@link ChannelPipeline} skips
 * the evaluation of certain handlers to shorten the stack depth:
 * <ul>
 * <li>3 and 4 don't implement {@link ChannelInboundHandler}, and therefore the actual evaluation order of an inbound
 * event will be: 1, 2, and 5.</li>
 * <li>1 and 2 don't implement {@link ChannelOutboundHandler}, and therefore the actual evaluation order of a
 * outbound event will be: 5, 4, and 3.</li>
 * <li>If 5 implements both {@link ChannelInboundHandler} and {@link ChannelOutboundHandler}, the evaluation order of
 * an inbound and a outbound event could be 125 and 543 respectively.</li>
 * </ul>
 *
 * <h3>Forwarding an event to the next handler</h3>
 * <p>
 * As you might noticed in the diagram shows, a handler has to invoke the event propagation methods in
 * {@link ChannelHandlerContext} to forward an event to its next handler.  Those methods include:
 * <ul>
 * <li>Inbound event propagation methods:
 * <ul>
 * <li>{@link ChannelHandlerContext#fireChannelRegistered()}</li>
 * <li>{@link ChannelHandlerContext#fireChannelActive()}</li>
 * <li>{@link ChannelHandlerContext#fireChannelRead(Object)}</li>
 * <li>{@link ChannelHandlerContext#fireChannelReadComplete()}</li>
 * <li>{@link ChannelHandlerContext#fireExceptionCaught(Throwable)}</li>
 * <li>{@link ChannelHandlerContext#fireUserEventTriggered(Object)}</li>
 * <li>{@link ChannelHandlerContext#fireChannelWritabilityChanged()}</li>
 * <li>{@link ChannelHandlerContext#fireChannelInactive()}</li>
 * <li>{@link ChannelHandlerContext#fireChannelUnregistered()}</li>
 * </ul>
 * </li>
 * <li>Outbound event propagation methods:
 * <ul>
 * <li>{@link ChannelHandlerContext#bind(SocketAddress, ChannelPromise)}</li>
 * <li>{@link ChannelHandlerContext#connect(SocketAddress, SocketAddress, ChannelPromise)}</li>
 * <li>{@link ChannelHandlerContext#write(Object, ChannelPromise)}</li>
 * <li>{@link ChannelHandlerContext#flush()}</li>
 * <li>{@link ChannelHandlerContext#read()}</li>
 * <li>{@link ChannelHandlerContext#disconnect(ChannelPromise)}</li>
 * <li>{@link ChannelHandlerContext#close(ChannelPromise)}</li>
 * <li>{@link ChannelHandlerContext#deregister(ChannelPromise)}</li>
 * </ul>
 * </li>
 * </ul>
 * <p>
 * and the following example shows how the event propagation is usually done:
 *
 * <pre>
 * public class MyInboundHandler implements {@link ChannelInboundHandler} {
 *     {@code @Override}
 *     public void channelActive({@link ChannelHandlerContext} ctx) {
 *         System.out.println("Connected!");
 *         ctx.fireChannelActive();
 *     }
 * }
 *
 * public class MyOutboundHandler implements {@link ChannelOutboundHandler} {
 *     {@code @Override}
 *     public void close({@link ChannelHandlerContext} ctx, {@link ChannelPromise} promise) {
 *         System.out.println("Closing ..");
 *         ctx.close(promise);
 *     }
 * }
 * </pre>
 *
 * <h3>Building a pipeline</h3>
 * <p>
 * A user is supposed to have one or more {@link ChannelHandler}s in a pipeline to receive I/O events (e.g. read) and
 * to request I/O operations (e.g. write and close). For example, a typical server will have the following handlers
 * in each channel's pipeline, but your mileage may vary depending on the complexity and characteristics of the
 * protocol and business logic:
 *
 * <ol>
 * <li>Protocol Decoder - translates binary data (e.g. {@link ByteBuf}) into a Java object.</li>
 * <li>Protocol Encoder - translates a Java object into binary data.</li>
 * <li>Business Logic Handler - performs the actual business logic (e.g. database access).</li>
 * </ol>
 * <p>
 * and it could be represented as shown in the following example:
 *
 * <pre>
 * ...
 *
 * {@link ChannelPipeline} pipeline = ch.pipeline();
 *
 * pipeline.addLast("decoder", new MyProtocolDecoder());
 * pipeline.addLast("encoder", new MyProtocolEncoder());
 *
 * // If your business logic does block or take a lot of time you should offload the work to an extra
 * // {@link java.util.concurrent.Executor} to ensure you don't block the {@link EventLoop}.
 * pipeline.addLast("handler",  new MyBusinessLogicHandler());
 * </pre>
 *
 * <h3>Thread safety</h3>
 * <p>
 * A {@link ChannelHandler} can be added or removed at any time because a {@link ChannelPipeline} is thread safe.
 * For example, you can insert an encryption handler when sensitive information is about to be exchanged, and remove it
 * after the exchange.
 */
//FGTODO: 2019/10/31 下午7:02 zmyer
public interface ChannelPipeline
        extends ChannelInboundInvoker, ChannelOutboundInvoker, Iterable<Map.Entry<String, ChannelHandler>> {

    /**
     * Inserts a {@link ChannelHandler} at the first position of this pipeline.
     *
     * @param name    the name of the handler to insert first
     * @param handler the handler to insert first
     * @throws IllegalArgumentException if there's an entry with the same name already in the pipeline
     * @throws NullPointerException     if the specified handler is {@code null}
     */
    ChannelPipeline addFirst(String name, ChannelHandler handler);

    /**
<<<<<<< HEAD
     * Inserts a {@link ChannelHandler} at the first position of this pipeline.
     *
     * @param group   the {@link EventExecutorGroup} which will be used to execute the {@link ChannelHandler}
     *                methods
     * @param name    the name of the handler to insert first
     * @param handler the handler to insert first
     * @throws IllegalArgumentException if there's an entry with the same name already in the pipeline
     * @throws NullPointerException     if the specified handler is {@code null}
     */
    ChannelPipeline addFirst(EventExecutorGroup group, String name, ChannelHandler handler);

    /**
=======
>>>>>>> 806dace3
     * Appends a {@link ChannelHandler} at the last position of this pipeline.
     *
     * @param name    the name of the handler to append
     * @param handler the handler to append
     * @throws IllegalArgumentException if there's an entry with the same name already in the pipeline
     * @throws NullPointerException     if the specified handler is {@code null}
     */
    ChannelPipeline addLast(String name, ChannelHandler handler);

    /**
<<<<<<< HEAD
     * Appends a {@link ChannelHandler} at the last position of this pipeline.
     *
     * @param group   the {@link EventExecutorGroup} which will be used to execute the {@link ChannelHandler}
     *                methods
     * @param name    the name of the handler to append
     * @param handler the handler to append
     * @throws IllegalArgumentException if there's an entry with the same name already in the pipeline
     * @throws NullPointerException     if the specified handler is {@code null}
     */
    ChannelPipeline addLast(EventExecutorGroup group, String name, ChannelHandler handler);

    /**
=======
>>>>>>> 806dace3
     * Inserts a {@link ChannelHandler} before an existing handler of this
     * pipeline.
     *
     * @param baseName the name of the existing handler
     * @param name     the name of the handler to insert before
     * @param handler  the handler to insert before
     * @throws NoSuchElementException   if there's no such entry with the specified {@code baseName}
     * @throws IllegalArgumentException if there's an entry with the same name already in the pipeline
     * @throws NullPointerException     if the specified baseName or handler is {@code null}
     */
    ChannelPipeline addBefore(String baseName, String name, ChannelHandler handler);

    /**
<<<<<<< HEAD
     * Inserts a {@link ChannelHandler} before an existing handler of this
     * pipeline.
     *
     * @param group    the {@link EventExecutorGroup} which will be used to execute the {@link ChannelHandler}
     *                 methods
     * @param baseName the name of the existing handler
     * @param name     the name of the handler to insert before
     * @param handler  the handler to insert before
     * @throws NoSuchElementException   if there's no such entry with the specified {@code baseName}
     * @throws IllegalArgumentException if there's an entry with the same name already in the pipeline
     * @throws NullPointerException     if the specified baseName or handler is {@code null}
     */
    ChannelPipeline addBefore(EventExecutorGroup group, String baseName, String name, ChannelHandler handler);

    /**
=======
>>>>>>> 806dace3
     * Inserts a {@link ChannelHandler} after an existing handler of this
     * pipeline.
     *
     * @param baseName the name of the existing handler
     * @param name     the name of the handler to insert after
     * @param handler  the handler to insert after
     * @throws NoSuchElementException   if there's no such entry with the specified {@code baseName}
     * @throws IllegalArgumentException if there's an entry with the same name already in the pipeline
     * @throws NullPointerException     if the specified baseName or handler is {@code null}
     */
    ChannelPipeline addAfter(String baseName, String name, ChannelHandler handler);

    /**
<<<<<<< HEAD
     * Inserts a {@link ChannelHandler} after an existing handler of this
     * pipeline.
     *
     * @param group    the {@link EventExecutorGroup} which will be used to execute the {@link ChannelHandler}
     *                 methods
     * @param baseName the name of the existing handler
     * @param name     the name of the handler to insert after
     * @param handler  the handler to insert after
     * @throws NoSuchElementException   if there's no such entry with the specified {@code baseName}
     * @throws IllegalArgumentException if there's an entry with the same name already in the pipeline
     * @throws NullPointerException     if the specified baseName or handler is {@code null}
     */
    ChannelPipeline addAfter(EventExecutorGroup group, String baseName, String name, ChannelHandler handler);

    /**
=======
>>>>>>> 806dace3
     * Inserts {@link ChannelHandler}s at the first position of this pipeline.
     *
     * @param handlers the handlers to insert first
     */
    ChannelPipeline addFirst(ChannelHandler... handlers);

    /**
<<<<<<< HEAD
     * Inserts {@link ChannelHandler}s at the first position of this pipeline.
     *
     * @param group    the {@link EventExecutorGroup} which will be used to execute the {@link ChannelHandler}s
     *                 methods.
     * @param handlers the handlers to insert first
     */
    ChannelPipeline addFirst(EventExecutorGroup group, ChannelHandler... handlers);

    /**
=======
>>>>>>> 806dace3
     * Inserts {@link ChannelHandler}s at the last position of this pipeline.
     *
     * @param handlers the handlers to insert last
     */
    ChannelPipeline addLast(ChannelHandler... handlers);

    /**
<<<<<<< HEAD
     * Inserts {@link ChannelHandler}s at the last position of this pipeline.
     *
     * @param group    the {@link EventExecutorGroup} which will be used to execute the {@link ChannelHandler}s
     *                 methods.
     * @param handlers the handlers to insert last
     */
    ChannelPipeline addLast(EventExecutorGroup group, ChannelHandler... handlers);

    /**
=======
>>>>>>> 806dace3
     * Removes the specified {@link ChannelHandler} from this pipeline.
     *
     * @param handler the {@link ChannelHandler} to remove
     * @throws NoSuchElementException if there's no such handler in this pipeline
     * @throws NullPointerException   if the specified handler is {@code null}
     */
    ChannelPipeline remove(ChannelHandler handler);

    /**
     * Removes the {@link ChannelHandler} with the specified name from this pipeline.
     *
     * @param name the name under which the {@link ChannelHandler} was stored.
     * @return the removed handler
     * @throws NoSuchElementException if there's no such handler with the specified name in this pipeline
     * @throws NullPointerException   if the specified name is {@code null}
     */
    ChannelHandler remove(String name);

    /**
     * Removes the {@link ChannelHandler} of the specified type from this pipeline.
     *
     * @param <T>         the type of the handler
     * @param handlerType the type of the handler
     * @return the removed handler
     * @throws NoSuchElementException if there's no such handler of the specified type in this pipeline
     * @throws NullPointerException   if the specified handler type is {@code null}
     */
    <T extends ChannelHandler> T remove(Class<T> handlerType);

    /**
     * Removes the first {@link ChannelHandler} in this pipeline.
     *
     * @return the removed handler
     * @throws NoSuchElementException if this pipeline is empty
     */
    ChannelHandler removeFirst();

    /**
     * Removes the last {@link ChannelHandler} in this pipeline.
     *
     * @return the removed handler
     * @throws NoSuchElementException if this pipeline is empty
     */
    ChannelHandler removeLast();

    /**
     * Replaces the specified {@link ChannelHandler} with a new handler in this pipeline.
     *
     * @param oldHandler the {@link ChannelHandler} to be replaced
     * @param newName    the name under which the replacement should be added
     * @param newHandler the {@link ChannelHandler} which is used as replacement
     * @return itself
     * @throws NoSuchElementException   if the specified old handler does not exist in this pipeline
     * @throws IllegalArgumentException if a handler with the specified new name already exists in this
     *                                  pipeline, except for the handler to be replaced
     * @throws NullPointerException     if the specified old handler or new handler is
     *                                  {@code null}
     */
    ChannelPipeline replace(ChannelHandler oldHandler, String newName, ChannelHandler newHandler);

    /**
     * Replaces the {@link ChannelHandler} of the specified name with a new handler in this pipeline.
     *
     * @param oldName    the name of the {@link ChannelHandler} to be replaced
     * @param newName    the name under which the replacement should be added
     * @param newHandler the {@link ChannelHandler} which is used as replacement
     * @return the removed handler
     * @throws NoSuchElementException   if the handler with the specified old name does not exist in this pipeline
     * @throws IllegalArgumentException if a handler with the specified new name already exists in this
     *                                  pipeline, except for the handler to be replaced
     * @throws NullPointerException     if the specified old handler or new handler is
     *                                  {@code null}
     */
    ChannelHandler replace(String oldName, String newName, ChannelHandler newHandler);

    /**
     * Replaces the {@link ChannelHandler} of the specified type with a new handler in this pipeline.
     *
     * @param oldHandlerType the type of the handler to be removed
     * @param newName        the name under which the replacement should be added
     * @param newHandler     the {@link ChannelHandler} which is used as replacement
     * @return the removed handler
     * @throws NoSuchElementException   if the handler of the specified old handler type does not exist
     *                                  in this pipeline
     * @throws IllegalArgumentException if a handler with the specified new name already exists in this
     *                                  pipeline, except for the handler to be replaced
     * @throws NullPointerException     if the specified old handler or new handler is
     *                                  {@code null}
     */
    <T extends ChannelHandler> T replace(Class<T> oldHandlerType, String newName,
                                         ChannelHandler newHandler);

    /**
     * Returns the first {@link ChannelHandler} in this pipeline.
     *
     * @return the first handler.  {@code null} if this pipeline is empty.
     */
    ChannelHandler first();

    /**
     * Returns the context of the first {@link ChannelHandler} in this pipeline.
     *
     * @return the context of the first handler.  {@code null} if this pipeline is empty.
     */
    ChannelHandlerContext firstContext();

    /**
     * Returns the last {@link ChannelHandler} in this pipeline.
     *
     * @return the last handler.  {@code null} if this pipeline is empty.
     */
    ChannelHandler last();

    /**
     * Returns the context of the last {@link ChannelHandler} in this pipeline.
     *
     * @return the context of the last handler.  {@code null} if this pipeline is empty.
     */
    ChannelHandlerContext lastContext();

    /**
     * Returns the {@link ChannelHandler} with the specified name in this
     * pipeline.
     *
     * @return the handler with the specified name.
     * {@code null} if there's no such handler in this pipeline.
     */
    ChannelHandler get(String name);

    /**
     * Returns the {@link ChannelHandler} of the specified type in this
     * pipeline.
     *
     * @return the handler of the specified handler type.
     * {@code null} if there's no such handler in this pipeline.
     */
    <T extends ChannelHandler> T get(Class<T> handlerType);

    /**
     * Returns the context object of the specified {@link ChannelHandler} in
     * this pipeline.
     *
     * @return the context object of the specified handler.
     * {@code null} if there's no such handler in this pipeline.
     */
    ChannelHandlerContext context(ChannelHandler handler);

    /**
     * Returns the context object of the {@link ChannelHandler} with the
     * specified name in this pipeline.
     *
     * @return the context object of the handler with the specified name.
     * {@code null} if there's no such handler in this pipeline.
     */
    ChannelHandlerContext context(String name);

    /**
     * Returns the context object of the {@link ChannelHandler} of the
     * specified type in this pipeline.
     *
     * @return the context object of the handler of the specified type.
     * {@code null} if there's no such handler in this pipeline.
     */
    ChannelHandlerContext context(Class<? extends ChannelHandler> handlerType);

    /**
     * Returns the {@link Channel} that this pipeline is attached to.
     *
     * @return the channel. {@code null} if this pipeline is not attached yet.
     */
    Channel channel();

    /**
     * Returns the {@link List} of the handler names.
     */
    List<String> names();

    /**
     * Converts this pipeline into an ordered {@link Map} whose keys are
     * handler names and whose values are handlers.
     */
    Map<String, ChannelHandler> toMap();

    @Override
    ChannelPipeline fireChannelRegistered();

    @Override
    ChannelPipeline fireChannelUnregistered();

    @Override
    ChannelPipeline fireChannelActive();

    @Override
    ChannelPipeline fireChannelInactive();

    @Override
    ChannelPipeline fireExceptionCaught(Throwable cause);

    @Override
    ChannelPipeline fireUserEventTriggered(Object event);

    @Override
    ChannelPipeline fireChannelRead(Object msg);

    @Override
    ChannelPipeline fireChannelReadComplete();

    @Override
    ChannelPipeline fireChannelWritabilityChanged();

    @Override
    ChannelPipeline flush();

    /**
     * Returns the {@link EventExecutor} which is used by all {@link ChannelHandler}s in the pipeline.
     */
    EventExecutor executor();
}<|MERGE_RESOLUTION|>--- conflicted
+++ resolved
@@ -34,11 +34,11 @@
  * interact with each other.
  *
  * <h3>Creation of a pipeline</h3>
- * <p>
+ *
  * Each channel has its own pipeline and it is created automatically when a new channel is created.
  *
  * <h3>How an event flows in a pipeline</h3>
- * <p>
+ *
  * The following diagram describes how I/O events are processed by {@link ChannelHandler}s in a {@link ChannelPipeline}
  * typically. An I/O event is handled by a {@link ChannelHandler} (which may handle inbound or / and outbound events)
  * and be forwarded to its closest handler by calling the event propagation methods defined in
@@ -114,45 +114,45 @@
  * the evaluation of certain handlers to shorten the stack depth:
  * <ul>
  * <li>3 and 4 don't implement {@link ChannelInboundHandler}, and therefore the actual evaluation order of an inbound
- * event will be: 1, 2, and 5.</li>
+ *     event will be: 1, 2, and 5.</li>
  * <li>1 and 2 don't implement {@link ChannelOutboundHandler}, and therefore the actual evaluation order of a
- * outbound event will be: 5, 4, and 3.</li>
+ *     outbound event will be: 5, 4, and 3.</li>
  * <li>If 5 implements both {@link ChannelInboundHandler} and {@link ChannelOutboundHandler}, the evaluation order of
- * an inbound and a outbound event could be 125 and 543 respectively.</li>
+ *     an inbound and a outbound event could be 125 and 543 respectively.</li>
  * </ul>
  *
  * <h3>Forwarding an event to the next handler</h3>
- * <p>
+ *
  * As you might noticed in the diagram shows, a handler has to invoke the event propagation methods in
  * {@link ChannelHandlerContext} to forward an event to its next handler.  Those methods include:
  * <ul>
  * <li>Inbound event propagation methods:
- * <ul>
- * <li>{@link ChannelHandlerContext#fireChannelRegistered()}</li>
- * <li>{@link ChannelHandlerContext#fireChannelActive()}</li>
- * <li>{@link ChannelHandlerContext#fireChannelRead(Object)}</li>
- * <li>{@link ChannelHandlerContext#fireChannelReadComplete()}</li>
- * <li>{@link ChannelHandlerContext#fireExceptionCaught(Throwable)}</li>
- * <li>{@link ChannelHandlerContext#fireUserEventTriggered(Object)}</li>
- * <li>{@link ChannelHandlerContext#fireChannelWritabilityChanged()}</li>
- * <li>{@link ChannelHandlerContext#fireChannelInactive()}</li>
- * <li>{@link ChannelHandlerContext#fireChannelUnregistered()}</li>
- * </ul>
+ *     <ul>
+ *     <li>{@link ChannelHandlerContext#fireChannelRegistered()}</li>
+ *     <li>{@link ChannelHandlerContext#fireChannelActive()}</li>
+ *     <li>{@link ChannelHandlerContext#fireChannelRead(Object)}</li>
+ *     <li>{@link ChannelHandlerContext#fireChannelReadComplete()}</li>
+ *     <li>{@link ChannelHandlerContext#fireExceptionCaught(Throwable)}</li>
+ *     <li>{@link ChannelHandlerContext#fireUserEventTriggered(Object)}</li>
+ *     <li>{@link ChannelHandlerContext#fireChannelWritabilityChanged()}</li>
+ *     <li>{@link ChannelHandlerContext#fireChannelInactive()}</li>
+ *     <li>{@link ChannelHandlerContext#fireChannelUnregistered()}</li>
+ *     </ul>
  * </li>
  * <li>Outbound event propagation methods:
- * <ul>
- * <li>{@link ChannelHandlerContext#bind(SocketAddress, ChannelPromise)}</li>
- * <li>{@link ChannelHandlerContext#connect(SocketAddress, SocketAddress, ChannelPromise)}</li>
- * <li>{@link ChannelHandlerContext#write(Object, ChannelPromise)}</li>
- * <li>{@link ChannelHandlerContext#flush()}</li>
- * <li>{@link ChannelHandlerContext#read()}</li>
- * <li>{@link ChannelHandlerContext#disconnect(ChannelPromise)}</li>
- * <li>{@link ChannelHandlerContext#close(ChannelPromise)}</li>
- * <li>{@link ChannelHandlerContext#deregister(ChannelPromise)}</li>
- * </ul>
+ *     <ul>
+ *     <li>{@link ChannelHandlerContext#bind(SocketAddress, ChannelPromise)}</li>
+ *     <li>{@link ChannelHandlerContext#connect(SocketAddress, SocketAddress, ChannelPromise)}</li>
+ *     <li>{@link ChannelHandlerContext#write(Object, ChannelPromise)}</li>
+ *     <li>{@link ChannelHandlerContext#flush()}</li>
+ *     <li>{@link ChannelHandlerContext#read()}</li>
+ *     <li>{@link ChannelHandlerContext#disconnect(ChannelPromise)}</li>
+ *     <li>{@link ChannelHandlerContext#close(ChannelPromise)}</li>
+ *     <li>{@link ChannelHandlerContext#deregister(ChannelPromise)}</li>
+ *     </ul>
  * </li>
  * </ul>
- * <p>
+ *
  * and the following example shows how the event propagation is usually done:
  *
  * <pre>
@@ -185,7 +185,7 @@
  * <li>Protocol Encoder - translates a Java object into binary data.</li>
  * <li>Business Logic Handler - performs the actual business logic (e.g. database access).</li>
  * </ol>
- * <p>
+ *
  * and it could be represented as shown in the following example:
  *
  * <pre>
@@ -207,187 +207,123 @@
  * For example, you can insert an encryption handler when sensitive information is about to be exchanged, and remove it
  * after the exchange.
  */
-//FGTODO: 2019/10/31 下午7:02 zmyer
 public interface ChannelPipeline
         extends ChannelInboundInvoker, ChannelOutboundInvoker, Iterable<Map.Entry<String, ChannelHandler>> {
 
     /**
      * Inserts a {@link ChannelHandler} at the first position of this pipeline.
      *
-     * @param name    the name of the handler to insert first
-     * @param handler the handler to insert first
-     * @throws IllegalArgumentException if there's an entry with the same name already in the pipeline
-     * @throws NullPointerException     if the specified handler is {@code null}
+     * @param name     the name of the handler to insert first
+     * @param handler  the handler to insert first
+     *
+     * @throws IllegalArgumentException
+     *         if there's an entry with the same name already in the pipeline
+     * @throws NullPointerException
+     *         if the specified handler is {@code null}
      */
     ChannelPipeline addFirst(String name, ChannelHandler handler);
 
     /**
-<<<<<<< HEAD
-     * Inserts a {@link ChannelHandler} at the first position of this pipeline.
-     *
-     * @param group   the {@link EventExecutorGroup} which will be used to execute the {@link ChannelHandler}
-     *                methods
-     * @param name    the name of the handler to insert first
-     * @param handler the handler to insert first
-     * @throws IllegalArgumentException if there's an entry with the same name already in the pipeline
-     * @throws NullPointerException     if the specified handler is {@code null}
-     */
-    ChannelPipeline addFirst(EventExecutorGroup group, String name, ChannelHandler handler);
-
-    /**
-=======
->>>>>>> 806dace3
      * Appends a {@link ChannelHandler} at the last position of this pipeline.
      *
-     * @param name    the name of the handler to append
-     * @param handler the handler to append
-     * @throws IllegalArgumentException if there's an entry with the same name already in the pipeline
-     * @throws NullPointerException     if the specified handler is {@code null}
+     * @param name     the name of the handler to append
+     * @param handler  the handler to append
+     *
+     * @throws IllegalArgumentException
+     *         if there's an entry with the same name already in the pipeline
+     * @throws NullPointerException
+     *         if the specified handler is {@code null}
      */
     ChannelPipeline addLast(String name, ChannelHandler handler);
 
     /**
-<<<<<<< HEAD
-     * Appends a {@link ChannelHandler} at the last position of this pipeline.
-     *
-     * @param group   the {@link EventExecutorGroup} which will be used to execute the {@link ChannelHandler}
-     *                methods
-     * @param name    the name of the handler to append
-     * @param handler the handler to append
-     * @throws IllegalArgumentException if there's an entry with the same name already in the pipeline
-     * @throws NullPointerException     if the specified handler is {@code null}
-     */
-    ChannelPipeline addLast(EventExecutorGroup group, String name, ChannelHandler handler);
-
-    /**
-=======
->>>>>>> 806dace3
      * Inserts a {@link ChannelHandler} before an existing handler of this
      * pipeline.
      *
-     * @param baseName the name of the existing handler
-     * @param name     the name of the handler to insert before
-     * @param handler  the handler to insert before
-     * @throws NoSuchElementException   if there's no such entry with the specified {@code baseName}
-     * @throws IllegalArgumentException if there's an entry with the same name already in the pipeline
-     * @throws NullPointerException     if the specified baseName or handler is {@code null}
+     * @param baseName  the name of the existing handler
+     * @param name      the name of the handler to insert before
+     * @param handler   the handler to insert before
+     *
+     * @throws NoSuchElementException
+     *         if there's no such entry with the specified {@code baseName}
+     * @throws IllegalArgumentException
+     *         if there's an entry with the same name already in the pipeline
+     * @throws NullPointerException
+     *         if the specified baseName or handler is {@code null}
      */
     ChannelPipeline addBefore(String baseName, String name, ChannelHandler handler);
 
     /**
-<<<<<<< HEAD
-     * Inserts a {@link ChannelHandler} before an existing handler of this
-     * pipeline.
-     *
-     * @param group    the {@link EventExecutorGroup} which will be used to execute the {@link ChannelHandler}
-     *                 methods
-     * @param baseName the name of the existing handler
-     * @param name     the name of the handler to insert before
-     * @param handler  the handler to insert before
-     * @throws NoSuchElementException   if there's no such entry with the specified {@code baseName}
-     * @throws IllegalArgumentException if there's an entry with the same name already in the pipeline
-     * @throws NullPointerException     if the specified baseName or handler is {@code null}
-     */
-    ChannelPipeline addBefore(EventExecutorGroup group, String baseName, String name, ChannelHandler handler);
-
-    /**
-=======
->>>>>>> 806dace3
      * Inserts a {@link ChannelHandler} after an existing handler of this
      * pipeline.
      *
-     * @param baseName the name of the existing handler
-     * @param name     the name of the handler to insert after
-     * @param handler  the handler to insert after
-     * @throws NoSuchElementException   if there's no such entry with the specified {@code baseName}
-     * @throws IllegalArgumentException if there's an entry with the same name already in the pipeline
-     * @throws NullPointerException     if the specified baseName or handler is {@code null}
+     * @param baseName  the name of the existing handler
+     * @param name      the name of the handler to insert after
+     * @param handler   the handler to insert after
+     *
+     * @throws NoSuchElementException
+     *         if there's no such entry with the specified {@code baseName}
+     * @throws IllegalArgumentException
+     *         if there's an entry with the same name already in the pipeline
+     * @throws NullPointerException
+     *         if the specified baseName or handler is {@code null}
      */
     ChannelPipeline addAfter(String baseName, String name, ChannelHandler handler);
 
     /**
-<<<<<<< HEAD
-     * Inserts a {@link ChannelHandler} after an existing handler of this
-     * pipeline.
-     *
-     * @param group    the {@link EventExecutorGroup} which will be used to execute the {@link ChannelHandler}
-     *                 methods
-     * @param baseName the name of the existing handler
-     * @param name     the name of the handler to insert after
-     * @param handler  the handler to insert after
-     * @throws NoSuchElementException   if there's no such entry with the specified {@code baseName}
-     * @throws IllegalArgumentException if there's an entry with the same name already in the pipeline
-     * @throws NullPointerException     if the specified baseName or handler is {@code null}
-     */
-    ChannelPipeline addAfter(EventExecutorGroup group, String baseName, String name, ChannelHandler handler);
-
-    /**
-=======
->>>>>>> 806dace3
      * Inserts {@link ChannelHandler}s at the first position of this pipeline.
      *
-     * @param handlers the handlers to insert first
+     * @param handlers  the handlers to insert first
+     *
      */
     ChannelPipeline addFirst(ChannelHandler... handlers);
 
     /**
-<<<<<<< HEAD
-     * Inserts {@link ChannelHandler}s at the first position of this pipeline.
-     *
-     * @param group    the {@link EventExecutorGroup} which will be used to execute the {@link ChannelHandler}s
-     *                 methods.
-     * @param handlers the handlers to insert first
-     */
-    ChannelPipeline addFirst(EventExecutorGroup group, ChannelHandler... handlers);
-
-    /**
-=======
->>>>>>> 806dace3
      * Inserts {@link ChannelHandler}s at the last position of this pipeline.
      *
-     * @param handlers the handlers to insert last
+     * @param handlers  the handlers to insert last
+     *
      */
     ChannelPipeline addLast(ChannelHandler... handlers);
 
     /**
-<<<<<<< HEAD
-     * Inserts {@link ChannelHandler}s at the last position of this pipeline.
-     *
-     * @param group    the {@link EventExecutorGroup} which will be used to execute the {@link ChannelHandler}s
-     *                 methods.
-     * @param handlers the handlers to insert last
-     */
-    ChannelPipeline addLast(EventExecutorGroup group, ChannelHandler... handlers);
-
-    /**
-=======
->>>>>>> 806dace3
      * Removes the specified {@link ChannelHandler} from this pipeline.
      *
-     * @param handler the {@link ChannelHandler} to remove
-     * @throws NoSuchElementException if there's no such handler in this pipeline
-     * @throws NullPointerException   if the specified handler is {@code null}
+     * @param  handler          the {@link ChannelHandler} to remove
+     *
+     * @throws NoSuchElementException
+     *         if there's no such handler in this pipeline
+     * @throws NullPointerException
+     *         if the specified handler is {@code null}
      */
     ChannelPipeline remove(ChannelHandler handler);
 
     /**
      * Removes the {@link ChannelHandler} with the specified name from this pipeline.
      *
-     * @param name the name under which the {@link ChannelHandler} was stored.
+     * @param  name             the name under which the {@link ChannelHandler} was stored.
+     *
      * @return the removed handler
-     * @throws NoSuchElementException if there's no such handler with the specified name in this pipeline
-     * @throws NullPointerException   if the specified name is {@code null}
+     *
+     * @throws NoSuchElementException
+     *         if there's no such handler with the specified name in this pipeline
+     * @throws NullPointerException
+     *         if the specified name is {@code null}
      */
     ChannelHandler remove(String name);
 
     /**
      * Removes the {@link ChannelHandler} of the specified type from this pipeline.
      *
-     * @param <T>         the type of the handler
-     * @param handlerType the type of the handler
+     * @param <T>           the type of the handler
+     * @param handlerType   the type of the handler
+     *
      * @return the removed handler
-     * @throws NoSuchElementException if there's no such handler of the specified type in this pipeline
-     * @throws NullPointerException   if the specified handler type is {@code null}
+     *
+     * @throws NoSuchElementException
+     *         if there's no such handler of the specified type in this pipeline
+     * @throws NullPointerException
+     *         if the specified handler type is {@code null}
      */
     <T extends ChannelHandler> T remove(Class<T> handlerType);
 
@@ -395,7 +331,9 @@
      * Removes the first {@link ChannelHandler} in this pipeline.
      *
      * @return the removed handler
-     * @throws NoSuchElementException if this pipeline is empty
+     *
+     * @throws NoSuchElementException
+     *         if this pipeline is empty
      */
     ChannelHandler removeFirst();
 
@@ -403,53 +341,70 @@
      * Removes the last {@link ChannelHandler} in this pipeline.
      *
      * @return the removed handler
-     * @throws NoSuchElementException if this pipeline is empty
+     *
+     * @throws NoSuchElementException
+     *         if this pipeline is empty
      */
     ChannelHandler removeLast();
 
     /**
      * Replaces the specified {@link ChannelHandler} with a new handler in this pipeline.
      *
-     * @param oldHandler the {@link ChannelHandler} to be replaced
-     * @param newName    the name under which the replacement should be added
-     * @param newHandler the {@link ChannelHandler} which is used as replacement
+     * @param  oldHandler    the {@link ChannelHandler} to be replaced
+     * @param  newName       the name under which the replacement should be added
+     * @param  newHandler    the {@link ChannelHandler} which is used as replacement
+     *
      * @return itself
-     * @throws NoSuchElementException   if the specified old handler does not exist in this pipeline
-     * @throws IllegalArgumentException if a handler with the specified new name already exists in this
-     *                                  pipeline, except for the handler to be replaced
-     * @throws NullPointerException     if the specified old handler or new handler is
-     *                                  {@code null}
+
+     * @throws NoSuchElementException
+     *         if the specified old handler does not exist in this pipeline
+     * @throws IllegalArgumentException
+     *         if a handler with the specified new name already exists in this
+     *         pipeline, except for the handler to be replaced
+     * @throws NullPointerException
+     *         if the specified old handler or new handler is
+     *         {@code null}
      */
     ChannelPipeline replace(ChannelHandler oldHandler, String newName, ChannelHandler newHandler);
 
     /**
      * Replaces the {@link ChannelHandler} of the specified name with a new handler in this pipeline.
      *
-     * @param oldName    the name of the {@link ChannelHandler} to be replaced
-     * @param newName    the name under which the replacement should be added
-     * @param newHandler the {@link ChannelHandler} which is used as replacement
+     * @param  oldName       the name of the {@link ChannelHandler} to be replaced
+     * @param  newName       the name under which the replacement should be added
+     * @param  newHandler    the {@link ChannelHandler} which is used as replacement
+     *
      * @return the removed handler
-     * @throws NoSuchElementException   if the handler with the specified old name does not exist in this pipeline
-     * @throws IllegalArgumentException if a handler with the specified new name already exists in this
-     *                                  pipeline, except for the handler to be replaced
-     * @throws NullPointerException     if the specified old handler or new handler is
-     *                                  {@code null}
+     *
+     * @throws NoSuchElementException
+     *         if the handler with the specified old name does not exist in this pipeline
+     * @throws IllegalArgumentException
+     *         if a handler with the specified new name already exists in this
+     *         pipeline, except for the handler to be replaced
+     * @throws NullPointerException
+     *         if the specified old handler or new handler is
+     *         {@code null}
      */
     ChannelHandler replace(String oldName, String newName, ChannelHandler newHandler);
 
     /**
      * Replaces the {@link ChannelHandler} of the specified type with a new handler in this pipeline.
      *
-     * @param oldHandlerType the type of the handler to be removed
-     * @param newName        the name under which the replacement should be added
-     * @param newHandler     the {@link ChannelHandler} which is used as replacement
+     * @param  oldHandlerType   the type of the handler to be removed
+     * @param  newName          the name under which the replacement should be added
+     * @param  newHandler       the {@link ChannelHandler} which is used as replacement
+     *
      * @return the removed handler
-     * @throws NoSuchElementException   if the handler of the specified old handler type does not exist
-     *                                  in this pipeline
-     * @throws IllegalArgumentException if a handler with the specified new name already exists in this
-     *                                  pipeline, except for the handler to be replaced
-     * @throws NullPointerException     if the specified old handler or new handler is
-     *                                  {@code null}
+     *
+     * @throws NoSuchElementException
+     *         if the handler of the specified old handler type does not exist
+     *         in this pipeline
+     * @throws IllegalArgumentException
+     *         if a handler with the specified new name already exists in this
+     *         pipeline, except for the handler to be replaced
+     * @throws NullPointerException
+     *         if the specified old handler or new handler is
+     *         {@code null}
      */
     <T extends ChannelHandler> T replace(Class<T> oldHandlerType, String newName,
                                          ChannelHandler newHandler);
@@ -487,7 +442,7 @@
      * pipeline.
      *
      * @return the handler with the specified name.
-     * {@code null} if there's no such handler in this pipeline.
+     *         {@code null} if there's no such handler in this pipeline.
      */
     ChannelHandler get(String name);
 
@@ -496,7 +451,7 @@
      * pipeline.
      *
      * @return the handler of the specified handler type.
-     * {@code null} if there's no such handler in this pipeline.
+     *         {@code null} if there's no such handler in this pipeline.
      */
     <T extends ChannelHandler> T get(Class<T> handlerType);
 
@@ -505,7 +460,7 @@
      * this pipeline.
      *
      * @return the context object of the specified handler.
-     * {@code null} if there's no such handler in this pipeline.
+     *         {@code null} if there's no such handler in this pipeline.
      */
     ChannelHandlerContext context(ChannelHandler handler);
 
@@ -514,7 +469,7 @@
      * specified name in this pipeline.
      *
      * @return the context object of the handler with the specified name.
-     * {@code null} if there's no such handler in this pipeline.
+     *         {@code null} if there's no such handler in this pipeline.
      */
     ChannelHandlerContext context(String name);
 
@@ -523,7 +478,7 @@
      * specified type in this pipeline.
      *
      * @return the context object of the handler of the specified type.
-     * {@code null} if there's no such handler in this pipeline.
+     *         {@code null} if there's no such handler in this pipeline.
      */
     ChannelHandlerContext context(Class<? extends ChannelHandler> handlerType);
 
