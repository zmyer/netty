--- conflicted
+++ resolved
@@ -20,7 +20,6 @@
 
 import io.netty.util.internal.logging.InternalLogger;
 import io.netty.util.internal.logging.InternalLoggerFactory;
-
 import java.lang.annotation.ElementType;
 import java.lang.annotation.Inherited;
 import java.lang.annotation.Retention;
@@ -33,7 +32,6 @@
 import java.util.Map;
 import java.util.WeakHashMap;
 
-//FGTODO: 2019/10/31 下午7:11 zmyer
 final class ChannelHandlerMask {
     private static final InternalLogger logger = InternalLoggerFactory.getInstance(ChannelHandlerMask.class);
 
@@ -175,15 +173,10 @@
                 try {
                     m = handlerType.getMethod(methodName, paramTypes);
                 } catch (NoSuchMethodException e) {
-<<<<<<< HEAD
-                    logger.debug(
-                            "Class {} missing method {}, assume we can not skip execution", handlerType, methodName, e);
-=======
                     if (logger.isDebugEnabled()) {
                         logger.debug(
                             "Class {} missing method {}, assume we can not skip execution", handlerType, methodName, e);
                     }
->>>>>>> b559711f
                     return false;
                 }
                 return m != null && m.isAnnotationPresent(Skip.class);
@@ -191,8 +184,7 @@
         });
     }
 
-    private ChannelHandlerMask() {
-    }
+    private ChannelHandlerMask() { }
 
     /**
      * Indicates that the annotated event handler method in {@link ChannelHandler} will not be invoked by
