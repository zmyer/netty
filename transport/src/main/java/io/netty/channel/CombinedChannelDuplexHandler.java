/*
 * Copyright 2012 The Netty Project
 *
 * The Netty Project licenses this file to you under the Apache License,
 * version 2.0 (the "License"); you may not use this file except in compliance
 * with the License. You may obtain a copy of the License at:
 *
 *   http://www.apache.org/licenses/LICENSE-2.0
 *
 * Unless required by applicable law or agreed to in writing, software
 * distributed under the License is distributed on an "AS IS" BASIS, WITHOUT
 * WARRANTIES OR CONDITIONS OF ANY KIND, either express or implied. See the
 * License for the specific language governing permissions and limitations
 * under the License.
 */
package io.netty.channel;

import static java.util.Objects.requireNonNull;

import io.netty.buffer.ByteBufAllocator;
import io.netty.util.Attribute;
import io.netty.util.AttributeKey;
import io.netty.util.concurrent.EventExecutor;
<<<<<<< HEAD
import io.netty.util.internal.ObjectUtil;
import io.netty.util.internal.ThrowableUtil;
import io.netty.util.internal.logging.InternalLogger;
import io.netty.util.internal.logging.InternalLoggerFactory;
=======
>>>>>>> 806dace3

import java.net.SocketAddress;

/**
<<<<<<< HEAD
 * Combines a {@link ChannelInboundHandler} and a {@link ChannelOutboundHandler} into one {@link ChannelHandler}.
 */
//FGTODO: 2019/11/1 下午1:41 zmyer
public class CombinedChannelDuplexHandler<I extends ChannelInboundHandler, O extends ChannelOutboundHandler>
        extends ChannelDuplexHandler {

    private static final InternalLogger logger = InternalLoggerFactory.getInstance(CombinedChannelDuplexHandler.class);
=======
 *  Combines the inbound handling of one {@link ChannelHandler} with the outbound handling of
 *  another {@link ChannelHandler}.
 */
public class CombinedChannelDuplexHandler<I extends ChannelHandler, O extends ChannelHandler>
        extends ChannelHandlerAdapter {
>>>>>>> 806dace3

    private DelegatingChannelHandlerContext inboundCtx;
    private DelegatingChannelHandlerContext outboundCtx;
    private volatile boolean handlerAdded;

    private I inboundHandler;
    private O outboundHandler;

    /**
     * Creates a new uninitialized instance. A class that extends this handler must invoke
     * {@link #init(ChannelHandler, ChannelHandler)} before adding this handler into a
     * {@link ChannelPipeline}.
     */
    protected CombinedChannelDuplexHandler() {
        ensureNotSharable();
    }

    /**
     * Creates a new instance that combines the specified two handlers into one.
     */
    public CombinedChannelDuplexHandler(I inboundHandler, O outboundHandler) {
        ensureNotSharable();
        init(inboundHandler, outboundHandler);
    }

    /**
     * Initialized this handler with the specified handlers.
     *
     * @throws IllegalStateException    if this handler was not constructed via the default constructor or
     *                                  if this handler does not implement all required handler interfaces
     * @throws IllegalArgumentException if the specified handlers cannot be combined into one due to a conflict
     *                                  in the type hierarchy
     */
    protected final void init(I inboundHandler, O outboundHandler) {
        validate(inboundHandler, outboundHandler);
        this.inboundHandler = inboundHandler;
        this.outboundHandler = outboundHandler;
    }

    private void validate(I inboundHandler, O outboundHandler) {
        if (this.inboundHandler != null) {
            throw new IllegalStateException(
                    "init() can not be invoked if " + CombinedChannelDuplexHandler.class.getSimpleName() +
                            " was constructed with non-default constructor.");
        }

<<<<<<< HEAD
        ObjectUtil.checkNotNull(inboundHandler, "inboundHandler");
        ObjectUtil.checkNotNull(outboundHandler, "outboundHandler");

        if (inboundHandler instanceof ChannelOutboundHandler) {
            throw new IllegalArgumentException(
                    "inboundHandler must not implement " +
                            ChannelOutboundHandler.class.getSimpleName() + " to get combined.");
=======
        requireNonNull(inboundHandler, "inboundHandler");
        requireNonNull(outboundHandler, "outboundHandler");
        if (ChannelHandlerMask.isOutbound(inboundHandler.getClass())) {
            throw new IllegalArgumentException(
                    "inboundHandler must not implement any outbound method to get combined.");
>>>>>>> 806dace3
        }
        if (ChannelHandlerMask.isInbound(outboundHandler.getClass())) {
            throw new IllegalArgumentException(
<<<<<<< HEAD
                    "outboundHandler must not implement " +
                            ChannelInboundHandler.class.getSimpleName() + " to get combined.");
=======
                    "outboundHandler must not implement any inbound method to get combined.");
>>>>>>> 806dace3
        }
    }

    protected final I inboundHandler() {
        return inboundHandler;
    }

    protected final O outboundHandler() {
        return outboundHandler;
    }

    private void checkAdded() {
        if (!handlerAdded) {
            throw new IllegalStateException("handler not added to pipeline yet");
        }
    }

    /**
     * Removes the {@link ChannelInboundHandler} that was combined in this {@link CombinedChannelDuplexHandler}.
     */
    public final void removeInboundHandler() {
        checkAdded();
        inboundCtx.remove();
    }

    /**
     * Removes the {@link ChannelOutboundHandler} that was combined in this {@link CombinedChannelDuplexHandler}.
     */
    public final void removeOutboundHandler() {
        checkAdded();
        outboundCtx.remove();
    }

    @Override
    public void handlerAdded(ChannelHandlerContext ctx) throws Exception {
        if (inboundHandler == null) {
            throw new IllegalStateException(
                    "init() must be invoked before being added to a " + ChannelPipeline.class.getSimpleName() +
                            " if " + CombinedChannelDuplexHandler.class.getSimpleName() +
                            " was constructed with the default constructor.");
        }

        outboundCtx = new DelegatingChannelHandlerContext(ctx, outboundHandler);
<<<<<<< HEAD
        inboundCtx = new DelegatingChannelHandlerContext(ctx, inboundHandler) {
            @SuppressWarnings("deprecation")
            @Override
            public ChannelHandlerContext fireExceptionCaught(Throwable cause) {
                if (!outboundCtx.removed) {
                    try {
                        // We directly delegate to the ChannelOutboundHandler as this may override exceptionCaught(...)
                        // as well
                        outboundHandler.exceptionCaught(outboundCtx, cause);
                    } catch (Throwable error) {
                        if (logger.isDebugEnabled()) {
                            logger.debug(
                                    "An exception {}" +
                                            "was thrown by a user handler's exceptionCaught() " +
                                            "method while handling the following exception:",
                                    ThrowableUtil.stackTraceToString(error), cause);
                        } else if (logger.isWarnEnabled()) {
                            logger.warn(
                                    "An exception '{}' [enable DEBUG level for full stacktrace] " +
                                            "was thrown by a user handler's exceptionCaught() " +
                                            "method while handling the following exception:", error, cause);
                        }
                    }
                } else {
                    super.fireExceptionCaught(cause);
                }
                return this;
            }
        };
=======
        inboundCtx = new DelegatingChannelHandlerContext(ctx, inboundHandler);
>>>>>>> 806dace3

        // The inboundCtx and outboundCtx were created and set now it's safe to call removeInboundHandler() and
        // removeOutboundHandler().
        handlerAdded = true;

        try {
            inboundHandler.handlerAdded(inboundCtx);
        } finally {
            outboundHandler.handlerAdded(outboundCtx);
        }
    }

    @Override
    public void handlerRemoved(ChannelHandlerContext ctx) throws Exception {
        try {
            inboundCtx.remove();
        } finally {
            outboundCtx.remove();
        }
    }

    @Override
    public void channelRegistered(ChannelHandlerContext ctx) throws Exception {
        assert ctx == inboundCtx.ctx;
        if (!inboundCtx.removed) {
            inboundHandler.channelRegistered(inboundCtx);
        } else {
            inboundCtx.fireChannelRegistered();
        }
    }

    @Override
    public void channelUnregistered(ChannelHandlerContext ctx) throws Exception {
        assert ctx == inboundCtx.ctx;
        if (!inboundCtx.removed) {
            inboundHandler.channelUnregistered(inboundCtx);
        } else {
            inboundCtx.fireChannelUnregistered();
        }
    }

    @Override
    public void channelActive(ChannelHandlerContext ctx) throws Exception {
        assert ctx == inboundCtx.ctx;
        if (!inboundCtx.removed) {
            inboundHandler.channelActive(inboundCtx);
        } else {
            inboundCtx.fireChannelActive();
        }
    }

    @Override
    public void channelInactive(ChannelHandlerContext ctx) throws Exception {
        assert ctx == inboundCtx.ctx;
        if (!inboundCtx.removed) {
            inboundHandler.channelInactive(inboundCtx);
        } else {
            inboundCtx.fireChannelInactive();
        }
    }

    @Override
    public void exceptionCaught(ChannelHandlerContext ctx, Throwable cause) throws Exception {
        assert ctx == inboundCtx.ctx;
        if (!inboundCtx.removed) {
            inboundHandler.exceptionCaught(inboundCtx, cause);
        } else {
            inboundCtx.fireExceptionCaught(cause);
        }
    }

    @Override
    public void userEventTriggered(ChannelHandlerContext ctx, Object evt) throws Exception {
        assert ctx == inboundCtx.ctx;
        if (!inboundCtx.removed) {
            inboundHandler.userEventTriggered(inboundCtx, evt);
        } else {
            inboundCtx.fireUserEventTriggered(evt);
        }
    }

    @Override
    public void channelRead(ChannelHandlerContext ctx, Object msg) throws Exception {
        assert ctx == inboundCtx.ctx;
        if (!inboundCtx.removed) {
            inboundHandler.channelRead(inboundCtx, msg);
        } else {
            inboundCtx.fireChannelRead(msg);
        }
    }

    @Override
    public void channelReadComplete(ChannelHandlerContext ctx) throws Exception {
        assert ctx == inboundCtx.ctx;
        if (!inboundCtx.removed) {
            inboundHandler.channelReadComplete(inboundCtx);
        } else {
            inboundCtx.fireChannelReadComplete();
        }
    }

    @Override
    public void channelWritabilityChanged(ChannelHandlerContext ctx) throws Exception {
        assert ctx == inboundCtx.ctx;
        if (!inboundCtx.removed) {
            inboundHandler.channelWritabilityChanged(inboundCtx);
        } else {
            inboundCtx.fireChannelWritabilityChanged();
        }
    }

    @Override
    public void bind(
            ChannelHandlerContext ctx,
            SocketAddress localAddress, ChannelPromise promise) throws Exception {
        assert ctx == outboundCtx.ctx;
        if (!outboundCtx.removed) {
            outboundHandler.bind(outboundCtx, localAddress, promise);
        } else {
            outboundCtx.bind(localAddress, promise);
        }
    }

    @Override
    public void connect(
            ChannelHandlerContext ctx,
            SocketAddress remoteAddress, SocketAddress localAddress,
            ChannelPromise promise) throws Exception {
        assert ctx == outboundCtx.ctx;
        if (!outboundCtx.removed) {
            outboundHandler.connect(outboundCtx, remoteAddress, localAddress, promise);
        } else {
            outboundCtx.connect(localAddress, promise);
        }
    }

    @Override
    public void disconnect(ChannelHandlerContext ctx, ChannelPromise promise) throws Exception {
        assert ctx == outboundCtx.ctx;
        if (!outboundCtx.removed) {
            outboundHandler.disconnect(outboundCtx, promise);
        } else {
            outboundCtx.disconnect(promise);
        }
    }

    @Override
    public void close(ChannelHandlerContext ctx, ChannelPromise promise) throws Exception {
        assert ctx == outboundCtx.ctx;
        if (!outboundCtx.removed) {
            outboundHandler.close(outboundCtx, promise);
        } else {
            outboundCtx.close(promise);
        }
    }

    @Override
    public void register(ChannelHandlerContext ctx, ChannelPromise promise) throws Exception {
        assert ctx == outboundCtx.ctx;
        if (!outboundCtx.removed) {
            outboundHandler.register(outboundCtx, promise);
        } else {
            outboundCtx.register(promise);
        }
    }

    @Override
    public void deregister(ChannelHandlerContext ctx, ChannelPromise promise) throws Exception {
        assert ctx == outboundCtx.ctx;
        if (!outboundCtx.removed) {
            outboundHandler.deregister(outboundCtx, promise);
        } else {
            outboundCtx.deregister(promise);
        }
    }

    @Override
    public void read(ChannelHandlerContext ctx) throws Exception {
        assert ctx == outboundCtx.ctx;
        if (!outboundCtx.removed) {
            outboundHandler.read(outboundCtx);
        } else {
            outboundCtx.read();
        }
    }

    @Override
    public void write(ChannelHandlerContext ctx, Object msg, ChannelPromise promise) throws Exception {
        assert ctx == outboundCtx.ctx;
        if (!outboundCtx.removed) {
            outboundHandler.write(outboundCtx, msg, promise);
        } else {
            outboundCtx.write(msg, promise);
        }
    }

    @Override
    public void flush(ChannelHandlerContext ctx) throws Exception {
        assert ctx == outboundCtx.ctx;
        if (!outboundCtx.removed) {
            outboundHandler.flush(outboundCtx);
        } else {
            outboundCtx.flush();
        }
    }

    private static final class DelegatingChannelHandlerContext implements ChannelHandlerContext {

        private final ChannelHandlerContext ctx;
        private final ChannelHandler handler;
        boolean removed;

        DelegatingChannelHandlerContext(ChannelHandlerContext ctx, ChannelHandler handler) {
            this.ctx = ctx;
            this.handler = handler;
        }

        @Override
        public Channel channel() {
            return ctx.channel();
        }

        @Override
        public EventExecutor executor() {
            return ctx.executor();
        }

        @Override
        public String name() {
            return ctx.name();
        }

        @Override
        public ChannelHandler handler() {
            return ctx.handler();
        }

        @Override
        public boolean isRemoved() {
            return removed || ctx.isRemoved();
        }

        @Override
        public ChannelHandlerContext fireChannelRegistered() {
            ctx.fireChannelRegistered();
            return this;
        }

        @Override
        public ChannelHandlerContext fireChannelUnregistered() {
            ctx.fireChannelUnregistered();
            return this;
        }

        @Override
        public ChannelHandlerContext fireChannelActive() {
            ctx.fireChannelActive();
            return this;
        }

        @Override
        public ChannelHandlerContext fireChannelInactive() {
            ctx.fireChannelInactive();
            return this;
        }

        @Override
        public ChannelHandlerContext fireExceptionCaught(Throwable cause) {
            ctx.fireExceptionCaught(cause);
            return this;
        }

        @Override
        public ChannelHandlerContext fireUserEventTriggered(Object event) {
            ctx.fireUserEventTriggered(event);
            return this;
        }

        @Override
        public ChannelHandlerContext fireChannelRead(Object msg) {
            ctx.fireChannelRead(msg);
            return this;
        }

        @Override
        public ChannelHandlerContext fireChannelReadComplete() {
            ctx.fireChannelReadComplete();
            return this;
        }

        @Override
        public ChannelHandlerContext fireChannelWritabilityChanged() {
            ctx.fireChannelWritabilityChanged();
            return this;
        }

        @Override
        public ChannelFuture bind(SocketAddress localAddress) {
            return ctx.bind(localAddress);
        }

        @Override
        public ChannelFuture connect(SocketAddress remoteAddress) {
            return ctx.connect(remoteAddress);
        }

        @Override
        public ChannelFuture connect(SocketAddress remoteAddress, SocketAddress localAddress) {
            return ctx.connect(remoteAddress, localAddress);
        }

        @Override
        public ChannelFuture disconnect() {
            return ctx.disconnect();
        }

        @Override
        public ChannelFuture close() {
            return ctx.close();
        }

        @Override
        public ChannelFuture register() {
            return ctx.register();
        }

        @Override
        public ChannelFuture deregister() {
            return ctx.deregister();
        }

        @Override
        public ChannelFuture bind(SocketAddress localAddress, ChannelPromise promise) {
            return ctx.bind(localAddress, promise);
        }

        @Override
        public ChannelFuture connect(SocketAddress remoteAddress, ChannelPromise promise) {
            return ctx.connect(remoteAddress, promise);
        }

        @Override
        public ChannelFuture connect(
                SocketAddress remoteAddress, SocketAddress localAddress, ChannelPromise promise) {
            return ctx.connect(remoteAddress, localAddress, promise);
        }

        @Override
        public ChannelFuture disconnect(ChannelPromise promise) {
            return ctx.disconnect(promise);
        }

        @Override
        public ChannelFuture close(ChannelPromise promise) {
            return ctx.close(promise);
        }

        @Override
        public ChannelFuture register(ChannelPromise promise) {
            return ctx.register(promise);
        }

        @Override
        public ChannelFuture deregister(ChannelPromise promise) {
            return ctx.deregister(promise);
        }

        @Override
        public ChannelHandlerContext read() {
            ctx.read();
            return this;
        }

        @Override
        public ChannelFuture write(Object msg) {
            return ctx.write(msg);
        }

        @Override
        public ChannelFuture write(Object msg, ChannelPromise promise) {
            return ctx.write(msg, promise);
        }

        @Override
        public ChannelHandlerContext flush() {
            ctx.flush();
            return this;
        }

        @Override
        public ChannelFuture writeAndFlush(Object msg, ChannelPromise promise) {
            return ctx.writeAndFlush(msg, promise);
        }

        @Override
        public ChannelFuture writeAndFlush(Object msg) {
            return ctx.writeAndFlush(msg);
        }

        @Override
        public ChannelPipeline pipeline() {
            return ctx.pipeline();
        }

        @Override
        public ByteBufAllocator alloc() {
            return ctx.alloc();
        }

        @Override
        public ChannelPromise newPromise() {
            return ctx.newPromise();
        }

        @Override
        public ChannelProgressivePromise newProgressivePromise() {
            return ctx.newProgressivePromise();
        }

        @Override
        public ChannelFuture newSucceededFuture() {
            return ctx.newSucceededFuture();
        }

        @Override
        public ChannelFuture newFailedFuture(Throwable cause) {
            return ctx.newFailedFuture(cause);
        }

        @Override
        public ChannelPromise voidPromise() {
            return ctx.voidPromise();
        }

        @Override
        public <T> Attribute<T> attr(AttributeKey<T> key) {
            return ctx.channel().attr(key);
        }

        @Override
        public <T> boolean hasAttr(AttributeKey<T> key) {
            return ctx.channel().hasAttr(key);
        }

        void remove() {
            EventExecutor executor = executor();
            if (executor.inEventLoop()) {
                remove0();
            } else {
                executor.execute(this::remove0);
            }
        }

        private void remove0() {
            if (!removed) {
                removed = true;
                try {
                    handler.handlerRemoved(this);
                } catch (Throwable cause) {
                    fireExceptionCaught(new ChannelPipelineException(
                            handler.getClass().getName() + ".handlerRemoved() has thrown an exception.", cause));
                }
            }
        }
    }
}<|MERGE_RESOLUTION|>--- conflicted
+++ resolved
@@ -21,32 +21,15 @@
 import io.netty.util.Attribute;
 import io.netty.util.AttributeKey;
 import io.netty.util.concurrent.EventExecutor;
-<<<<<<< HEAD
-import io.netty.util.internal.ObjectUtil;
-import io.netty.util.internal.ThrowableUtil;
-import io.netty.util.internal.logging.InternalLogger;
-import io.netty.util.internal.logging.InternalLoggerFactory;
-=======
->>>>>>> 806dace3
 
 import java.net.SocketAddress;
 
 /**
-<<<<<<< HEAD
- * Combines a {@link ChannelInboundHandler} and a {@link ChannelOutboundHandler} into one {@link ChannelHandler}.
- */
-//FGTODO: 2019/11/1 下午1:41 zmyer
-public class CombinedChannelDuplexHandler<I extends ChannelInboundHandler, O extends ChannelOutboundHandler>
-        extends ChannelDuplexHandler {
-
-    private static final InternalLogger logger = InternalLoggerFactory.getInstance(CombinedChannelDuplexHandler.class);
-=======
  *  Combines the inbound handling of one {@link ChannelHandler} with the outbound handling of
  *  another {@link ChannelHandler}.
  */
 public class CombinedChannelDuplexHandler<I extends ChannelHandler, O extends ChannelHandler>
         extends ChannelHandlerAdapter {
->>>>>>> 806dace3
 
     private DelegatingChannelHandlerContext inboundCtx;
     private DelegatingChannelHandlerContext outboundCtx;
@@ -75,8 +58,8 @@
     /**
      * Initialized this handler with the specified handlers.
      *
-     * @throws IllegalStateException    if this handler was not constructed via the default constructor or
-     *                                  if this handler does not implement all required handler interfaces
+     * @throws IllegalStateException if this handler was not constructed via the default constructor or
+     *                               if this handler does not implement all required handler interfaces
      * @throws IllegalArgumentException if the specified handlers cannot be combined into one due to a conflict
      *                                  in the type hierarchy
      */
@@ -93,30 +76,15 @@
                             " was constructed with non-default constructor.");
         }
 
-<<<<<<< HEAD
-        ObjectUtil.checkNotNull(inboundHandler, "inboundHandler");
-        ObjectUtil.checkNotNull(outboundHandler, "outboundHandler");
-
-        if (inboundHandler instanceof ChannelOutboundHandler) {
-            throw new IllegalArgumentException(
-                    "inboundHandler must not implement " +
-                            ChannelOutboundHandler.class.getSimpleName() + " to get combined.");
-=======
         requireNonNull(inboundHandler, "inboundHandler");
         requireNonNull(outboundHandler, "outboundHandler");
         if (ChannelHandlerMask.isOutbound(inboundHandler.getClass())) {
             throw new IllegalArgumentException(
                     "inboundHandler must not implement any outbound method to get combined.");
->>>>>>> 806dace3
         }
         if (ChannelHandlerMask.isInbound(outboundHandler.getClass())) {
             throw new IllegalArgumentException(
-<<<<<<< HEAD
-                    "outboundHandler must not implement " +
-                            ChannelInboundHandler.class.getSimpleName() + " to get combined.");
-=======
                     "outboundHandler must not implement any inbound method to get combined.");
->>>>>>> 806dace3
         }
     }
 
@@ -155,44 +123,12 @@
         if (inboundHandler == null) {
             throw new IllegalStateException(
                     "init() must be invoked before being added to a " + ChannelPipeline.class.getSimpleName() +
-                            " if " + CombinedChannelDuplexHandler.class.getSimpleName() +
+                            " if " +  CombinedChannelDuplexHandler.class.getSimpleName() +
                             " was constructed with the default constructor.");
         }
 
         outboundCtx = new DelegatingChannelHandlerContext(ctx, outboundHandler);
-<<<<<<< HEAD
-        inboundCtx = new DelegatingChannelHandlerContext(ctx, inboundHandler) {
-            @SuppressWarnings("deprecation")
-            @Override
-            public ChannelHandlerContext fireExceptionCaught(Throwable cause) {
-                if (!outboundCtx.removed) {
-                    try {
-                        // We directly delegate to the ChannelOutboundHandler as this may override exceptionCaught(...)
-                        // as well
-                        outboundHandler.exceptionCaught(outboundCtx, cause);
-                    } catch (Throwable error) {
-                        if (logger.isDebugEnabled()) {
-                            logger.debug(
-                                    "An exception {}" +
-                                            "was thrown by a user handler's exceptionCaught() " +
-                                            "method while handling the following exception:",
-                                    ThrowableUtil.stackTraceToString(error), cause);
-                        } else if (logger.isWarnEnabled()) {
-                            logger.warn(
-                                    "An exception '{}' [enable DEBUG level for full stacktrace] " +
-                                            "was thrown by a user handler's exceptionCaught() " +
-                                            "method while handling the following exception:", error, cause);
-                        }
-                    }
-                } else {
-                    super.fireExceptionCaught(cause);
-                }
-                return this;
-            }
-        };
-=======
         inboundCtx = new DelegatingChannelHandlerContext(ctx, inboundHandler);
->>>>>>> 806dace3
 
         // The inboundCtx and outboundCtx were created and set now it's safe to call removeInboundHandler() and
         // removeOutboundHandler().
