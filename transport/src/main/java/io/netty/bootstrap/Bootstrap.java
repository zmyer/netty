--- conflicted
+++ resolved
@@ -21,6 +21,7 @@
 import io.netty.channel.ChannelFactory;
 import io.netty.channel.ChannelFuture;
 import io.netty.channel.ChannelFutureListener;
+import io.netty.channel.ChannelOption;
 import io.netty.channel.ChannelPipeline;
 import io.netty.channel.ChannelPromise;
 import io.netty.channel.EventLoop;
@@ -30,15 +31,17 @@
 import io.netty.resolver.DefaultAddressResolverGroup;
 import io.netty.resolver.NameResolver;
 import io.netty.resolver.AddressResolverGroup;
+import io.netty.util.AttributeKey;
 import io.netty.util.concurrent.Future;
 import io.netty.util.concurrent.FutureListener;
-import io.netty.util.internal.ObjectUtil;
 import io.netty.util.internal.logging.InternalLogger;
 import io.netty.util.internal.logging.InternalLoggerFactory;
 
 import java.net.InetAddress;
 import java.net.InetSocketAddress;
 import java.net.SocketAddress;
+import java.util.Map;
+import java.util.Map.Entry;
 
 /**
  * A {@link Bootstrap} that makes it easy to bootstrap a {@link Channel} to use
@@ -167,12 +170,8 @@
      * Connect a {@link Channel} to the remote peer.
      */
     public ChannelFuture connect(SocketAddress remoteAddress) {
-<<<<<<< HEAD
-        ObjectUtil.checkNotNull(remoteAddress, "remoteAddress");
-=======
         requireNonNull(remoteAddress, "remoteAddress");
 
->>>>>>> 806dace3
         validate();
         return doResolveAndConnect(remoteAddress, config.localAddress());
     }
@@ -181,11 +180,7 @@
      * Connect a {@link Channel} to the remote peer.
      */
     public ChannelFuture connect(SocketAddress remoteAddress, SocketAddress localAddress) {
-<<<<<<< HEAD
-        ObjectUtil.checkNotNull(remoteAddress, "remoteAddress");
-=======
         requireNonNull(remoteAddress, "remoteAddress");
->>>>>>> 806dace3
         validate();
         return doResolveAndConnect(remoteAddress, localAddress);
     }
@@ -225,13 +220,7 @@
                                                final SocketAddress localAddress, final ChannelPromise promise) {
         try {
             final EventLoop eventLoop = channel.eventLoop();
-            AddressResolver<SocketAddress> resolver;
-            try {
-                resolver = this.resolver.getResolver(eventLoop);
-            } catch (Throwable cause) {
-                channel.close();
-                return promise.setFailure(cause);
-            }
+            final AddressResolver<SocketAddress> resolver = this.resolver.getResolver(eventLoop);
 
             if (!resolver.isSupported(remoteAddress) || resolver.isResolved(remoteAddress)) {
                 // Resolver has no idea about what to do with the specified remote address or it's resolved already.
@@ -288,14 +277,6 @@
 
     @Override
     @SuppressWarnings("unchecked")
-<<<<<<< HEAD
-    void init(Channel channel) {
-        ChannelPipeline p = channel.pipeline();
-        p.addLast(config.handler());
-
-        setChannelOptions(channel, newOptionsArray(), logger);
-        setAttributes(channel, attrs0().entrySet().toArray(EMPTY_ATTRIBUTE_ARRAY));
-=======
     ChannelFuture init(Channel channel) {
         ChannelPromise promise = channel.newPromise();
         ChannelPipeline p = channel.pipeline();
@@ -318,7 +299,6 @@
     @Override
     Channel newChannel(EventLoop eventLoop) throws Exception {
         return channelFactory.newChannel(eventLoop);
->>>>>>> 806dace3
     }
 
     @Override
