/*
 * Copyright 2012 The Netty Project
 *
 * The Netty Project licenses this file to you under the Apache License,
 * version 2.0 (the "License"); you may not use this file except in compliance
 * with the License. You may obtain a copy of the License at:
 *
 *   http://www.apache.org/licenses/LICENSE-2.0
 *
 * Unless required by applicable law or agreed to in writing, software
 * distributed under the License is distributed on an "AS IS" BASIS, WITHOUT
 * WARRANTIES OR CONDITIONS OF ANY KIND, either express or implied. See the
 * License for the specific language governing permissions and limitations
 * under the License.
 */

package io.netty.bootstrap;

import static java.util.Objects.requireNonNull;

import io.netty.channel.Channel;
import io.netty.channel.ChannelFuture;
import io.netty.channel.ChannelFutureListener;
import io.netty.channel.ChannelHandler;
import io.netty.channel.ChannelOption;
import io.netty.channel.ChannelPromise;
import io.netty.channel.EventLoop;
import io.netty.channel.EventLoopGroup;
<<<<<<< HEAD
import io.netty.channel.ReflectiveChannelFactory;
import io.netty.util.AttributeKey;
import io.netty.util.concurrent.EventExecutor;
import io.netty.util.concurrent.GlobalEventExecutor;
import io.netty.util.internal.ObjectUtil;
import io.netty.util.internal.SocketUtils;
=======
import io.netty.util.internal.SocketUtils;
import io.netty.util.AttributeKey;
>>>>>>> 806dace3
import io.netty.util.internal.StringUtil;
import io.netty.util.internal.logging.InternalLogger;

import java.net.InetAddress;
import java.net.InetSocketAddress;
import java.net.SocketAddress;
import java.util.Collections;
import java.util.HashMap;
import java.util.LinkedHashMap;
import java.util.Map;
import java.util.concurrent.ConcurrentHashMap;

/**
 * {@link AbstractBootstrap} is a helper class that makes it easy to bootstrap a {@link Channel}. It support
 * method-chaining to provide an easy way to configure the {@link AbstractBootstrap}.
 *
 * <p>When not used in a {@link ServerBootstrap} context, the {@link #bind()} methods are useful for connectionless
 * transports such as datagram (UDP).</p>
 */
<<<<<<< HEAD
//FGTODO: 2019/10/31 下午6:57 zmyer
public abstract class AbstractBootstrap<B extends AbstractBootstrap<B, C>, C extends Channel> implements Cloneable {
    @SuppressWarnings("unchecked")
    static final Map.Entry<ChannelOption<?>, Object>[] EMPTY_OPTION_ARRAY = new Map.Entry[0];
    @SuppressWarnings("unchecked")
    static final Map.Entry<AttributeKey<?>, Object>[] EMPTY_ATTRIBUTE_ARRAY = new Map.Entry[0];
=======
public abstract class AbstractBootstrap<B extends AbstractBootstrap<B, C, F>, C extends Channel, F>
        implements Cloneable {
>>>>>>> 806dace3

    volatile EventLoopGroup group;
    private volatile SocketAddress localAddress;
<<<<<<< HEAD

    // The order in which ChannelOptions are applied is important they may depend on each other for validation
    // purposes.
    private final Map<ChannelOption<?>, Object> options = new LinkedHashMap<ChannelOption<?>, Object>();
    private final Map<AttributeKey<?>, Object> attrs = new ConcurrentHashMap<AttributeKey<?>, Object>();
=======
    private final Map<ChannelOption<?>, Object> options = new LinkedHashMap<>();
    private final Map<AttributeKey<?>, Object> attrs = new LinkedHashMap<>();
>>>>>>> 806dace3
    private volatile ChannelHandler handler;

    AbstractBootstrap() {
        // Disallow extending from a different package.
    }

    AbstractBootstrap(AbstractBootstrap<B, C, F> bootstrap) {
        group = bootstrap.group;
        handler = bootstrap.handler;
        localAddress = bootstrap.localAddress;
        synchronized (bootstrap.options) {
            options.putAll(bootstrap.options);
        }
        attrs.putAll(bootstrap.attrs);
    }

    /**
     * The {@link EventLoopGroup} which is used to handle all the events for the to-be-created
     * {@link Channel}
     */
    public B group(EventLoopGroup group) {
<<<<<<< HEAD
        ObjectUtil.checkNotNull(group, "group");
=======
        requireNonNull(group, "group");
>>>>>>> 806dace3
        if (this.group != null) {
            throw new IllegalStateException("group set already");
        }
        this.group = group;
        return self();
    }

    @SuppressWarnings("unchecked")
    private B self() {
        return (B) this;
    }

    /**
<<<<<<< HEAD
     * The {@link Class} which is used to create {@link Channel} instances from.
     * You either use this or {@link #channelFactory(io.netty.channel.ChannelFactory)} if your
     * {@link Channel} implementation has no no-args constructor.
     */
    public B channel(Class<? extends C> channelClass) {
        return channelFactory(new ReflectiveChannelFactory<C>(
                ObjectUtil.checkNotNull(channelClass, "channelClass")
        ));
    }

    /**
     * @deprecated Use {@link #channelFactory(io.netty.channel.ChannelFactory)} instead.
     */
    @Deprecated
    public B channelFactory(ChannelFactory<? extends C> channelFactory) {
        ObjectUtil.checkNotNull(channelFactory, "channelFactory");
        if (this.channelFactory != null) {
            throw new IllegalStateException("channelFactory set already");
        }

        this.channelFactory = channelFactory;
        return self();
    }

    /**
     * {@link io.netty.channel.ChannelFactory} which is used to create {@link Channel} instances from
     * when calling {@link #bind()}. This method is usually only used if {@link #channel(Class)}
     * is not working for you because of some more complex needs. If your {@link Channel} implementation
     * has a no-args constructor, its highly recommend to just use {@link #channel(Class)} to
     * simplify your code.
     */
    @SuppressWarnings({"unchecked", "deprecation"})
    public B channelFactory(io.netty.channel.ChannelFactory<? extends C> channelFactory) {
        return channelFactory((ChannelFactory<C>) channelFactory);
    }

    /**
=======
>>>>>>> 806dace3
     * The {@link SocketAddress} which is used to bind the local "end" to.
     */
    public B localAddress(SocketAddress localAddress) {
        this.localAddress = localAddress;
        return self();
    }

    /**
     * @see #localAddress(SocketAddress)
     */
    public B localAddress(int inetPort) {
        return localAddress(new InetSocketAddress(inetPort));
    }

    /**
     * @see #localAddress(SocketAddress)
     */
    public B localAddress(String inetHost, int inetPort) {
        return localAddress(SocketUtils.socketAddress(inetHost, inetPort));
    }

    /**
     * @see #localAddress(SocketAddress)
     */
    public B localAddress(InetAddress inetHost, int inetPort) {
        return localAddress(new InetSocketAddress(inetHost, inetPort));
    }

    /**
     * Allow to specify a {@link ChannelOption} which is used for the {@link Channel} instances once they got
     * created. Use a value of {@code null} to remove a previous set {@link ChannelOption}.
     */
    public <T> B option(ChannelOption<T> option, T value) {
<<<<<<< HEAD
        ObjectUtil.checkNotNull(option, "option");
        synchronized (options) {
            if (value == null) {
=======
        requireNonNull(option, "option");
        if (value == null) {
            synchronized (options) {
>>>>>>> 806dace3
                options.remove(option);
            } else {
                options.put(option, value);
            }
        }
        return self();
    }

    /**
     * Allow to specify an initial attribute of the newly created {@link Channel}.  If the {@code value} is
     * {@code null}, the attribute of the specified {@code key} is removed.
     */
    public <T> B attr(AttributeKey<T> key, T value) {
<<<<<<< HEAD
        ObjectUtil.checkNotNull(key, "key");
=======
        requireNonNull(key, "key");
>>>>>>> 806dace3
        if (value == null) {
            attrs.remove(key);
        } else {
            attrs.put(key, value);
        }
        return self();
    }

    /**
     * Validate all the parameters. Sub-classes may override this, but should
     * call the super method in that case.
     */
    public B validate() {
        if (group == null) {
            throw new IllegalStateException("group not set");
        }
        return self();
    }

    /**
     * Returns a deep clone of this bootstrap which has the identical configuration.  This method is useful when making
     * multiple {@link Channel}s with similar settings.  Please note that this method does not clone the
     * {@link EventLoopGroup} deeply but shallowly, making the group a shared resource.
     */
    @Override
    @SuppressWarnings("CloneDoesntDeclareCloneNotSupportedException")
    public abstract B clone();

    /**
     * Create a new {@link Channel} and register it with an {@link EventLoop}.
     */
    public ChannelFuture register() {
        validate();
        return initAndRegister();
    }

    /**
     * Create a new {@link Channel} and bind it.
     */
    public ChannelFuture bind() {
        validate();
        SocketAddress localAddress = this.localAddress;
        if (localAddress == null) {
            throw new IllegalStateException("localAddress not set");
        }
        return doBind(localAddress);
    }

    /**
     * Create a new {@link Channel} and bind it.
     */
    public ChannelFuture bind(int inetPort) {
        return bind(new InetSocketAddress(inetPort));
    }

    /**
     * Create a new {@link Channel} and bind it.
     */
    public ChannelFuture bind(String inetHost, int inetPort) {
        return bind(SocketUtils.socketAddress(inetHost, inetPort));
    }

    /**
     * Create a new {@link Channel} and bind it.
     */
    public ChannelFuture bind(InetAddress inetHost, int inetPort) {
        return bind(new InetSocketAddress(inetHost, inetPort));
    }

    /**
     * Create a new {@link Channel} and bind it.
     */
    public ChannelFuture bind(SocketAddress localAddress) {
        validate();
<<<<<<< HEAD
        return doBind(ObjectUtil.checkNotNull(localAddress, "localAddress"));
=======
        requireNonNull(localAddress, "localAddress");
        return doBind(localAddress);
>>>>>>> 806dace3
    }

    private ChannelFuture doBind(final SocketAddress localAddress) {
        final ChannelFuture regFuture = initAndRegister();
        final Channel channel = regFuture.channel();
        if (regFuture.cause() != null) {
            return regFuture;
        }

        if (regFuture.isDone()) {
            // At this point we know that the registration was complete and successful.
            ChannelPromise promise = channel.newPromise();
            doBind0(regFuture, channel, localAddress, promise);
            return promise;
        } else {
            // Registration future is almost always fulfilled already, but just in case it's not.
            final ChannelPromise promise = channel.newPromise();
            regFuture.addListener((ChannelFutureListener) future -> {
                Throwable cause = future.cause();
                if (cause != null) {
                    // Registration on the EventLoop failed so fail the ChannelPromise directly to not cause an
                    // IllegalStateException once we try to access the EventLoop of the Channel.
                    promise.setFailure(cause);
                } else {
                    doBind0(regFuture, channel, localAddress, promise);
                }
            });
            return promise;
        }
    }

    final ChannelFuture initAndRegister() {
        EventLoop loop = group.next();
        final Channel channel;
        try {
            channel = newChannel(loop);
        } catch (Throwable t) {
            return new FailedChannel(loop).newFailedFuture(t);
        }

        final ChannelPromise promise = channel.newPromise();
        loop.execute(() -> init(channel).addListener((ChannelFutureListener) future -> {
            if (future.isSuccess()) {
                channel.register(promise);
            } else {
                channel.unsafe().closeForcibly();
                promise.setFailure(future.cause());
            }
        }));

        return promise;
    }

    abstract C newChannel(EventLoop loop) throws Exception;

    abstract ChannelFuture init(Channel channel);

    private static void doBind0(
            final ChannelFuture regFuture, final Channel channel,
            final SocketAddress localAddress, final ChannelPromise promise) {

        // This method is invoked before channelRegistered() is triggered.  Give user handlers a chance to set up
        // the pipeline in its channelRegistered() implementation.
        channel.eventLoop().execute(() -> {
            if (regFuture.isSuccess()) {
                channel.bind(localAddress, promise).addListener(ChannelFutureListener.CLOSE_ON_FAILURE);
            } else {
                promise.setFailure(regFuture.cause());
            }
        });
    }

    /**
     * the {@link ChannelHandler} to use for serving the requests.
     */
    public B handler(ChannelHandler handler) {
<<<<<<< HEAD
        this.handler = ObjectUtil.checkNotNull(handler, "handler");
=======
        requireNonNull(handler, "handler");
        this.handler = handler;
>>>>>>> 806dace3
        return self();
    }

    /**
     * Returns the configured {@link EventLoopGroup} or {@code null} if non is configured yet.
     *
     * @deprecated Use {@link #config()} instead.
     */
    @Deprecated
    public final EventLoopGroup group() {
        return group;
    }

    /**
     * Returns the {@link AbstractBootstrapConfig} object that can be used to obtain the current config
     * of the bootstrap.
     */
    public abstract AbstractBootstrapConfig<B, C, F> config();

<<<<<<< HEAD
    final Map.Entry<ChannelOption<?>, Object>[] newOptionsArray() {
        synchronized (options) {
            return options.entrySet().toArray(EMPTY_OPTION_ARRAY);
=======
    static <K, V> Map<K, V> copiedMap(Map<K, V> map) {
        final Map<K, V> copied;
        synchronized (map) {
            if (map.isEmpty()) {
                return Collections.emptyMap();
            }
            copied = new LinkedHashMap<>(map);
>>>>>>> 806dace3
        }
    }

    final Map<ChannelOption<?>, Object> options0() {
        return options;
    }

    final Map<AttributeKey<?>, Object> attrs0() {
        return attrs;
    }

    final SocketAddress localAddress() {
        return localAddress;
    }

    final ChannelHandler handler() {
        return handler;
    }

    final Map<ChannelOption<?>, Object> options() {
        synchronized (options) {
            return copiedMap(options);
        }
    }

    final Map<AttributeKey<?>, Object> attrs() {
        return copiedMap(attrs);
    }

    static <K, V> Map<K, V> copiedMap(Map<K, V> map) {
        if (map.isEmpty()) {
            return Collections.emptyMap();
        }
        return Collections.unmodifiableMap(new HashMap<K, V>(map));
    }

    static void setAttributes(Channel channel, Map.Entry<AttributeKey<?>, Object>[] attrs) {
        for (Map.Entry<AttributeKey<?>, Object> e : attrs) {
            @SuppressWarnings("unchecked")
            AttributeKey<Object> key = (AttributeKey<Object>) e.getKey();
            channel.attr(key).set(e.getValue());
        }
    }

    static void setChannelOptions(
            Channel channel, Map.Entry<ChannelOption<?>, Object>[] options, InternalLogger logger) {
        for (Map.Entry<ChannelOption<?>, Object> e : options) {
            setChannelOption(channel, e.getKey(), e.getValue(), logger);
        }
    }

    @SuppressWarnings("unchecked")
    private static void setChannelOption(
            Channel channel, ChannelOption<?> option, Object value, InternalLogger logger) {
        try {
            if (!channel.config().setOption((ChannelOption<Object>) option, value)) {
                logger.warn("Unknown channel option '{}' for channel '{}'", option, channel);
            }
        } catch (Throwable t) {
            logger.warn(
                    "Failed to set channel option '{}' with value '{}' for channel '{}'", option, value, channel, t);
        }
    }

    @Override
    public String toString() {
        return StringUtil.simpleClassName(this) + '(' + config() + ')';
    }
}<|MERGE_RESOLUTION|>--- conflicted
+++ resolved
@@ -26,17 +26,8 @@
 import io.netty.channel.ChannelPromise;
 import io.netty.channel.EventLoop;
 import io.netty.channel.EventLoopGroup;
-<<<<<<< HEAD
-import io.netty.channel.ReflectiveChannelFactory;
-import io.netty.util.AttributeKey;
-import io.netty.util.concurrent.EventExecutor;
-import io.netty.util.concurrent.GlobalEventExecutor;
-import io.netty.util.internal.ObjectUtil;
-import io.netty.util.internal.SocketUtils;
-=======
 import io.netty.util.internal.SocketUtils;
 import io.netty.util.AttributeKey;
->>>>>>> 806dace3
 import io.netty.util.internal.StringUtil;
 import io.netty.util.internal.logging.InternalLogger;
 
@@ -44,10 +35,8 @@
 import java.net.InetSocketAddress;
 import java.net.SocketAddress;
 import java.util.Collections;
-import java.util.HashMap;
 import java.util.LinkedHashMap;
 import java.util.Map;
-import java.util.concurrent.ConcurrentHashMap;
 
 /**
  * {@link AbstractBootstrap} is a helper class that makes it easy to bootstrap a {@link Channel}. It support
@@ -56,30 +45,13 @@
  * <p>When not used in a {@link ServerBootstrap} context, the {@link #bind()} methods are useful for connectionless
  * transports such as datagram (UDP).</p>
  */
-<<<<<<< HEAD
-//FGTODO: 2019/10/31 下午6:57 zmyer
-public abstract class AbstractBootstrap<B extends AbstractBootstrap<B, C>, C extends Channel> implements Cloneable {
-    @SuppressWarnings("unchecked")
-    static final Map.Entry<ChannelOption<?>, Object>[] EMPTY_OPTION_ARRAY = new Map.Entry[0];
-    @SuppressWarnings("unchecked")
-    static final Map.Entry<AttributeKey<?>, Object>[] EMPTY_ATTRIBUTE_ARRAY = new Map.Entry[0];
-=======
 public abstract class AbstractBootstrap<B extends AbstractBootstrap<B, C, F>, C extends Channel, F>
         implements Cloneable {
->>>>>>> 806dace3
 
     volatile EventLoopGroup group;
     private volatile SocketAddress localAddress;
-<<<<<<< HEAD
-
-    // The order in which ChannelOptions are applied is important they may depend on each other for validation
-    // purposes.
-    private final Map<ChannelOption<?>, Object> options = new LinkedHashMap<ChannelOption<?>, Object>();
-    private final Map<AttributeKey<?>, Object> attrs = new ConcurrentHashMap<AttributeKey<?>, Object>();
-=======
     private final Map<ChannelOption<?>, Object> options = new LinkedHashMap<>();
     private final Map<AttributeKey<?>, Object> attrs = new LinkedHashMap<>();
->>>>>>> 806dace3
     private volatile ChannelHandler handler;
 
     AbstractBootstrap() {
@@ -93,7 +65,9 @@
         synchronized (bootstrap.options) {
             options.putAll(bootstrap.options);
         }
-        attrs.putAll(bootstrap.attrs);
+        synchronized (bootstrap.attrs) {
+            attrs.putAll(bootstrap.attrs);
+        }
     }
 
     /**
@@ -101,11 +75,7 @@
      * {@link Channel}
      */
     public B group(EventLoopGroup group) {
-<<<<<<< HEAD
-        ObjectUtil.checkNotNull(group, "group");
-=======
         requireNonNull(group, "group");
->>>>>>> 806dace3
         if (this.group != null) {
             throw new IllegalStateException("group set already");
         }
@@ -119,46 +89,6 @@
     }
 
     /**
-<<<<<<< HEAD
-     * The {@link Class} which is used to create {@link Channel} instances from.
-     * You either use this or {@link #channelFactory(io.netty.channel.ChannelFactory)} if your
-     * {@link Channel} implementation has no no-args constructor.
-     */
-    public B channel(Class<? extends C> channelClass) {
-        return channelFactory(new ReflectiveChannelFactory<C>(
-                ObjectUtil.checkNotNull(channelClass, "channelClass")
-        ));
-    }
-
-    /**
-     * @deprecated Use {@link #channelFactory(io.netty.channel.ChannelFactory)} instead.
-     */
-    @Deprecated
-    public B channelFactory(ChannelFactory<? extends C> channelFactory) {
-        ObjectUtil.checkNotNull(channelFactory, "channelFactory");
-        if (this.channelFactory != null) {
-            throw new IllegalStateException("channelFactory set already");
-        }
-
-        this.channelFactory = channelFactory;
-        return self();
-    }
-
-    /**
-     * {@link io.netty.channel.ChannelFactory} which is used to create {@link Channel} instances from
-     * when calling {@link #bind()}. This method is usually only used if {@link #channel(Class)}
-     * is not working for you because of some more complex needs. If your {@link Channel} implementation
-     * has a no-args constructor, its highly recommend to just use {@link #channel(Class)} to
-     * simplify your code.
-     */
-    @SuppressWarnings({"unchecked", "deprecation"})
-    public B channelFactory(io.netty.channel.ChannelFactory<? extends C> channelFactory) {
-        return channelFactory((ChannelFactory<C>) channelFactory);
-    }
-
-    /**
-=======
->>>>>>> 806dace3
      * The {@link SocketAddress} which is used to bind the local "end" to.
      */
     public B localAddress(SocketAddress localAddress) {
@@ -192,17 +122,13 @@
      * created. Use a value of {@code null} to remove a previous set {@link ChannelOption}.
      */
     public <T> B option(ChannelOption<T> option, T value) {
-<<<<<<< HEAD
-        ObjectUtil.checkNotNull(option, "option");
-        synchronized (options) {
-            if (value == null) {
-=======
         requireNonNull(option, "option");
         if (value == null) {
             synchronized (options) {
->>>>>>> 806dace3
                 options.remove(option);
-            } else {
+            }
+        } else {
+            synchronized (options) {
                 options.put(option, value);
             }
         }
@@ -214,15 +140,15 @@
      * {@code null}, the attribute of the specified {@code key} is removed.
      */
     public <T> B attr(AttributeKey<T> key, T value) {
-<<<<<<< HEAD
-        ObjectUtil.checkNotNull(key, "key");
-=======
         requireNonNull(key, "key");
->>>>>>> 806dace3
         if (value == null) {
-            attrs.remove(key);
+            synchronized (attrs) {
+                attrs.remove(key);
+            }
         } else {
-            attrs.put(key, value);
+            synchronized (attrs) {
+                attrs.put(key, value);
+            }
         }
         return self();
     }
@@ -293,12 +219,8 @@
      */
     public ChannelFuture bind(SocketAddress localAddress) {
         validate();
-<<<<<<< HEAD
-        return doBind(ObjectUtil.checkNotNull(localAddress, "localAddress"));
-=======
         requireNonNull(localAddress, "localAddress");
         return doBind(localAddress);
->>>>>>> 806dace3
     }
 
     private ChannelFuture doBind(final SocketAddress localAddress) {
@@ -375,12 +297,8 @@
      * the {@link ChannelHandler} to use for serving the requests.
      */
     public B handler(ChannelHandler handler) {
-<<<<<<< HEAD
-        this.handler = ObjectUtil.checkNotNull(handler, "handler");
-=======
         requireNonNull(handler, "handler");
         this.handler = handler;
->>>>>>> 806dace3
         return self();
     }
 
@@ -400,11 +318,6 @@
      */
     public abstract AbstractBootstrapConfig<B, C, F> config();
 
-<<<<<<< HEAD
-    final Map.Entry<ChannelOption<?>, Object>[] newOptionsArray() {
-        synchronized (options) {
-            return options.entrySet().toArray(EMPTY_OPTION_ARRAY);
-=======
     static <K, V> Map<K, V> copiedMap(Map<K, V> map) {
         final Map<K, V> copied;
         synchronized (map) {
@@ -412,8 +325,8 @@
                 return Collections.emptyMap();
             }
             copied = new LinkedHashMap<>(map);
->>>>>>> 806dace3
-        }
+        }
+        return Collections.unmodifiableMap(copied);
     }
 
     final Map<ChannelOption<?>, Object> options0() {
@@ -433,33 +346,23 @@
     }
 
     final Map<ChannelOption<?>, Object> options() {
-        synchronized (options) {
-            return copiedMap(options);
-        }
+        return copiedMap(options);
     }
 
     final Map<AttributeKey<?>, Object> attrs() {
         return copiedMap(attrs);
     }
 
-    static <K, V> Map<K, V> copiedMap(Map<K, V> map) {
-        if (map.isEmpty()) {
-            return Collections.emptyMap();
-        }
-        return Collections.unmodifiableMap(new HashMap<K, V>(map));
-    }
-
-    static void setAttributes(Channel channel, Map.Entry<AttributeKey<?>, Object>[] attrs) {
-        for (Map.Entry<AttributeKey<?>, Object> e : attrs) {
-            @SuppressWarnings("unchecked")
-            AttributeKey<Object> key = (AttributeKey<Object>) e.getKey();
-            channel.attr(key).set(e.getValue());
+    static void setChannelOptions(
+            Channel channel, Map<ChannelOption<?>, Object> options, InternalLogger logger) {
+        for (Map.Entry<ChannelOption<?>, Object> e: options.entrySet()) {
+            setChannelOption(channel, e.getKey(), e.getValue(), logger);
         }
     }
 
     static void setChannelOptions(
             Channel channel, Map.Entry<ChannelOption<?>, Object>[] options, InternalLogger logger) {
-        for (Map.Entry<ChannelOption<?>, Object> e : options) {
+        for (Map.Entry<ChannelOption<?>, Object> e: options) {
             setChannelOption(channel, e.getKey(), e.getValue(), logger);
         }
     }
@@ -479,6 +382,9 @@
 
     @Override
     public String toString() {
-        return StringUtil.simpleClassName(this) + '(' + config() + ')';
+        StringBuilder buf = new StringBuilder()
+            .append(StringUtil.simpleClassName(this))
+            .append('(').append(config()).append(')');
+        return buf.toString();
     }
 }