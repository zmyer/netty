--- conflicted
+++ resolved
@@ -32,12 +32,7 @@
 /**
  * Exposes the configuration of an {@link AbstractBootstrap}.
  */
-<<<<<<< HEAD
-//FGTODO: 2019/10/31 下午7:16 zmyer
-public abstract class AbstractBootstrapConfig<B extends AbstractBootstrap<B, C>, C extends Channel> {
-=======
 public abstract class AbstractBootstrapConfig<B extends AbstractBootstrap<B, C, F>, C extends Channel, F> {
->>>>>>> 806dace3
 
     protected final B bootstrap;
 
