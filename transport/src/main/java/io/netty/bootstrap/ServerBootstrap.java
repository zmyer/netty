--- conflicted
+++ resolved
@@ -34,31 +34,18 @@
 import io.netty.channel.ServerChannel;
 import io.netty.channel.ServerChannelFactory;
 import io.netty.util.AttributeKey;
-import io.netty.util.internal.ObjectUtil;
 import io.netty.util.internal.logging.InternalLogger;
 import io.netty.util.internal.logging.InternalLoggerFactory;
 
 import java.util.LinkedHashMap;
 import java.util.Map;
 import java.util.Map.Entry;
-import java.util.concurrent.ConcurrentHashMap;
 import java.util.concurrent.TimeUnit;
 
 /**
  * {@link Bootstrap} sub-class which allows easy bootstrap of {@link ServerChannel}
  *
  */
-<<<<<<< HEAD
-//FGTODO: 2019/10/31 下午6:57 zmyer
-public class ServerBootstrap extends AbstractBootstrap<ServerBootstrap, ServerChannel> {
-
-    private static final InternalLogger logger = InternalLoggerFactory.getInstance(ServerBootstrap.class);
-
-    // The order in which child ChannelOptions are applied is important they may depend on each other for validation
-    // purposes.
-    private final Map<ChannelOption<?>, Object> childOptions = new LinkedHashMap<ChannelOption<?>, Object>();
-    private final Map<AttributeKey<?>, Object> childAttrs = new ConcurrentHashMap<AttributeKey<?>, Object>();
-=======
 public class ServerBootstrap extends AbstractBootstrap<ServerBootstrap, ServerChannel,
         ServerChannelFactory<? extends ServerChannel>> {
 
@@ -66,7 +53,6 @@
 
     private final Map<ChannelOption<?>, Object> childOptions = new LinkedHashMap<>();
     private final Map<AttributeKey<?>, Object> childAttrs = new LinkedHashMap<>();
->>>>>>> 806dace3
     private final ServerBootstrapConfig config = new ServerBootstrapConfig(this);
     private volatile EventLoopGroup childGroup;
     private volatile ChannelHandler childHandler;
@@ -82,7 +68,9 @@
         synchronized (bootstrap.childOptions) {
             childOptions.putAll(bootstrap.childOptions);
         }
-        childAttrs.putAll(bootstrap.childAttrs);
+        synchronized (bootstrap.childAttrs) {
+            childAttrs.putAll(bootstrap.childAttrs);
+        }
     }
 
     /**
@@ -100,14 +88,11 @@
      */
     public ServerBootstrap group(EventLoopGroup parentGroup, EventLoopGroup childGroup) {
         super.group(parentGroup);
-<<<<<<< HEAD
-=======
         requireNonNull(childGroup, "childGroup");
->>>>>>> 806dace3
         if (this.childGroup != null) {
             throw new IllegalStateException("childGroup set already");
         }
-        this.childGroup = ObjectUtil.checkNotNull(childGroup, "childGroup");
+        this.childGroup = childGroup;
         return this;
     }
 
@@ -117,17 +102,13 @@
      * {@link ChannelOption}.
      */
     public <T> ServerBootstrap childOption(ChannelOption<T> childOption, T value) {
-<<<<<<< HEAD
-        ObjectUtil.checkNotNull(childOption, "childOption");
-        synchronized (childOptions) {
-            if (value == null) {
-=======
         requireNonNull(childOption, "childOption");
         if (value == null) {
             synchronized (childOptions) {
->>>>>>> 806dace3
                 childOptions.remove(childOption);
-            } else {
+            }
+        } else {
+            synchronized (childOptions) {
                 childOptions.put(childOption, value);
             }
         }
@@ -139,11 +120,7 @@
      * {@code null} the {@link AttributeKey} is removed
      */
     public <T> ServerBootstrap childAttr(AttributeKey<T> childKey, T value) {
-<<<<<<< HEAD
-        ObjectUtil.checkNotNull(childKey, "childKey");
-=======
         requireNonNull(childKey, "childKey");
->>>>>>> 806dace3
         if (value == null) {
             childAttrs.remove(childKey);
         } else {
@@ -156,12 +133,8 @@
      * Set the {@link ChannelHandler} which is used to serve the request for the {@link Channel}'s.
      */
     public ServerBootstrap childHandler(ChannelHandler childHandler) {
-<<<<<<< HEAD
-        this.childHandler = ObjectUtil.checkNotNull(childHandler, "childHandler");
-=======
         requireNonNull(childHandler, "childHandler");
         this.childHandler = childHandler;
->>>>>>> 806dace3
         return this;
     }
 
@@ -193,11 +166,6 @@
     }
 
     @Override
-<<<<<<< HEAD
-    void init(Channel channel) {
-        setChannelOptions(channel, newOptionsArray(), logger);
-        setAttributes(channel, attrs0().entrySet().toArray(EMPTY_ATTRIBUTE_ARRAY));
-=======
     ChannelFuture init(Channel channel) {
         final ChannelPromise promise = channel.newPromise();
 
@@ -214,20 +182,22 @@
                 channel.attr(key).set(e.getValue());
             }
         }
->>>>>>> 806dace3
 
         ChannelPipeline p = channel.pipeline();
 
         final ChannelHandler currentChildHandler = childHandler;
         final Entry<ChannelOption<?>, Object>[] currentChildOptions;
+        final Entry<AttributeKey<?>, Object>[] currentChildAttrs;
         synchronized (childOptions) {
-            currentChildOptions = childOptions.entrySet().toArray(EMPTY_OPTION_ARRAY);
-        }
-        final Entry<AttributeKey<?>, Object>[] currentChildAttrs = childAttrs.entrySet().toArray(EMPTY_ATTRIBUTE_ARRAY);
+            currentChildOptions = childOptions.entrySet().toArray(newOptionArray(0));
+        }
+        synchronized (childAttrs) {
+            currentChildAttrs = childAttrs.entrySet().toArray(newAttrArray(0));
+        }
 
         p.addLast(new ChannelInitializer<Channel>() {
             @Override
-            public void initChannel(final Channel ch) {
+            public void initChannel(final Channel ch) throws Exception {
                 final ChannelPipeline pipeline = ch.pipeline();
                 ChannelHandler handler = config.handler();
                 if (handler != null) {
@@ -265,9 +235,6 @@
         return this;
     }
 
-<<<<<<< HEAD
-    private static class ServerBootstrapAcceptor extends ChannelInboundHandlerAdapter {
-=======
     @SuppressWarnings("unchecked")
     private static Entry<AttributeKey<?>, Object>[] newAttrArray(int size) {
         return new Entry[size];
@@ -279,7 +246,6 @@
     }
 
     private static class ServerBootstrapAcceptor implements ChannelInboundHandler {
->>>>>>> 806dace3
 
         private final ChannelHandler childHandler;
         private final Entry<ChannelOption<?>, Object>[] childOptions;
@@ -305,12 +271,6 @@
         public void channelRead(ChannelHandlerContext ctx, Object msg) {
             final Channel child = (Channel) msg;
 
-<<<<<<< HEAD
-            child.pipeline().addLast(childHandler);
-
-            setChannelOptions(child, childOptions, logger);
-            setAttributes(child, childAttrs);
-=======
             EventLoop childEventLoop = child.eventLoop();
             // Ensure we always execute on the child EventLoop.
             if (childEventLoop.inEventLoop()) {
@@ -323,7 +283,6 @@
                 }
             }
         }
->>>>>>> 806dace3
 
         @SuppressWarnings("unchecked")
         private void initChild(final Channel child) {
@@ -389,9 +348,7 @@
     }
 
     final Map<ChannelOption<?>, Object> childOptions() {
-        synchronized (childOptions) {
-            return copiedMap(childOptions);
-        }
+        return copiedMap(childOptions);
     }
 
     final Map<AttributeKey<?>, Object> childAttrs() {
