/*
 * Copyright 2012 The Netty Project
 *
 * The Netty Project licenses this file to you under the Apache License,
 * version 2.0 (the "License"); you may not use this file except in compliance
 * with the License. You may obtain a copy of the License at:
 *
 *   http://www.apache.org/licenses/LICENSE-2.0
 *
 * Unless required by applicable law or agreed to in writing, software
 * distributed under the License is distributed on an "AS IS" BASIS, WITHOUT
 * WARRANTIES OR CONDITIONS OF ANY KIND, either express or implied. See the
 * License for the specific language governing permissions and limitations
 * under the License.
 */
package io.netty.channel;

import io.netty.buffer.ByteBuf;
import io.netty.buffer.CompositeByteBuf;
import io.netty.channel.embedded.EmbeddedChannel;
import io.netty.util.CharsetUtil;
import org.junit.Test;

import java.net.SocketAddress;
import java.nio.ByteBuffer;
import java.util.concurrent.Executors;

import static io.netty.buffer.Unpooled.*;
import static org.hamcrest.Matchers.*;
import static org.junit.Assert.*;

public class ChannelOutboundBufferTest {

    @Test
    public void testEmptyNioBuffers() {
        TestChannel channel = new TestChannel();
        ChannelOutboundBuffer buffer = new ChannelOutboundBuffer(channel);
        assertEquals(0, buffer.nioBufferCount());
        ByteBuffer[] buffers = buffer.nioBuffers();
        assertNotNull(buffers);
        for (ByteBuffer b: buffers) {
            assertNull(b);
        }
        assertEquals(0, buffer.nioBufferCount());
        release(buffer);
    }

    @Test
    public void testNioBuffersSingleBacked() {
        TestChannel channel = new TestChannel();

        ChannelOutboundBuffer buffer = new ChannelOutboundBuffer(channel);
        assertEquals(0, buffer.nioBufferCount());

        ByteBuf buf = copiedBuffer("buf1", CharsetUtil.US_ASCII);
        ByteBuffer nioBuf = buf.internalNioBuffer(buf.readerIndex(), buf.readableBytes());
        buffer.addMessage(buf, buf.readableBytes(), channel.voidPromise());
        assertEquals("Should still be 0 as not flushed yet", 0, buffer.nioBufferCount());
        buffer.addFlush();
        ByteBuffer[] buffers = buffer.nioBuffers();
        assertNotNull(buffers);
        assertEquals("Should still be 0 as not flushed yet", 1, buffer.nioBufferCount());
        for (int i = 0;  i < buffer.nioBufferCount(); i++) {
            if (i == 0) {
                assertEquals(buffers[i], nioBuf);
            } else {
                assertNull(buffers[i]);
            }
        }
        release(buffer);
    }

    @Test
    public void testNioBuffersExpand() {
        TestChannel channel = new TestChannel();

        ChannelOutboundBuffer buffer = new ChannelOutboundBuffer(channel);

        ByteBuf buf = directBuffer().writeBytes("buf1".getBytes(CharsetUtil.US_ASCII));
        for (int i = 0; i < 64; i++) {
            buffer.addMessage(buf.copy(), buf.readableBytes(), channel.voidPromise());
        }
        assertEquals("Should still be 0 as not flushed yet", 0, buffer.nioBufferCount());
        buffer.addFlush();
        ByteBuffer[] buffers = buffer.nioBuffers();
        assertEquals(64, buffer.nioBufferCount());
        for (int i = 0;  i < buffer.nioBufferCount(); i++) {
            assertEquals(buffers[i], buf.internalNioBuffer(buf.readerIndex(), buf.readableBytes()));
        }
        release(buffer);
        buf.release();
    }

    @Test
    public void testNioBuffersExpand2() {
        TestChannel channel = new TestChannel();

        ChannelOutboundBuffer buffer = new ChannelOutboundBuffer(channel);

        CompositeByteBuf comp = compositeBuffer(256);
        ByteBuf buf = directBuffer().writeBytes("buf1".getBytes(CharsetUtil.US_ASCII));
        for (int i = 0; i < 65; i++) {
            comp.addComponent(true, buf.copy());
        }
        buffer.addMessage(comp, comp.readableBytes(), channel.voidPromise());

        assertEquals("Should still be 0 as not flushed yet", 0, buffer.nioBufferCount());
        buffer.addFlush();
        ByteBuffer[] buffers = buffer.nioBuffers();
        assertEquals(65, buffer.nioBufferCount());
        for (int i = 0;  i < buffer.nioBufferCount(); i++) {
            if (i < 65) {
                assertEquals(buffers[i], buf.internalNioBuffer(buf.readerIndex(), buf.readableBytes()));
            } else {
                assertNull(buffers[i]);
            }
        }
        release(buffer);
        buf.release();
    }

    @Test
    public void testNioBuffersMaxCount() {
        TestChannel channel = new TestChannel();

        ChannelOutboundBuffer buffer = new ChannelOutboundBuffer(channel);

        CompositeByteBuf comp = compositeBuffer(256);
        ByteBuf buf = directBuffer().writeBytes("buf1".getBytes(CharsetUtil.US_ASCII));
        for (int i = 0; i < 65; i++) {
            comp.addComponent(true, buf.copy());
        }
        assertEquals(65, comp.nioBufferCount());
        buffer.addMessage(comp, comp.readableBytes(), channel.voidPromise());
        assertEquals("Should still be 0 as not flushed yet", 0, buffer.nioBufferCount());
        buffer.addFlush();
        final int maxCount = 10;    // less than comp.nioBufferCount()
        ByteBuffer[] buffers = buffer.nioBuffers(maxCount, Integer.MAX_VALUE);
        assertTrue("Should not be greater than maxCount", buffer.nioBufferCount() <= maxCount);
        for (int i = 0;  i < buffer.nioBufferCount(); i++) {
            assertEquals(buffers[i], buf.internalNioBuffer(buf.readerIndex(), buf.readableBytes()));
        }
        release(buffer);
        buf.release();
    }

    private static void release(ChannelOutboundBuffer buffer) {
        for (;;) {
            if (!buffer.remove()) {
                break;
            }
        }
    }

    private static final class TestChannel extends AbstractChannel {
        private static final ChannelMetadata TEST_METADATA = new ChannelMetadata(false);
        private final ChannelConfig config = new DefaultChannelConfig(this);

        TestChannel() {
            super(null, new SingleThreadEventLoop(Executors.defaultThreadFactory(),
                    new IoHandler() {
                @Override
                public int run(IoExecutionContext runner) {
                    return 0;
                }

                @Override
                public void wakeup(boolean inEventLoop) {
                    // NOOP
                }

                @Override
                public void destroy() {
                    // NOOP
                }

                @Override
                public void register(Channel channel) {
                    // NOOP
                }

                @Override
                public void prepareToDestroy() {
                    // NOOP
                }

                @Override
                public void deregister(Channel channel) {
                    // NOOP
                }
            }));
        }

        @Override
        protected AbstractUnsafe newUnsafe() {
            return new TestUnsafe();
        }

        @Override
        protected SocketAddress localAddress0() {
            throw new UnsupportedOperationException();
        }

        @Override
        protected SocketAddress remoteAddress0() {
            throw new UnsupportedOperationException();
        }

        @Override
        protected void doBind(SocketAddress localAddress) throws Exception {
            throw new UnsupportedOperationException();
        }

        @Override
        protected void doDisconnect() throws Exception {
            throw new UnsupportedOperationException();
        }

        @Override
        protected void doClose() throws Exception {
            throw new UnsupportedOperationException();
        }

        @Override
        protected void doBeginRead() throws Exception {
            throw new UnsupportedOperationException();
        }

        @Override
        protected void doWrite(ChannelOutboundBuffer in) throws Exception {
            throw new UnsupportedOperationException();
        }

        @Override
        public ChannelConfig config() {
            return config;
        }

        @Override
        public boolean isOpen() {
            return true;
        }

        @Override
        public boolean isActive() {
            return true;
        }

        @Override
        public ChannelMetadata metadata() {
            return TEST_METADATA;
        }

        final class TestUnsafe extends AbstractUnsafe {
            @Override
            public void connect(SocketAddress remoteAddress, SocketAddress localAddress, ChannelPromise promise) {
                throw new UnsupportedOperationException();
            }
        }
    }

    @Test
    public void testWritability() {
        final StringBuilder buf = new StringBuilder();
        EmbeddedChannel ch = new EmbeddedChannel(new ChannelHandler() {
            @Override
            public void channelWritabilityChanged(ChannelHandlerContext ctx) throws Exception {
                buf.append(ctx.channel().isWritable());
                buf.append(' ');
            }
        });

        ch.config().setWriteBufferLowWaterMark(128 + ChannelOutboundBuffer.CHANNEL_OUTBOUND_BUFFER_ENTRY_OVERHEAD);
        ch.config().setWriteBufferHighWaterMark(256 + ChannelOutboundBuffer.CHANNEL_OUTBOUND_BUFFER_ENTRY_OVERHEAD);

        ch.write(buffer().writeZero(128));
        // Ensure exceeding the low watermark does not make channel unwritable.
        ch.write(buffer().writeZero(2));
        assertThat(buf.toString(), is(""));

        ch.unsafe().outboundBuffer().addFlush();

        // Ensure exceeding the high watermark makes channel unwritable.
        ch.write(buffer().writeZero(127));
        assertThat(buf.toString(), is("false "));

        // Ensure going down to the low watermark makes channel writable again by flushing the first write.
        assertThat(ch.unsafe().outboundBuffer().remove(), is(true));
        assertThat(ch.unsafe().outboundBuffer().remove(), is(true));
        assertThat(ch.unsafe().outboundBuffer().totalPendingWriteBytes(),
                is(127L + ChannelOutboundBuffer.CHANNEL_OUTBOUND_BUFFER_ENTRY_OVERHEAD));
        assertThat(buf.toString(), is("false true "));

        safeClose(ch);
    }

    @Test
    public void testUserDefinedWritability() {
        final StringBuilder buf = new StringBuilder();
        EmbeddedChannel ch = new EmbeddedChannel(new ChannelHandler() {
            @Override
            public void channelWritabilityChanged(ChannelHandlerContext ctx) throws Exception {
                buf.append(ctx.channel().isWritable());
                buf.append(' ');
            }
        });

        ch.config().setWriteBufferLowWaterMark(128);
        ch.config().setWriteBufferHighWaterMark(256);

        ChannelOutboundBuffer cob = ch.unsafe().outboundBuffer();

        // Ensure that the default value of a user-defined writability flag is true.
        for (int i = 1; i <= 30; i ++) {
            assertThat(cob.getUserDefinedWritability(i), is(true));
        }

        // Ensure that setting a user-defined writability flag to false affects channel.isWritable();
        cob.setUserDefinedWritability(1, false);
        ch.runPendingTasks();
        assertThat(buf.toString(), is("false "));

        // Ensure that setting a user-defined writability flag to true affects channel.isWritable();
        cob.setUserDefinedWritability(1, true);
        ch.runPendingTasks();
        assertThat(buf.toString(), is("false true "));

        safeClose(ch);
    }

    @Test
    public void testUserDefinedWritability2() {
        final StringBuilder buf = new StringBuilder();
        EmbeddedChannel ch = new EmbeddedChannel(new ChannelHandler() {
            @Override
            public void channelWritabilityChanged(ChannelHandlerContext ctx) throws Exception {
                buf.append(ctx.channel().isWritable());
                buf.append(' ');
            }
        });

        ch.config().setWriteBufferLowWaterMark(128);
        ch.config().setWriteBufferHighWaterMark(256);

        ChannelOutboundBuffer cob = ch.unsafe().outboundBuffer();

        // Ensure that setting a user-defined writability flag to false affects channel.isWritable()
        cob.setUserDefinedWritability(1, false);
        ch.runPendingTasks();
        assertThat(buf.toString(), is("false "));

        // Ensure that setting another user-defined writability flag to false does not trigger
        // channelWritabilityChanged.
        cob.setUserDefinedWritability(2, false);
        ch.runPendingTasks();
        assertThat(buf.toString(), is("false "));

        // Ensure that setting only one user-defined writability flag to true does not affect channel.isWritable()
        cob.setUserDefinedWritability(1, true);
        ch.runPendingTasks();
        assertThat(buf.toString(), is("false "));

        // Ensure that setting all user-defined writability flags to true affects channel.isWritable()
        cob.setUserDefinedWritability(2, true);
        ch.runPendingTasks();
        assertThat(buf.toString(), is("false true "));

        safeClose(ch);
    }

    @Test
    public void testMixedWritability() {
        final StringBuilder buf = new StringBuilder();
        EmbeddedChannel ch = new EmbeddedChannel(new ChannelHandler() {
            @Override
            public void channelWritabilityChanged(ChannelHandlerContext ctx) throws Exception {
                buf.append(ctx.channel().isWritable());
                buf.append(' ');
            }
        });

        ch.config().setWriteBufferLowWaterMark(128);
        ch.config().setWriteBufferHighWaterMark(256);

        ChannelOutboundBuffer cob = ch.unsafe().outboundBuffer();

        // Trigger channelWritabilityChanged() by writing a lot.
        ch.write(buffer().writeZero(257));
        assertThat(buf.toString(), is("false "));

        // Ensure that setting a user-defined writability flag to false does not trigger channelWritabilityChanged()
        cob.setUserDefinedWritability(1, false);
        ch.runPendingTasks();
        assertThat(buf.toString(), is("false "));

        // Ensure reducing the totalPendingWriteBytes down to zero does not trigger channelWritabilityChanged()
        // because of the user-defined writability flag.
        ch.flush();
        assertThat(cob.totalPendingWriteBytes(), is(0L));
        assertThat(buf.toString(), is("false "));

        // Ensure that setting the user-defined writability flag to true triggers channelWritabilityChanged()
        cob.setUserDefinedWritability(1, true);
        ch.runPendingTasks();
        assertThat(buf.toString(), is("false true "));

        safeClose(ch);
    }

<<<<<<< HEAD
    @Test(timeout = 5000)
    public void testWriteTaskRejected() throws Exception {
        final SingleThreadEventExecutor executor = new SingleThreadEventExecutor(
                null, new DefaultThreadFactory("executorPool"),
                true, 1, RejectedExecutionHandlers.reject()) {
            @Override
            protected void run() {
                do {
                    Runnable task = takeTask();
                    if (task != null) {
                        task.run();
                        updateLastExecutionTime();
                    }
                } while (!confirmShutdown());
            }

            @Override
            protected Queue<Runnable> newTaskQueue(int maxPendingTasks) {
                return super.newTaskQueue(1);
            }
        };
        final CountDownLatch handlerAddedLatch = new CountDownLatch(1);
        final CountDownLatch handlerRemovedLatch = new CountDownLatch(1);
        EmbeddedChannel ch = new EmbeddedChannel();
        ch.pipeline().addLast(executor, "handler", new ChannelOutboundHandlerAdapter() {
            @Override
            public void write(ChannelHandlerContext ctx, Object msg, ChannelPromise promise) throws Exception {
                promise.setFailure(new AssertionError("Should not be called"));
            }

            @Override
            public void handlerAdded(ChannelHandlerContext ctx) {
                handlerAddedLatch.countDown();
            }

            @Override
            public void handlerRemoved(ChannelHandlerContext ctx) {
                handlerRemovedLatch.countDown();
            }
        });

        // Lets wait until we are sure the handler was added.
        handlerAddedLatch.await();

        final CountDownLatch executeLatch = new CountDownLatch(1);
        final CountDownLatch runLatch = new CountDownLatch(1);
        executor.execute(new Runnable() {
            @Override
            public void run() {
                try {
                    runLatch.countDown();
                    executeLatch.await();
                } catch (InterruptedException e) {
                    Thread.currentThread().interrupt();
                }
            }
        });

        runLatch.await();

        executor.execute(new Runnable() {
            @Override
            public void run() {
                // Will not be executed but ensure the pending count is 1.
            }
        });

        assertEquals(1, executor.pendingTasks());
        assertEquals(0, ch.unsafe().outboundBuffer().totalPendingWriteBytes());

        ByteBuf buffer = buffer(128).writeZero(128);
        ChannelFuture future = ch.write(buffer);
        ch.runPendingTasks();

        assertTrue(future.cause() instanceof RejectedExecutionException);
        assertEquals(0, buffer.refCnt());

        // In case of rejected task we should not have anything pending.
        assertEquals(0, ch.unsafe().outboundBuffer().totalPendingWriteBytes());
        executeLatch.countDown();

        while (executor.pendingTasks() != 0) {
            // Wait until there is no more pending task left.
            Thread.sleep(10);
        }

        ch.pipeline().remove("handler");

        // Ensure we do not try to shutdown the executor before we handled everything for the Channel. Otherwise
        // the Executor may reject when the Channel tries to add a task to it.
        handlerRemovedLatch.await();

        safeClose(ch);

        executor.shutdownGracefully();
    }

=======
>>>>>>> 806dace3
    private static void safeClose(EmbeddedChannel ch) {
        ch.finish();
        for (;;) {
            ByteBuf m = ch.readOutbound();
            if (m == null) {
                break;
            }
            m.release();
        }
    }
}<|MERGE_RESOLUTION|>--- conflicted
+++ resolved
@@ -119,31 +119,6 @@
         buf.release();
     }
 
-    @Test
-    public void testNioBuffersMaxCount() {
-        TestChannel channel = new TestChannel();
-
-        ChannelOutboundBuffer buffer = new ChannelOutboundBuffer(channel);
-
-        CompositeByteBuf comp = compositeBuffer(256);
-        ByteBuf buf = directBuffer().writeBytes("buf1".getBytes(CharsetUtil.US_ASCII));
-        for (int i = 0; i < 65; i++) {
-            comp.addComponent(true, buf.copy());
-        }
-        assertEquals(65, comp.nioBufferCount());
-        buffer.addMessage(comp, comp.readableBytes(), channel.voidPromise());
-        assertEquals("Should still be 0 as not flushed yet", 0, buffer.nioBufferCount());
-        buffer.addFlush();
-        final int maxCount = 10;    // less than comp.nioBufferCount()
-        ByteBuffer[] buffers = buffer.nioBuffers(maxCount, Integer.MAX_VALUE);
-        assertTrue("Should not be greater than maxCount", buffer.nioBufferCount() <= maxCount);
-        for (int i = 0;  i < buffer.nioBufferCount(); i++) {
-            assertEquals(buffers[i], buf.internalNioBuffer(buf.readerIndex(), buf.readableBytes()));
-        }
-        release(buffer);
-        buf.release();
-    }
-
     private static void release(ChannelOutboundBuffer buffer) {
         for (;;) {
             if (!buffer.remove()) {
@@ -407,106 +382,6 @@
         safeClose(ch);
     }
 
-<<<<<<< HEAD
-    @Test(timeout = 5000)
-    public void testWriteTaskRejected() throws Exception {
-        final SingleThreadEventExecutor executor = new SingleThreadEventExecutor(
-                null, new DefaultThreadFactory("executorPool"),
-                true, 1, RejectedExecutionHandlers.reject()) {
-            @Override
-            protected void run() {
-                do {
-                    Runnable task = takeTask();
-                    if (task != null) {
-                        task.run();
-                        updateLastExecutionTime();
-                    }
-                } while (!confirmShutdown());
-            }
-
-            @Override
-            protected Queue<Runnable> newTaskQueue(int maxPendingTasks) {
-                return super.newTaskQueue(1);
-            }
-        };
-        final CountDownLatch handlerAddedLatch = new CountDownLatch(1);
-        final CountDownLatch handlerRemovedLatch = new CountDownLatch(1);
-        EmbeddedChannel ch = new EmbeddedChannel();
-        ch.pipeline().addLast(executor, "handler", new ChannelOutboundHandlerAdapter() {
-            @Override
-            public void write(ChannelHandlerContext ctx, Object msg, ChannelPromise promise) throws Exception {
-                promise.setFailure(new AssertionError("Should not be called"));
-            }
-
-            @Override
-            public void handlerAdded(ChannelHandlerContext ctx) {
-                handlerAddedLatch.countDown();
-            }
-
-            @Override
-            public void handlerRemoved(ChannelHandlerContext ctx) {
-                handlerRemovedLatch.countDown();
-            }
-        });
-
-        // Lets wait until we are sure the handler was added.
-        handlerAddedLatch.await();
-
-        final CountDownLatch executeLatch = new CountDownLatch(1);
-        final CountDownLatch runLatch = new CountDownLatch(1);
-        executor.execute(new Runnable() {
-            @Override
-            public void run() {
-                try {
-                    runLatch.countDown();
-                    executeLatch.await();
-                } catch (InterruptedException e) {
-                    Thread.currentThread().interrupt();
-                }
-            }
-        });
-
-        runLatch.await();
-
-        executor.execute(new Runnable() {
-            @Override
-            public void run() {
-                // Will not be executed but ensure the pending count is 1.
-            }
-        });
-
-        assertEquals(1, executor.pendingTasks());
-        assertEquals(0, ch.unsafe().outboundBuffer().totalPendingWriteBytes());
-
-        ByteBuf buffer = buffer(128).writeZero(128);
-        ChannelFuture future = ch.write(buffer);
-        ch.runPendingTasks();
-
-        assertTrue(future.cause() instanceof RejectedExecutionException);
-        assertEquals(0, buffer.refCnt());
-
-        // In case of rejected task we should not have anything pending.
-        assertEquals(0, ch.unsafe().outboundBuffer().totalPendingWriteBytes());
-        executeLatch.countDown();
-
-        while (executor.pendingTasks() != 0) {
-            // Wait until there is no more pending task left.
-            Thread.sleep(10);
-        }
-
-        ch.pipeline().remove("handler");
-
-        // Ensure we do not try to shutdown the executor before we handled everything for the Channel. Otherwise
-        // the Executor may reject when the Channel tries to add a task to it.
-        handlerRemovedLatch.await();
-
-        safeClose(ch);
-
-        executor.shutdownGracefully();
-    }
-
-=======
->>>>>>> 806dace3
     private static void safeClose(EmbeddedChannel ch) {
         ch.finish();
         for (;;) {
