/*
 * Copyright 2012 The Netty Project
 *
 * The Netty Project licenses this file to you under the Apache License,
 * version 2.0 (the "License"); you may not use this file except in compliance
 * with the License. You may obtain a copy of the License at:
 *
 *   http://www.apache.org/licenses/LICENSE-2.0
 *
 * Unless required by applicable law or agreed to in writing, software
 * distributed under the License is distributed on an "AS IS" BASIS, WITHOUT
 * WARRANTIES OR CONDITIONS OF ANY KIND, either express or implied. See the
 * License for the specific language governing permissions and limitations
 * under the License.
 */
package io.netty.channel;


import io.netty.bootstrap.Bootstrap;
import io.netty.bootstrap.ServerBootstrap;
import io.netty.buffer.ByteBuf;
import io.netty.buffer.Unpooled;
import io.netty.channel.ChannelHandler.Sharable;
import io.netty.channel.ChannelHandlerMask.Skip;
import io.netty.channel.embedded.EmbeddedChannel;
import io.netty.channel.local.LocalAddress;
import io.netty.channel.local.LocalChannel;
import io.netty.channel.local.LocalHandler;
import io.netty.channel.local.LocalServerChannel;
import io.netty.channel.nio.NioHandler;
import io.netty.channel.socket.nio.NioSocketChannel;
import io.netty.util.AbstractReferenceCounted;
import io.netty.util.ReferenceCountUtil;
import io.netty.util.ReferenceCounted;
import io.netty.util.concurrent.AbstractEventExecutor;
import io.netty.util.concurrent.EventExecutor;
import io.netty.util.concurrent.Future;
import io.netty.util.concurrent.ImmediateEventExecutor;
import io.netty.util.concurrent.Promise;
import io.netty.util.concurrent.ScheduledFuture;
import org.junit.After;
import org.junit.AfterClass;
import org.junit.BeforeClass;
import org.junit.Test;

import java.net.SocketAddress;
import java.util.ArrayDeque;
import java.util.ArrayList;
import java.util.Collections;
import java.util.List;
import java.util.NoSuchElementException;
import java.util.Queue;
import java.util.concurrent.Callable;
import java.util.concurrent.CountDownLatch;
import java.util.concurrent.ExecutorService;
import java.util.concurrent.Executors;
import java.util.concurrent.TimeUnit;
import java.util.concurrent.atomic.AtomicBoolean;
import java.util.concurrent.atomic.AtomicInteger;
import java.util.concurrent.atomic.AtomicReference;

import static org.junit.Assert.assertEquals;
import static org.junit.Assert.assertFalse;
import static org.junit.Assert.assertNotNull;
import static org.junit.Assert.assertNull;
import static org.junit.Assert.assertSame;
import static org.junit.Assert.assertTrue;
import static org.junit.Assert.fail;

public class DefaultChannelPipelineTest {

<<<<<<< HEAD
    private static EventLoopGroup group;
=======
    private static final EventLoopGroup group = new MultithreadEventLoopGroup(1, LocalHandler.newFactory());
>>>>>>> 806dace3

    private Channel self;
    private Channel peer;

    @BeforeClass
    public static void beforeClass() throws Exception {
        group = new DefaultEventLoopGroup(1);
    }

    @AfterClass
    public static void afterClass() throws Exception {
        group.shutdownGracefully().sync();
    }

    private void setUp(final ChannelHandler... handlers) throws Exception {
        final AtomicReference<Channel> peerRef = new AtomicReference<>();
        ServerBootstrap sb = new ServerBootstrap();
        sb.group(group).channel(LocalServerChannel.class);
        sb.childHandler(new ChannelHandler() {
            @Override
            public void channelRegistered(ChannelHandlerContext ctx) throws Exception {
                peerRef.set(ctx.channel());
            }

            @Override
            public void channelRead(ChannelHandlerContext ctx, Object msg) throws Exception {
                ReferenceCountUtil.release(msg);
            }
        });

        ChannelFuture bindFuture = sb.bind(LocalAddress.ANY).sync();

        Bootstrap b = new Bootstrap();
        b.group(group).channel(LocalChannel.class);
        b.handler(new ChannelInitializer<LocalChannel>() {
            @Override
            protected void initChannel(LocalChannel ch) throws Exception {
                ch.pipeline().addLast(handlers);
            }
        });

        self = b.connect(bindFuture.channel().localAddress()).sync().channel();
        peer = peerRef.get();

        bindFuture.channel().close().sync();
    }

    @After
    public void tearDown() throws Exception {
        if (peer != null) {
            peer.close();
            peer = null;
        }
        if (self != null) {
            self = null;
        }
    }

    @Test
    public void testFreeCalled() throws Exception {
        final CountDownLatch free = new CountDownLatch(1);

        final ReferenceCounted holder = new AbstractReferenceCounted() {
            @Override
            protected void deallocate() {
                free.countDown();
            }

            @Override
            public ReferenceCounted touch(Object hint) {
                return this;
            }
        };

        StringInboundHandler handler = new StringInboundHandler();
        setUp(handler);

        peer.writeAndFlush(holder).sync();

        assertTrue(free.await(10, TimeUnit.SECONDS));
        assertTrue(handler.called);
    }

    private static final class StringInboundHandler implements ChannelInboundHandler {
        boolean called;

        @Override
        public void channelRead(ChannelHandlerContext ctx, Object msg) throws Exception {
            called = true;
            if (!(msg instanceof String)) {
                ctx.fireChannelRead(msg);
            }
        }
    }

    private static LocalChannel newLocalChannel() {
        return new LocalChannel(group.next());
    }

    @Test
    public void testRemoveChannelHandler() {
        ChannelPipeline pipeline = newLocalChannel().pipeline();

        ChannelHandler handler1 = newHandler();
        ChannelHandler handler2 = newHandler();
        ChannelHandler handler3 = newHandler();

        pipeline.addLast("handler1", handler1);
        pipeline.addLast("handler2", handler2);
        pipeline.addLast("handler3", handler3);
        assertSame(pipeline.get("handler1"), handler1);
        assertSame(pipeline.get("handler2"), handler2);
        assertSame(pipeline.get("handler3"), handler3);

        pipeline.remove(handler1);
        assertNull(pipeline.get("handler1"));
        pipeline.remove(handler2);
        assertNull(pipeline.get("handler2"));
        pipeline.remove(handler3);
        assertNull(pipeline.get("handler3"));
    }

    @Test
    public void testRemoveIfExists() {
        DefaultChannelPipeline pipeline = new DefaultChannelPipeline(newLocalChannel());

        ChannelHandler handler1 = newHandler();
        ChannelHandler handler2 = newHandler();
        ChannelHandler handler3 = newHandler();

        pipeline.addLast("handler1", handler1);
        pipeline.addLast("handler2", handler2);
        pipeline.addLast("handler3", handler3);

        assertNotNull(pipeline.removeIfExists(handler1));
        assertNull(pipeline.get("handler1"));

        assertNotNull(pipeline.removeIfExists("handler2"));
        assertNull(pipeline.get("handler2"));

        assertNotNull(pipeline.removeIfExists(TestHandler.class));
        assertNull(pipeline.get("handler3"));
    }

    @Test
    public void testRemoveIfExistsDoesNotThrowException() {
        DefaultChannelPipeline pipeline = new DefaultChannelPipeline(newLocalChannel());

        ChannelHandler handler1 = newHandler();
        ChannelHandler handler2 = newHandler();
        pipeline.addLast("handler1", handler1);

        assertNull(pipeline.removeIfExists("handlerXXX"));
        assertNull(pipeline.removeIfExists(handler2));

        class NonExistingHandler implements ChannelHandler { }

        assertNull(pipeline.removeIfExists(NonExistingHandler.class));
        assertNotNull(pipeline.get("handler1"));
    }

    @Test(expected = NoSuchElementException.class)
    public void testRemoveThrowNoSuchElementException() {
        DefaultChannelPipeline pipeline = new DefaultChannelPipeline(newLocalChannel());

        ChannelHandler handler1 = newHandler();
        pipeline.addLast("handler1", handler1);

        pipeline.remove("handlerXXX");
    }

    @Test
    public void testReplaceChannelHandler() {
        ChannelPipeline pipeline = newLocalChannel().pipeline();

        ChannelHandler handler1 = newHandler();
        pipeline.addLast("handler1", handler1);
        pipeline.addLast("handler2", handler1);
        pipeline.addLast("handler3", handler1);
        assertSame(pipeline.get("handler1"), handler1);
        assertSame(pipeline.get("handler2"), handler1);
        assertSame(pipeline.get("handler3"), handler1);

        ChannelHandler newHandler1 = newHandler();
        pipeline.replace("handler1", "handler1", newHandler1);
        assertSame(pipeline.get("handler1"), newHandler1);

        ChannelHandler newHandler3 = newHandler();
        pipeline.replace("handler3", "handler3", newHandler3);
        assertSame(pipeline.get("handler3"), newHandler3);

        ChannelHandler newHandler2 = newHandler();
        pipeline.replace("handler2", "handler2", newHandler2);
        assertSame(pipeline.get("handler2"), newHandler2);
    }

    @Test(expected = IllegalArgumentException.class)
    public void testReplaceHandlerChecksDuplicateNames() {
        ChannelPipeline pipeline = new LocalChannel().pipeline();

        ChannelHandler handler1 = newHandler();
        ChannelHandler handler2 = newHandler();
        pipeline.addLast("handler1", handler1);
        pipeline.addLast("handler2", handler2);

        ChannelHandler newHandler1 = newHandler();
        pipeline.replace("handler1", "handler2", newHandler1);
    }

    @Test
    public void testReplaceNameWithGenerated() {
        ChannelPipeline pipeline = new LocalChannel().pipeline();

        ChannelHandler handler1 = newHandler();
        pipeline.addLast("handler1", handler1);
        assertSame(pipeline.get("handler1"), handler1);

        ChannelHandler newHandler1 = newHandler();
        pipeline.replace("handler1", null, newHandler1);
        assertSame(pipeline.get("DefaultChannelPipelineTest$TestHandler#0"), newHandler1);
        assertNull(pipeline.get("handler1"));
    }

    @Test
    public void testRenameChannelHandler() {
        ChannelPipeline pipeline = new LocalChannel().pipeline();

        ChannelHandler handler1 = newHandler();
        pipeline.addLast("handler1", handler1);
        pipeline.addLast("handler2", handler1);
        pipeline.addLast("handler3", handler1);
        assertSame(pipeline.get("handler1"), handler1);
        assertSame(pipeline.get("handler2"), handler1);
        assertSame(pipeline.get("handler3"), handler1);

        ChannelHandler newHandler1 = newHandler();
        pipeline.replace("handler1", "newHandler1", newHandler1);
        assertSame(pipeline.get("newHandler1"), newHandler1);
        assertNull(pipeline.get("handler1"));

        ChannelHandler newHandler3 = newHandler();
        pipeline.replace("handler3", "newHandler3", newHandler3);
        assertSame(pipeline.get("newHandler3"), newHandler3);
        assertNull(pipeline.get("handler3"));

        ChannelHandler newHandler2 = newHandler();
        pipeline.replace("handler2", "newHandler2", newHandler2);
        assertSame(pipeline.get("newHandler2"), newHandler2);
        assertNull(pipeline.get("handler2"));
    }

    @Test
    public void testChannelHandlerContextNavigation() {
        ChannelPipeline pipeline = newLocalChannel().pipeline();

        final int HANDLER_ARRAY_LEN = 5;
        ChannelHandler[] firstHandlers = newHandlers(HANDLER_ARRAY_LEN);
        ChannelHandler[] lastHandlers = newHandlers(HANDLER_ARRAY_LEN);

        pipeline.addFirst(firstHandlers);
        pipeline.addLast(lastHandlers);

        verifyContextNumber(pipeline, HANDLER_ARRAY_LEN * 2);
    }

    @Test(timeout = 3000)
    public void testThrowInExceptionCaught() throws InterruptedException {
        final CountDownLatch latch = new CountDownLatch(1);
        final AtomicInteger counter = new AtomicInteger();
        Channel channel = new LocalChannel();
        try {
            group.register(channel).syncUninterruptibly();
            channel.pipeline().addLast(new ChannelInboundHandlerAdapter() {
                class TestException extends Exception { }

                @Override
                public void channelReadComplete(ChannelHandlerContext ctx) throws Exception {
                    throw new TestException();
                }

                @Override
                public void exceptionCaught(ChannelHandlerContext ctx, Throwable cause) throws Exception {
                    if (cause instanceof TestException) {
                        ctx.executor().execute(new Runnable() {
                            @Override
                            public void run() {
                                latch.countDown();
                            }
                        });
                    }
                    counter.incrementAndGet();
                    throw new Exception();
                }
            });

            channel.pipeline().fireChannelReadComplete();
            latch.await();
            assertEquals(1, counter.get());
        } finally {
            channel.close().syncUninterruptibly();
        }
    }

    @Test(timeout = 3000)
    public void testThrowInOtherHandlerAfterInvokedFromExceptionCaught() throws InterruptedException {
        final CountDownLatch latch = new CountDownLatch(1);
        final AtomicInteger counter = new AtomicInteger();
        Channel channel = new LocalChannel();
        try {
            group.register(channel).syncUninterruptibly();
            channel.pipeline().addLast(new ChannelInboundHandlerAdapter() {
                @Override
                public void exceptionCaught(ChannelHandlerContext ctx, Throwable cause) {
                    ctx.fireChannelReadComplete();
                }
            }, new ChannelInboundHandlerAdapter() {
                class TestException extends Exception { }

                @Override
                public void channelReadComplete(ChannelHandlerContext ctx) throws Exception {
                    throw new TestException();
                }

                @Override
                public void exceptionCaught(ChannelHandlerContext ctx, Throwable cause) throws Exception {
                    if (cause instanceof TestException) {
                        ctx.executor().execute(new Runnable() {
                            @Override
                            public void run() {
                                latch.countDown();
                            }
                        });
                    }
                    counter.incrementAndGet();
                    throw new Exception();
                }
            });

            channel.pipeline().fireExceptionCaught(new Exception());
            latch.await();
            assertEquals(1, counter.get());
        } finally {
            channel.close().syncUninterruptibly();
        }
    }

    @Test
    public void testFireChannelRegistered() throws Exception {
        final CountDownLatch latch = new CountDownLatch(1);
        ChannelPipeline pipeline = newLocalChannel().pipeline();
        pipeline.addLast(new ChannelInitializer<Channel>() {
            @Override
            protected void initChannel(Channel ch) throws Exception {
                ch.pipeline().addLast(new ChannelHandler() {
                    @Override
                    public void channelRegistered(ChannelHandlerContext ctx) throws Exception {
                        latch.countDown();
                    }
                });
            }
        });
        pipeline.channel().register();
        assertTrue(latch.await(2, TimeUnit.SECONDS));
    }

    @Test
    public void testPipelineOperation() {
        ChannelPipeline pipeline = newLocalChannel().pipeline();

        final int handlerNum = 5;
        ChannelHandler[] handlers1 = newHandlers(handlerNum);
        ChannelHandler[] handlers2 = newHandlers(handlerNum);

        final String prefixX = "x";
        for (int i = 0; i < handlerNum; i++) {
            if (i % 2 == 0) {
                pipeline.addFirst(prefixX + i, handlers1[i]);
            } else {
                pipeline.addLast(prefixX + i, handlers1[i]);
            }
        }

        for (int i = 0; i < handlerNum; i++) {
            if (i % 2 != 0) {
                pipeline.addBefore(prefixX + i, String.valueOf(i), handlers2[i]);
            } else {
                pipeline.addAfter(prefixX + i, String.valueOf(i), handlers2[i]);
            }
        }

        verifyContextNumber(pipeline, handlerNum * 2);
    }

    @Test
    public void testChannelHandlerContextOrder() {
        ChannelPipeline pipeline = newLocalChannel().pipeline();

        pipeline.addFirst("1", newHandler());
        pipeline.addLast("10", newHandler());

        pipeline.addBefore("10", "5", newHandler());
        pipeline.addAfter("1", "3", newHandler());
        pipeline.addBefore("5", "4", newHandler());
        pipeline.addAfter("5", "6", newHandler());

        pipeline.addBefore("1", "0", newHandler());
        pipeline.addAfter("10", "11", newHandler());

        DefaultChannelHandlerContext ctx = (DefaultChannelHandlerContext) pipeline.firstContext();
        assertNotNull(ctx);
        while (ctx != null) {
            int i = toInt(ctx.name());
            int j = next(ctx);
            if (j != -1) {
                assertTrue(i < j);
            } else {
                assertNull(ctx.next.next);
            }
            ctx = ctx.next;
        }

        verifyContextNumber(pipeline, 8);
    }

    @Test(timeout = 10000)
    public void testLifeCycleAwareness() throws Exception {
        setUp();

        ChannelPipeline p = self.pipeline();

        final List<LifeCycleAwareTestHandler> handlers = new ArrayList<>();
        final int COUNT = 20;
        final CountDownLatch addLatch = new CountDownLatch(COUNT);
        for (int i = 0; i < COUNT; i++) {
            final LifeCycleAwareTestHandler handler = new LifeCycleAwareTestHandler("handler-" + i);

            // Add handler.
            p.addFirst(handler.name, handler);
            self.eventLoop().execute(() -> {
                // Validate handler life-cycle methods called.
                handler.validate(true, false);

                // Store handler into the list.
                handlers.add(handler);

                addLatch.countDown();
            });
        }
        addLatch.await();

        // Change the order of remove operations over all handlers in the pipeline.
        Collections.shuffle(handlers);

        final CountDownLatch removeLatch = new CountDownLatch(COUNT);

        for (final LifeCycleAwareTestHandler handler : handlers) {
            assertSame(handler, p.remove(handler.name));

            self.eventLoop().execute(() -> {
                // Validate handler life-cycle methods called.
                handler.validate(true, true);
                removeLatch.countDown();
            });
        }
        removeLatch.await();
    }

    @Test(timeout = 100000)
    public void testRemoveAndForwardInbound() throws Exception {
        final BufferedTestHandler handler1 = new BufferedTestHandler();
        final BufferedTestHandler handler2 = new BufferedTestHandler();

        setUp(handler1, handler2);

        self.eventLoop().submit(() -> {
            ChannelPipeline p = self.pipeline();
            handler1.inboundBuffer.add(8);
            assertEquals(8, handler1.inboundBuffer.peek());
            assertTrue(handler2.inboundBuffer.isEmpty());
            p.remove(handler1);
            assertEquals(1, handler2.inboundBuffer.size());
            assertEquals(8, handler2.inboundBuffer.peek());
        }).sync();
    }

    @Test(timeout = 10000)
    public void testRemoveAndForwardOutbound() throws Exception {
        final BufferedTestHandler handler1 = new BufferedTestHandler();
        final BufferedTestHandler handler2 = new BufferedTestHandler();

        setUp(handler1, handler2);

        self.eventLoop().submit(() -> {
            ChannelPipeline p = self.pipeline();
            handler2.outboundBuffer.add(8);
            assertEquals(8, handler2.outboundBuffer.peek());
            assertTrue(handler1.outboundBuffer.isEmpty());
            p.remove(handler2);
            assertEquals(1, handler1.outboundBuffer.size());
            assertEquals(8, handler1.outboundBuffer.peek());
        }).sync();
    }

    @Test(timeout = 10000)
    public void testReplaceAndForwardOutbound() throws Exception {
        final BufferedTestHandler handler1 = new BufferedTestHandler();
        final BufferedTestHandler handler2 = new BufferedTestHandler();

        setUp(handler1);

        self.eventLoop().submit(() -> {
            ChannelPipeline p = self.pipeline();
            handler1.outboundBuffer.add(8);
            assertEquals(8, handler1.outboundBuffer.peek());
            assertTrue(handler2.outboundBuffer.isEmpty());
            p.replace(handler1, "handler2", handler2);
            assertEquals(8, handler2.outboundBuffer.peek());
        }).sync();
    }

    @Test(timeout = 10000)
    public void testReplaceAndForwardInboundAndOutbound() throws Exception {
        final BufferedTestHandler handler1 = new BufferedTestHandler();
        final BufferedTestHandler handler2 = new BufferedTestHandler();

        setUp(handler1);

        self.eventLoop().submit(() -> {
            ChannelPipeline p = self.pipeline();
            handler1.inboundBuffer.add(8);
            handler1.outboundBuffer.add(8);

            assertEquals(8, handler1.inboundBuffer.peek());
            assertEquals(8, handler1.outboundBuffer.peek());
            assertTrue(handler2.inboundBuffer.isEmpty());
            assertTrue(handler2.outboundBuffer.isEmpty());

            p.replace(handler1, "handler2", handler2);
            assertEquals(8, handler2.outboundBuffer.peek());
            assertEquals(8, handler2.inboundBuffer.peek());
        }).sync();
    }

    @Test(timeout = 10000)
    public void testRemoveAndForwardInboundOutbound() throws Exception {
        final BufferedTestHandler handler1 = new BufferedTestHandler();
        final BufferedTestHandler handler2 = new BufferedTestHandler();
        final BufferedTestHandler handler3 = new BufferedTestHandler();

        setUp(handler1, handler2, handler3);

        self.eventLoop().submit(() -> {
            ChannelPipeline p = self.pipeline();
            handler2.inboundBuffer.add(8);
            handler2.outboundBuffer.add(8);

            assertEquals(8, handler2.inboundBuffer.peek());
            assertEquals(8, handler2.outboundBuffer.peek());

            assertEquals(0, handler1.outboundBuffer.size());
            assertEquals(0, handler3.inboundBuffer.size());

            p.remove(handler2);
            assertEquals(8, handler3.inboundBuffer.peek());
            assertEquals(8, handler1.outboundBuffer.peek());
        }).sync();
    }

    // Tests for https://github.com/netty/netty/issues/2349
    @Test
    public void testCancelBind() throws Exception {
        ChannelPipeline pipeline = newLocalChannel().pipeline();
        pipeline.channel().register();

        ChannelPromise promise = pipeline.channel().newPromise();
        assertTrue(promise.cancel(false));
        ChannelFuture future = pipeline.bind(new LocalAddress("test"), promise);
        assertTrue(future.isCancelled());
    }

    @Test
    public void testCancelConnect() throws Exception {
        ChannelPipeline pipeline = newLocalChannel().pipeline();
        pipeline.channel().register();

        ChannelPromise promise = pipeline.channel().newPromise();
        assertTrue(promise.cancel(false));
        ChannelFuture future = pipeline.connect(new LocalAddress("test"), promise);
        assertTrue(future.isCancelled());
    }

    @Test
    public void testCancelDisconnect() throws Exception {
        ChannelPipeline pipeline = newLocalChannel().pipeline();
        pipeline.channel().register();

        ChannelPromise promise = pipeline.channel().newPromise();
        assertTrue(promise.cancel(false));
        ChannelFuture future = pipeline.disconnect(promise);
        assertTrue(future.isCancelled());
    }

    @Test
    public void testCancelClose() throws Exception {
        ChannelPipeline pipeline = newLocalChannel().pipeline();
        pipeline.channel().register();

        ChannelPromise promise = pipeline.channel().newPromise();
        assertTrue(promise.cancel(false));
        ChannelFuture future = pipeline.close(promise);
        assertTrue(future.isCancelled());
    }

    @Test(expected = IllegalArgumentException.class)
    public void testWrongPromiseChannel() throws Exception {
        ChannelPipeline pipeline = newLocalChannel().pipeline();
        pipeline.channel().register().sync();

        ChannelPipeline pipeline2 = newLocalChannel().pipeline();
        pipeline2.channel().register().sync();

        try {
            ChannelPromise promise2 = pipeline2.channel().newPromise();
            pipeline.close(promise2);
        } finally {
            pipeline.close();
            pipeline2.close();
        }
    }

    @Test(expected = IllegalArgumentException.class)
    public void testUnexpectedVoidChannelPromise() throws Exception {
        ChannelPipeline pipeline = newLocalChannel().pipeline();
        pipeline.channel().register().sync();

        try {
            ChannelPromise promise = new VoidChannelPromise(pipeline.channel(), false);
            pipeline.close(promise);
        } finally {
            pipeline.close();
        }
    }

    @Test(expected = IllegalArgumentException.class)
    public void testUnexpectedVoidChannelPromiseCloseFuture() throws Exception {
        ChannelPipeline pipeline = newLocalChannel().pipeline();
        pipeline.channel().register().sync();

        try {
            ChannelPromise promise = (ChannelPromise) pipeline.channel().closeFuture();
            pipeline.close(promise);
        } finally {
            pipeline.close();
        }
    }

    @Test
    public void testCancelDeregister() throws Exception {
        ChannelPipeline pipeline = newLocalChannel().pipeline();
        pipeline.channel().register().sync();

        ChannelPromise promise = pipeline.channel().newPromise();
        assertTrue(promise.cancel(false));
        ChannelFuture future = pipeline.deregister(promise);
        assertTrue(future.isCancelled());
    }

    @Test
    public void testCancelWrite() throws Exception {
        ChannelPipeline pipeline = newLocalChannel().pipeline();
        pipeline.channel().register().sync();

        ChannelPromise promise = pipeline.channel().newPromise();
        assertTrue(promise.cancel(false));
        ByteBuf buffer = Unpooled.buffer();
        assertEquals(1, buffer.refCnt());
        ChannelFuture future = pipeline.write(buffer, promise);
        assertTrue(future.isCancelled());
        assertEquals(0, buffer.refCnt());
    }

    @Test
    public void testCancelWriteAndFlush() throws Exception {
        ChannelPipeline pipeline = newLocalChannel().pipeline();
        pipeline.channel().register().sync();

        ChannelPromise promise = pipeline.channel().newPromise();
        assertTrue(promise.cancel(false));
        ByteBuf buffer = Unpooled.buffer();
        assertEquals(1, buffer.refCnt());
        ChannelFuture future = pipeline.writeAndFlush(buffer, promise);
        assertTrue(future.isCancelled());
        assertEquals(0, buffer.refCnt());
    }

    @Test
    public void testFirstContextEmptyPipeline() throws Exception {
        ChannelPipeline pipeline = newLocalChannel().pipeline();
        assertNull(pipeline.firstContext());
    }

    @Test
    public void testLastContextEmptyPipeline() throws Exception {
        ChannelPipeline pipeline = newLocalChannel().pipeline();
        assertNull(pipeline.lastContext());
    }

    @Test
    public void testFirstHandlerEmptyPipeline() throws Exception {
        ChannelPipeline pipeline = newLocalChannel().pipeline();
        assertNull(pipeline.first());
    }

    @Test
    public void testLastHandlerEmptyPipeline() throws Exception {
        ChannelPipeline pipeline = newLocalChannel().pipeline();
        assertNull(pipeline.last());
    }

    @Test(timeout = 5000)
    public void testChannelInitializerException() throws Exception {
        final IllegalStateException exception = new IllegalStateException();
        final AtomicReference<Throwable> error = new AtomicReference<>();
        final CountDownLatch latch = new CountDownLatch(1);
        EmbeddedChannel channel = new EmbeddedChannel(false, false, new ChannelInitializer<Channel>() {
            @Override
            protected void initChannel(Channel ch) throws Exception {
                throw exception;
            }

            @Override
            public void exceptionCaught(ChannelHandlerContext ctx, Throwable cause) throws Exception {
                super.exceptionCaught(ctx, cause);
                error.set(cause);
                latch.countDown();
            }
        });
        latch.await();
        assertFalse(channel.isActive());
        assertSame(exception, error.get());
    }

    @Test(timeout = 3000)
    public void testAddHandlerBeforeRegisteredThenRemove() {
        final EventLoop loop = group.next();

        CheckEventExecutorHandler handler = new CheckEventExecutorHandler(loop);
        ChannelPipeline pipeline = newLocalChannel().pipeline();
        pipeline.addFirst(handler);
        handler.addedPromise.syncUninterruptibly();
        pipeline.channel().register();
        pipeline.remove(handler);
        handler.removedPromise.syncUninterruptibly();

        pipeline.channel().close().syncUninterruptibly();
    }

    @Test(timeout = 3000)
    public void testAddHandlerBeforeRegisteredThenReplace() throws Exception {
        final EventLoop loop = group.next();
        final CountDownLatch latch = new CountDownLatch(1);

        CheckEventExecutorHandler handler = new CheckEventExecutorHandler(loop);
        ChannelPipeline pipeline = newLocalChannel().pipeline();
        pipeline.addFirst(handler);
        handler.addedPromise.syncUninterruptibly();
        pipeline.channel().register();
        pipeline.replace(handler, null, new ChannelHandlerAdapter() {
            @Override
            public void handlerAdded(ChannelHandlerContext ctx) throws Exception {
                latch.countDown();
            }
        });
        handler.removedPromise.syncUninterruptibly();
        latch.await();

        pipeline.channel().close().syncUninterruptibly();
    }

    @Test(timeout = 2000)
    public void testAddRemoveHandlerCalled() throws Throwable {
        ChannelPipeline pipeline = newLocalChannel().pipeline();
        CallbackCheckHandler handler = new CallbackCheckHandler();

        pipeline.addFirst(handler);
        pipeline.remove(handler);

        assertTrue(handler.addedHandler.get());
        assertTrue(handler.removedHandler.get());

        pipeline.channel().register().syncUninterruptibly();
        Throwable cause = handler.error.get();
        pipeline.channel().close().syncUninterruptibly();

        if (cause != null) {
            throw cause;
        }
    }

    @Test(timeout = 3000)
    public void testAddReplaceHandlerCalled() throws Throwable {
        ChannelPipeline pipeline = newLocalChannel().pipeline();
        CallbackCheckHandler handler = new CallbackCheckHandler();
        CallbackCheckHandler handler2 = new CallbackCheckHandler();

        pipeline.addFirst(handler);
        pipeline.replace(handler, null, handler2);

        assertTrue(handler.addedHandler.get());
        assertTrue(handler.removedHandler.get());
        assertTrue(handler2.addedHandler.get());
        assertNull(handler2.removedHandler.getNow());

        pipeline.channel().register().syncUninterruptibly();
        Throwable cause = handler.error.get();
        if (cause != null) {
            throw cause;
        }

        Throwable cause2 = handler2.error.get();
        if (cause2 != null) {
            throw cause2;
        }

        assertNull(handler2.removedHandler.getNow());
        pipeline.remove(handler2);
        assertTrue(handler2.removedHandler.get());
        pipeline.channel().close().syncUninterruptibly();
    }

    @Test(timeout = 3000)
    public void testAddBefore() throws Throwable {
        EventLoopGroup defaultGroup = new MultithreadEventLoopGroup(2, LocalHandler.newFactory());
        try {
            EventLoop eventLoop1 = defaultGroup.next();
            EventLoop eventLoop2 = defaultGroup.next();

            ChannelPipeline pipeline1 = new LocalChannel(eventLoop1).pipeline();
            ChannelPipeline pipeline2 = new LocalChannel(eventLoop2).pipeline();

            pipeline1.channel().register().syncUninterruptibly();
            pipeline2.channel().register().syncUninterruptibly();

            CountDownLatch latch = new CountDownLatch(2 * 10);
            for (int i = 0; i < 10; i++) {
                eventLoop1.execute(new TestTask(pipeline2, latch));
                eventLoop2.execute(new TestTask(pipeline1, latch));
            }
            latch.await();
            pipeline1.channel().close().syncUninterruptibly();
            pipeline2.channel().close().syncUninterruptibly();
        } finally {
            defaultGroup.shutdownGracefully();
        }
    }

    @Test(timeout = 3000)
    public void testAddInListenerNio() throws Throwable {
        EventLoopGroup nioEventLoopGroup = new MultithreadEventLoopGroup(1, NioHandler.newFactory());
        try {
            testAddInListener(new NioSocketChannel(nioEventLoopGroup.next()));
        } finally {
            nioEventLoopGroup.shutdownGracefully();
        }
    }

    @Test(timeout = 3000)
    public void testAddInListenerLocal() throws Throwable {
        testAddInListener(newLocalChannel());
    }

    private static void testAddInListener(Channel channel) throws Throwable {
        ChannelPipeline pipeline1 = channel.pipeline();
        try {
            final Object event = new Object();
            final Promise<Object> promise = ImmediateEventExecutor.INSTANCE.newPromise();
            pipeline1.channel().register().addListener((ChannelFutureListener) future -> {
                ChannelPipeline pipeline = future.channel().pipeline();
                final AtomicBoolean handlerAddedCalled = new AtomicBoolean();
                pipeline.addLast(new ChannelHandler() {
                    @Override
                    public void handlerAdded(ChannelHandlerContext ctx) throws Exception {
                        handlerAddedCalled.set(true);
                    }

                    @Override
                    public void userEventTriggered(ChannelHandlerContext ctx, Object evt) throws Exception {
                        promise.setSuccess(event);
                    }

                    @Override
                    public void exceptionCaught(ChannelHandlerContext ctx, Throwable cause) throws Exception {
                        promise.setFailure(cause);
                    }
                });
                if (!handlerAddedCalled.get()) {
                    promise.setFailure(new AssertionError("handlerAdded(...) should have been called"));
                    return;
                }
                // This event must be captured by the added handler.
                pipeline.fireUserEventTriggered(event);
            });
            assertSame(event, promise.syncUninterruptibly().getNow());
        } finally {
            pipeline1.channel().close().syncUninterruptibly();
        }
    }

    @Test
    public void testNullName() {
        ChannelPipeline pipeline = newLocalChannel().pipeline();
        pipeline.addLast(newHandler());
        pipeline.addLast(null, newHandler());
        pipeline.addFirst(newHandler());
        pipeline.addFirst(null, newHandler());

        pipeline.addLast("test", newHandler());
        pipeline.addAfter("test", null, newHandler());

        pipeline.addBefore("test", null, newHandler());
    }

    @Test(timeout = 3000)
    public void testVoidPromiseNotify() throws Throwable {
        EventLoopGroup defaultGroup = new MultithreadEventLoopGroup(1, LocalHandler.newFactory());
        EventLoop eventLoop1 = defaultGroup.next();
        ChannelPipeline pipeline1 = new LocalChannel(eventLoop1).pipeline();

        final Promise<Throwable> promise = eventLoop1.newPromise();
        final Exception exception = new IllegalArgumentException();
        try {
            pipeline1.channel().register().syncUninterruptibly();
            pipeline1.addLast(new ChannelHandler() {
                @Override
                public void write(ChannelHandlerContext ctx, Object msg, ChannelPromise promise) throws Exception {
                    throw exception;
                }

                @Override
                public void exceptionCaught(ChannelHandlerContext ctx, Throwable cause) {
                    promise.setSuccess(cause);
                }
            });
            pipeline1.write("test", pipeline1.voidPromise());
            assertSame(exception, promise.syncUninterruptibly().getNow());
        } finally {
            pipeline1.channel().close().syncUninterruptibly();
            defaultGroup.shutdownGracefully();
        }
    }

    // Test for https://github.com/netty/netty/issues/8676.
    @Test
    public void testHandlerRemovedOnlyCalledWhenHandlerAddedCalled() throws Exception {
        EventLoopGroup group = new MultithreadEventLoopGroup(1, LocalHandler.newFactory());
        try {
            final AtomicReference<Error> errorRef = new AtomicReference<>();

            // As this only happens via a race we will verify 500 times. This was good enough to have it failed most of
            // the time.
            for (int i = 0; i < 500; i++) {

                ChannelPipeline pipeline = new LocalChannel(group.next()).pipeline();
                pipeline.channel().register().sync();

                final CountDownLatch latch = new CountDownLatch(1);

                pipeline.addLast(new ChannelHandler() {
                    @Override
                    public void handlerRemoved(ChannelHandlerContext ctx) throws Exception {
                        // Block just for a bit so we have a chance to trigger the race mentioned in the issue.
                        latch.await(50, TimeUnit.MILLISECONDS);
                    }
                });

                // Close the pipeline which will call destroy0(). This will remove each handler in the pipeline and
                // should call handlerRemoved(...) if and only if handlerAdded(...) was called for the handler before.
                pipeline.close();

                pipeline.addLast(new ChannelHandler() {
                    private boolean handerAddedCalled;

                    @Override
                    public void handlerAdded(ChannelHandlerContext ctx) {
                        handerAddedCalled = true;
                    }

                    @Override
                    public void handlerRemoved(ChannelHandlerContext ctx) {
                        if (!handerAddedCalled) {
                            errorRef.set(new AssertionError(
                                    "handlerRemoved(...) called without handlerAdded(...) before"));
                        }
                    }
                });

                latch.countDown();

                pipeline.channel().closeFuture().syncUninterruptibly();

                // Schedule something on the EventLoop to ensure all other scheduled tasks had a chance to complete.
                pipeline.channel().eventLoop().submit(() -> {
                    // NOOP
                }).syncUninterruptibly();
                Error error = errorRef.get();
                if (error != null) {
                    throw error;
                }
            }
        } finally {
            group.shutdownGracefully();
        }
    }

    @Test
    public void testSkipHandlerMethodsIfAnnotated() {
        EmbeddedChannel channel = new EmbeddedChannel(true);
        ChannelPipeline pipeline = channel.pipeline();

        final class SkipHandler implements ChannelInboundHandler, ChannelOutboundHandler {
            private int state = 2;
            private Error errorRef;

            private void fail() {
                errorRef = new AssertionError("Method should never been called");
            }

            @Skip
            @Override
            public void bind(ChannelHandlerContext ctx, SocketAddress localAddress, ChannelPromise promise) {
                fail();
                ctx.bind(localAddress, promise);
            }

            @Skip
            @Override
            public void connect(ChannelHandlerContext ctx, SocketAddress remoteAddress,
                                SocketAddress localAddress, ChannelPromise promise) {
                fail();
                ctx.connect(remoteAddress, localAddress, promise);
            }

            @Skip
            @Override
            public void disconnect(ChannelHandlerContext ctx, ChannelPromise promise) {
                fail();
                ctx.disconnect(promise);
            }

            @Skip
            @Override
            public void close(ChannelHandlerContext ctx, ChannelPromise promise) {
                fail();
                ctx.close(promise);
            }

            @Skip
            @Override
            public void register(ChannelHandlerContext ctx, ChannelPromise promise) {
                fail();
                ctx.register(promise);
            }

            @Skip
            @Override
            public void deregister(ChannelHandlerContext ctx, ChannelPromise promise) {
                fail();
                ctx.deregister(promise);
            }

            @Skip
            @Override
            public void read(ChannelHandlerContext ctx) {
                fail();
                ctx.read();
            }

            @Skip
            @Override
            public void write(ChannelHandlerContext ctx, Object msg, ChannelPromise promise) {
                fail();
                ctx.write(msg, promise);
            }

            @Skip
            @Override
            public void flush(ChannelHandlerContext ctx) {
                fail();
                ctx.flush();
            }

            @Skip
            @Override
            public void channelRegistered(ChannelHandlerContext ctx) {
                fail();
                ctx.fireChannelRegistered();
            }

            @Skip
            @Override
            public void channelUnregistered(ChannelHandlerContext ctx) {
                fail();
                ctx.fireChannelUnregistered();
            }

            @Skip
            @Override
            public void channelActive(ChannelHandlerContext ctx) {
                fail();
                ctx.fireChannelActive();
            }

            @Skip
            @Override
            public void channelInactive(ChannelHandlerContext ctx) {
                fail();
                ctx.fireChannelInactive();
            }

            @Skip
            @Override
            public void channelRead(ChannelHandlerContext ctx, Object msg) {
                fail();
                ctx.fireChannelRead(msg);
            }

            @Skip
            @Override
            public void channelReadComplete(ChannelHandlerContext ctx) {
                fail();
                ctx.fireChannelReadComplete();
            }

            @Skip
            @Override
            public void userEventTriggered(ChannelHandlerContext ctx, Object evt) {
                fail();
                ctx.fireUserEventTriggered(evt);
            }

            @Skip
            @Override
            public void channelWritabilityChanged(ChannelHandlerContext ctx) {
                fail();
                ctx.fireChannelWritabilityChanged();
            }

            @Skip
            @Override
            public void exceptionCaught(ChannelHandlerContext ctx, Throwable cause) {
                fail();
                ctx.fireExceptionCaught(cause);
            }

            @Override
            public void handlerAdded(ChannelHandlerContext ctx) {
                state--;
            }

            @Override
            public void handlerRemoved(ChannelHandlerContext ctx) {
                state--;
            }

            void assertSkipped() {
                assertEquals(0, state);
                Error error = errorRef;
                if (error != null) {
                    throw error;
                }
            }
        }

        final class OutboundCalledHandler implements ChannelOutboundHandler {
            private static final int MASK_BIND = 1;
            private static final int MASK_CONNECT = 1 << 1;
            private static final int MASK_DISCONNECT = 1 << 2;
            private static final int MASK_CLOSE = 1 << 3;
            private static final int MASK_REGISTER = 1 << 4;
            private static final int MASK_DEREGISTER = 1 << 5;
            private static final int MASK_READ = 1 << 6;
            private static final int MASK_WRITE = 1 << 7;
            private static final int MASK_FLUSH = 1 << 8;
            private static final int MASK_ADDED = 1 << 9;
            private static final int MASK_REMOVED = 1 << 10;

            private int executionMask;

            @Override
            public void handlerAdded(ChannelHandlerContext ctx) {
                executionMask |= MASK_ADDED;
            }

            @Override
            public void handlerRemoved(ChannelHandlerContext ctx) {
                executionMask |= MASK_REMOVED;
            }

            @Override
            public void bind(ChannelHandlerContext ctx, SocketAddress localAddress, ChannelPromise promise) {
                executionMask |= MASK_BIND;
                promise.setSuccess();
            }

            @Override
            public void connect(ChannelHandlerContext ctx, SocketAddress remoteAddress,
                                SocketAddress localAddress, ChannelPromise promise) {
                executionMask |= MASK_CONNECT;
                promise.setSuccess();
            }

            @Override
            public void disconnect(ChannelHandlerContext ctx, ChannelPromise promise) {
                executionMask |= MASK_DISCONNECT;
                promise.setSuccess();
            }

            @Override
            public void close(ChannelHandlerContext ctx, ChannelPromise promise) {
                executionMask |= MASK_CLOSE;
                promise.setSuccess();
            }

            @Override
            public void register(ChannelHandlerContext ctx, ChannelPromise promise) {
                executionMask |= MASK_REGISTER;
                promise.setSuccess();
            }

            @Override
            public void deregister(ChannelHandlerContext ctx, ChannelPromise promise) {
                executionMask |= MASK_DEREGISTER;
                promise.setSuccess();
            }

            @Override
            public void read(ChannelHandlerContext ctx) {
                executionMask |= MASK_READ;
            }

            @Override
            public void write(ChannelHandlerContext ctx, Object msg, ChannelPromise promise) {
                executionMask |= MASK_WRITE;
                promise.setSuccess();
            }

            @Override
            public void flush(ChannelHandlerContext ctx) {
                executionMask |= MASK_FLUSH;
            }

            void assertCalled() {
                assertCalled("handlerAdded", MASK_ADDED);
                assertCalled("handlerRemoved", MASK_REMOVED);
                assertCalled("bind", MASK_BIND);
                assertCalled("connect", MASK_CONNECT);
                assertCalled("disconnect", MASK_DISCONNECT);
                assertCalled("close", MASK_CLOSE);
                assertCalled("register", MASK_REGISTER);
                assertCalled("deregister", MASK_DEREGISTER);
                assertCalled("read", MASK_READ);
                assertCalled("write", MASK_WRITE);
                assertCalled("flush", MASK_FLUSH);
            }

            private void assertCalled(String methodName, int mask) {
                assertTrue(methodName + " was not called", (executionMask & mask) != 0);
            }
        }

        final class InboundCalledHandler implements ChannelInboundHandler {

            private static final int MASK_CHANNEL_REGISTER = 1;
            private static final int MASK_CHANNEL_UNREGISTER = 1 << 1;
            private static final int MASK_CHANNEL_ACTIVE = 1 << 2;
            private static final int MASK_CHANNEL_INACTIVE = 1 << 3;
            private static final int MASK_CHANNEL_READ = 1 << 4;
            private static final int MASK_CHANNEL_READ_COMPLETE = 1 << 5;
            private static final int MASK_USER_EVENT_TRIGGERED = 1 << 6;
            private static final int MASK_CHANNEL_WRITABILITY_CHANGED = 1 << 7;
            private static final int MASK_EXCEPTION_CAUGHT = 1 << 8;
            private static final int MASK_ADDED = 1 << 9;
            private static final int MASK_REMOVED = 1 << 10;

            private int executionMask;

            @Override
            public void handlerAdded(ChannelHandlerContext ctx) {
                executionMask |= MASK_ADDED;
            }

            @Override
            public void handlerRemoved(ChannelHandlerContext ctx) {
                executionMask |= MASK_REMOVED;
            }

            @Override
            public void channelRegistered(ChannelHandlerContext ctx) {
                executionMask |= MASK_CHANNEL_REGISTER;
            }

            @Override
            public void channelUnregistered(ChannelHandlerContext ctx) {
                executionMask |= MASK_CHANNEL_UNREGISTER;
            }

            @Override
            public void channelActive(ChannelHandlerContext ctx) {
                executionMask |= MASK_CHANNEL_ACTIVE;
            }

            @Override
            public void channelInactive(ChannelHandlerContext ctx) {
                executionMask |= MASK_CHANNEL_INACTIVE;
            }

            @Override
            public void channelRead(ChannelHandlerContext ctx, Object msg) {
                executionMask |= MASK_CHANNEL_READ;
            }

            @Override
            public void channelReadComplete(ChannelHandlerContext ctx) {
                executionMask |= MASK_CHANNEL_READ_COMPLETE;
            }

            @Override
            public void userEventTriggered(ChannelHandlerContext ctx, Object evt) {
                executionMask |= MASK_USER_EVENT_TRIGGERED;
            }

            @Override
            public void channelWritabilityChanged(ChannelHandlerContext ctx) {
                executionMask |= MASK_CHANNEL_WRITABILITY_CHANGED;
            }

            @Override
            public void exceptionCaught(ChannelHandlerContext ctx, Throwable cause) {
                executionMask |= MASK_EXCEPTION_CAUGHT;
            }

            void assertCalled() {
                assertCalled("handlerAdded", MASK_ADDED);
                assertCalled("handlerRemoved", MASK_REMOVED);
                assertCalled("channelRegistered", MASK_CHANNEL_REGISTER);
                assertCalled("channelUnregistered", MASK_CHANNEL_UNREGISTER);
                assertCalled("channelActive", MASK_CHANNEL_ACTIVE);
                assertCalled("channelInactive", MASK_CHANNEL_INACTIVE);
                assertCalled("channelRead", MASK_CHANNEL_READ);
                assertCalled("channelReadComplete", MASK_CHANNEL_READ_COMPLETE);
                assertCalled("userEventTriggered", MASK_USER_EVENT_TRIGGERED);
                assertCalled("channelWritabilityChanged", MASK_CHANNEL_WRITABILITY_CHANGED);
                assertCalled("exceptionCaught", MASK_EXCEPTION_CAUGHT);
            }

            private void assertCalled(String methodName, int mask) {
                assertTrue(methodName + " was not called", (executionMask & mask) != 0);
            }
        }

        OutboundCalledHandler outboundCalledHandler = new OutboundCalledHandler();
        SkipHandler skipHandler = new SkipHandler();
        InboundCalledHandler inboundCalledHandler = new InboundCalledHandler();
        pipeline.addLast(outboundCalledHandler, skipHandler, inboundCalledHandler);

        pipeline.fireChannelRegistered();
        pipeline.fireChannelUnregistered();
        pipeline.fireChannelActive();
        pipeline.fireChannelInactive();
        pipeline.fireChannelRead("");
        pipeline.fireChannelReadComplete();
        pipeline.fireChannelWritabilityChanged();
        pipeline.fireUserEventTriggered("");
        pipeline.fireExceptionCaught(new Exception());

        pipeline.register().syncUninterruptibly();
        pipeline.deregister().syncUninterruptibly();
        pipeline.bind(new SocketAddress() {
        }).syncUninterruptibly();
        pipeline.connect(new SocketAddress() {
        }).syncUninterruptibly();
        pipeline.disconnect().syncUninterruptibly();
        pipeline.close().syncUninterruptibly();
        pipeline.write("");
        pipeline.flush();
        pipeline.read();

        pipeline.remove(outboundCalledHandler);
        pipeline.remove(inboundCalledHandler);
        pipeline.remove(skipHandler);

        assertFalse(channel.finish());

        outboundCalledHandler.assertCalled();
        inboundCalledHandler.assertCalled();
        skipHandler.assertSkipped();
    }

    @Test
    public void testWriteThrowsReleaseMessage() {
        testWriteThrowsReleaseMessage0(false);
    }

    @Test
    public void testWriteAndFlushThrowsReleaseMessage() {
        testWriteThrowsReleaseMessage0(true);
    }

    private void testWriteThrowsReleaseMessage0(boolean flush) {
        ReferenceCounted referenceCounted = new AbstractReferenceCounted() {
            @Override
            protected void deallocate() {
                // NOOP
            }

            @Override
            public ReferenceCounted touch(Object hint) {
                return this;
            }
        };
        assertEquals(1, referenceCounted.refCnt());

        Channel channel = new LocalChannel(group.next());
        Channel channel2 = new LocalChannel(group.next());
        channel.register().syncUninterruptibly();
        channel2.register().syncUninterruptibly();

        try {
            if (flush) {
                channel.writeAndFlush(referenceCounted, channel2.newPromise());
            } else {
                channel.write(referenceCounted, channel2.newPromise());
            }
            fail();
        } catch (IllegalArgumentException expected) {
            // expected
        }
        assertEquals(0, referenceCounted.refCnt());

        channel.close().syncUninterruptibly();
        channel2.close().syncUninterruptibly();
    }

    // Test for https://github.com/netty/netty/issues/8676.
    @Test
    public void testHandlerRemovedOnlyCalledWhenHandlerAddedCalled() throws Exception {
        EventLoopGroup group = new DefaultEventLoopGroup(1);
        try {
            final AtomicReference<Error> errorRef = new AtomicReference<Error>();

            // As this only happens via a race we will verify 500 times. This was good enough to have it failed most of
            // the time.
            for (int i = 0; i < 500; i++) {

                ChannelPipeline pipeline = new LocalChannel().pipeline();
                group.register(pipeline.channel()).sync();

                final CountDownLatch latch = new CountDownLatch(1);

                pipeline.addLast(new ChannelInboundHandlerAdapter() {
                    @Override
                    public void handlerRemoved(ChannelHandlerContext ctx) throws Exception {
                        // Block just for a bit so we have a chance to trigger the race mentioned in the issue.
                        latch.await(50, TimeUnit.MILLISECONDS);
                    }
                });

                // Close the pipeline which will call destroy0(). This will remove each handler in the pipeline and
                // should call handlerRemoved(...) if and only if handlerAdded(...) was called for the handler before.
                pipeline.close();

                pipeline.addLast(new ChannelInboundHandlerAdapter() {
                    private boolean handerAddedCalled;

                    @Override
                    public void handlerAdded(ChannelHandlerContext ctx) {
                        handerAddedCalled = true;
                    }

                    @Override
                    public void handlerRemoved(ChannelHandlerContext ctx) {
                        if (!handerAddedCalled) {
                            errorRef.set(new AssertionError(
                                    "handlerRemoved(...) called without handlerAdded(...) before"));
                        }
                    }
                });

                latch.countDown();

                pipeline.channel().closeFuture().syncUninterruptibly();

                // Schedule something on the EventLoop to ensure all other scheduled tasks had a chance to complete.
                pipeline.channel().eventLoop().submit(new Runnable() {
                    @Override
                    public void run() {
                        // NOOP
                    }
                }).syncUninterruptibly();
                Error error = errorRef.get();
                if (error != null) {
                    throw error;
                }
            }
        } finally {
            group.shutdownGracefully();
        }
    }

    @Test
    public void testSkipHandlerMethodsIfAnnotated() {
        EmbeddedChannel channel = new EmbeddedChannel(true);
        ChannelPipeline pipeline = channel.pipeline();

        final class SkipHandler implements ChannelInboundHandler, ChannelOutboundHandler {
            private int state = 2;
            private Error errorRef;

            private void fail() {
                errorRef = new AssertionError("Method should never been called");
            }

            @Skip
            @Override
            public void bind(ChannelHandlerContext ctx, SocketAddress localAddress, ChannelPromise promise) {
                fail();
                ctx.bind(localAddress, promise);
            }

            @Skip
            @Override
            public void connect(ChannelHandlerContext ctx, SocketAddress remoteAddress,
                                SocketAddress localAddress, ChannelPromise promise) {
                fail();
                ctx.connect(remoteAddress, localAddress, promise);
            }

            @Skip
            @Override
            public void disconnect(ChannelHandlerContext ctx, ChannelPromise promise) {
                fail();
                ctx.disconnect(promise);
            }

            @Skip
            @Override
            public void close(ChannelHandlerContext ctx, ChannelPromise promise) {
                fail();
                ctx.close(promise);
            }

            @Skip
            @Override
            public void deregister(ChannelHandlerContext ctx, ChannelPromise promise) {
                fail();
                ctx.deregister(promise);
            }

            @Skip
            @Override
            public void read(ChannelHandlerContext ctx) {
                fail();
                ctx.read();
            }

            @Skip
            @Override
            public void write(ChannelHandlerContext ctx, Object msg, ChannelPromise promise) {
                fail();
                ctx.write(msg, promise);
            }

            @Skip
            @Override
            public void flush(ChannelHandlerContext ctx) {
                fail();
                ctx.flush();
            }

            @Skip
            @Override
            public void channelRegistered(ChannelHandlerContext ctx) {
                fail();
                ctx.fireChannelRegistered();
            }

            @Skip
            @Override
            public void channelUnregistered(ChannelHandlerContext ctx) {
                fail();
                ctx.fireChannelUnregistered();
            }

            @Skip
            @Override
            public void channelActive(ChannelHandlerContext ctx) {
                fail();
                ctx.fireChannelActive();
            }

            @Skip
            @Override
            public void channelInactive(ChannelHandlerContext ctx) {
                fail();
                ctx.fireChannelInactive();
            }

            @Skip
            @Override
            public void channelRead(ChannelHandlerContext ctx, Object msg) {
                fail();
                ctx.fireChannelRead(msg);
            }

            @Skip
            @Override
            public void channelReadComplete(ChannelHandlerContext ctx) {
                fail();
                ctx.fireChannelReadComplete();
            }

            @Skip
            @Override
            public void userEventTriggered(ChannelHandlerContext ctx, Object evt) {
                fail();
                ctx.fireUserEventTriggered(evt);
            }

            @Skip
            @Override
            public void channelWritabilityChanged(ChannelHandlerContext ctx) {
                fail();
                ctx.fireChannelWritabilityChanged();
            }

            @Skip
            @Override
            public void exceptionCaught(ChannelHandlerContext ctx, Throwable cause) {
                fail();
                ctx.fireExceptionCaught(cause);
            }

            @Override
            public void handlerAdded(ChannelHandlerContext ctx) {
                state--;
            }

            @Override
            public void handlerRemoved(ChannelHandlerContext ctx) {
                state--;
            }

            void assertSkipped() {
                assertEquals(0, state);
                Error error = errorRef;
                if (error != null) {
                    throw error;
                }
            }
        }

        final class OutboundCalledHandler extends ChannelOutboundHandlerAdapter {
            private static final int MASK_BIND = 1;
            private static final int MASK_CONNECT = 1 << 1;
            private static final int MASK_DISCONNECT = 1 << 2;
            private static final int MASK_CLOSE = 1 << 3;
            private static final int MASK_DEREGISTER = 1 << 4;
            private static final int MASK_READ = 1 << 5;
            private static final int MASK_WRITE = 1 << 6;
            private static final int MASK_FLUSH = 1 << 7;
            private static final int MASK_ADDED = 1 << 8;
            private static final int MASK_REMOVED = 1 << 9;

            private int executionMask;

            @Override
            public void handlerAdded(ChannelHandlerContext ctx) {
                executionMask |= MASK_ADDED;
            }

            @Override
            public void handlerRemoved(ChannelHandlerContext ctx) {
                executionMask |= MASK_REMOVED;
            }

            @Override
            public void bind(ChannelHandlerContext ctx, SocketAddress localAddress, ChannelPromise promise) {
                executionMask |= MASK_BIND;
                promise.setSuccess();
            }

            @Override
            public void connect(ChannelHandlerContext ctx, SocketAddress remoteAddress,
                                SocketAddress localAddress, ChannelPromise promise) {
                executionMask |= MASK_CONNECT;
                promise.setSuccess();
            }

            @Override
            public void disconnect(ChannelHandlerContext ctx, ChannelPromise promise) {
                executionMask |= MASK_DISCONNECT;
                promise.setSuccess();
            }

            @Override
            public void close(ChannelHandlerContext ctx, ChannelPromise promise) {
                executionMask |= MASK_CLOSE;
                promise.setSuccess();
            }

            @Override
            public void deregister(ChannelHandlerContext ctx, ChannelPromise promise) {
                executionMask |= MASK_DEREGISTER;
                promise.setSuccess();
            }

            @Override
            public void read(ChannelHandlerContext ctx) {
                executionMask |= MASK_READ;
            }

            @Override
            public void write(ChannelHandlerContext ctx, Object msg, ChannelPromise promise) {
                executionMask |= MASK_WRITE;
                promise.setSuccess();
            }

            @Override
            public void flush(ChannelHandlerContext ctx) {
                executionMask |= MASK_FLUSH;
            }

            void assertCalled() {
                assertCalled("handlerAdded", MASK_ADDED);
                assertCalled("handlerRemoved", MASK_REMOVED);
                assertCalled("bind", MASK_BIND);
                assertCalled("connect", MASK_CONNECT);
                assertCalled("disconnect", MASK_DISCONNECT);
                assertCalled("close", MASK_CLOSE);
                assertCalled("deregister", MASK_DEREGISTER);
                assertCalled("read", MASK_READ);
                assertCalled("write", MASK_WRITE);
                assertCalled("flush", MASK_FLUSH);
            }

            private void assertCalled(String methodName, int mask) {
                assertTrue(methodName + " was not called", (executionMask & mask) != 0);
            }
        }

        final class InboundCalledHandler extends ChannelInboundHandlerAdapter {

            private static final int MASK_CHANNEL_REGISTER = 1;
            private static final int MASK_CHANNEL_UNREGISTER = 1 << 1;
            private static final int MASK_CHANNEL_ACTIVE = 1 << 2;
            private static final int MASK_CHANNEL_INACTIVE = 1 << 3;
            private static final int MASK_CHANNEL_READ = 1 << 4;
            private static final int MASK_CHANNEL_READ_COMPLETE = 1 << 5;
            private static final int MASK_USER_EVENT_TRIGGERED = 1 << 6;
            private static final int MASK_CHANNEL_WRITABILITY_CHANGED = 1 << 7;
            private static final int MASK_EXCEPTION_CAUGHT = 1 << 8;
            private static final int MASK_ADDED = 1 << 9;
            private static final int MASK_REMOVED = 1 << 10;

            private int executionMask;

            @Override
            public void handlerAdded(ChannelHandlerContext ctx) {
                executionMask |= MASK_ADDED;
            }

            @Override
            public void handlerRemoved(ChannelHandlerContext ctx) {
                executionMask |= MASK_REMOVED;
            }

            @Override
            public void channelRegistered(ChannelHandlerContext ctx) {
                executionMask |= MASK_CHANNEL_REGISTER;
            }

            @Override
            public void channelUnregistered(ChannelHandlerContext ctx) {
                executionMask |= MASK_CHANNEL_UNREGISTER;
            }

            @Override
            public void channelActive(ChannelHandlerContext ctx) {
                executionMask |= MASK_CHANNEL_ACTIVE;
            }

            @Override
            public void channelInactive(ChannelHandlerContext ctx) {
                executionMask |= MASK_CHANNEL_INACTIVE;
            }

            @Override
            public void channelRead(ChannelHandlerContext ctx, Object msg) {
                executionMask |= MASK_CHANNEL_READ;
            }

            @Override
            public void channelReadComplete(ChannelHandlerContext ctx) {
                executionMask |= MASK_CHANNEL_READ_COMPLETE;
            }

            @Override
            public void userEventTriggered(ChannelHandlerContext ctx, Object evt) {
                executionMask |= MASK_USER_EVENT_TRIGGERED;
            }

            @Override
            public void channelWritabilityChanged(ChannelHandlerContext ctx) {
                executionMask |= MASK_CHANNEL_WRITABILITY_CHANGED;
            }

            @Override
            public void exceptionCaught(ChannelHandlerContext ctx, Throwable cause) {
                executionMask |= MASK_EXCEPTION_CAUGHT;
            }

            void assertCalled() {
                assertCalled("handlerAdded", MASK_ADDED);
                assertCalled("handlerRemoved", MASK_REMOVED);
                assertCalled("channelRegistered", MASK_CHANNEL_REGISTER);
                assertCalled("channelUnregistered", MASK_CHANNEL_UNREGISTER);
                assertCalled("channelActive", MASK_CHANNEL_ACTIVE);
                assertCalled("channelInactive", MASK_CHANNEL_INACTIVE);
                assertCalled("channelRead", MASK_CHANNEL_READ);
                assertCalled("channelReadComplete", MASK_CHANNEL_READ_COMPLETE);
                assertCalled("userEventTriggered", MASK_USER_EVENT_TRIGGERED);
                assertCalled("channelWritabilityChanged", MASK_CHANNEL_WRITABILITY_CHANGED);
                assertCalled("exceptionCaught", MASK_EXCEPTION_CAUGHT);
            }

            private void assertCalled(String methodName, int mask) {
                assertTrue(methodName + " was not called", (executionMask & mask) != 0);
            }
        }

        OutboundCalledHandler outboundCalledHandler = new OutboundCalledHandler();
        SkipHandler skipHandler = new SkipHandler();
        InboundCalledHandler inboundCalledHandler = new InboundCalledHandler();
        pipeline.addLast(outboundCalledHandler, skipHandler, inboundCalledHandler);

        pipeline.fireChannelRegistered();
        pipeline.fireChannelUnregistered();
        pipeline.fireChannelActive();
        pipeline.fireChannelInactive();
        pipeline.fireChannelRead("");
        pipeline.fireChannelReadComplete();
        pipeline.fireChannelWritabilityChanged();
        pipeline.fireUserEventTriggered("");
        pipeline.fireExceptionCaught(new Exception());

        pipeline.deregister().syncUninterruptibly();
        pipeline.bind(new SocketAddress() {
        }).syncUninterruptibly();
        pipeline.connect(new SocketAddress() {
        }).syncUninterruptibly();
        pipeline.disconnect().syncUninterruptibly();
        pipeline.close().syncUninterruptibly();
        pipeline.write("");
        pipeline.flush();
        pipeline.read();

        pipeline.remove(outboundCalledHandler);
        pipeline.remove(inboundCalledHandler);
        pipeline.remove(skipHandler);

        assertFalse(channel.finish());

        outboundCalledHandler.assertCalled();
        inboundCalledHandler.assertCalled();
        skipHandler.assertSkipped();
    }

    @Test
    public void testWriteThrowsReleaseMessage() {
        testWriteThrowsReleaseMessage0(false);
    }

    @Test
    public void testWriteAndFlushThrowsReleaseMessage() {
        testWriteThrowsReleaseMessage0(true);
    }

    private void testWriteThrowsReleaseMessage0(boolean flush) {
        ReferenceCounted referenceCounted = new AbstractReferenceCounted() {
            @Override
            protected void deallocate() {
                // NOOP
            }

            @Override
            public ReferenceCounted touch(Object hint) {
                return this;
            }
        };
        assertEquals(1, referenceCounted.refCnt());

        Channel channel = new LocalChannel();
        Channel channel2 = new LocalChannel();
        group.register(channel).syncUninterruptibly();
        group.register(channel2).syncUninterruptibly();

        try {
            if (flush) {
                channel.writeAndFlush(referenceCounted, channel2.newPromise());
            } else {
                channel.write(referenceCounted, channel2.newPromise());
            }
            fail();
        } catch (IllegalArgumentException expected) {
            // expected
        }
        assertEquals(0, referenceCounted.refCnt());

        channel.close().syncUninterruptibly();
        channel2.close().syncUninterruptibly();
    }

    @Test(timeout = 5000)
    public void testHandlerAddedFailedButHandlerStillRemoved() throws InterruptedException {
        testHandlerAddedFailedButHandlerStillRemoved0(false);
    }

    @Test(timeout = 5000)
    public void testHandlerAddedFailedButHandlerStillRemovedWithLaterRegister() throws InterruptedException {
        testHandlerAddedFailedButHandlerStillRemoved0(true);
    }

    private static void testHandlerAddedFailedButHandlerStillRemoved0(boolean lateRegister)
            throws InterruptedException {
        EventExecutorGroup executorGroup = new DefaultEventExecutorGroup(16);
        final int numHandlers = 32;
        try {
            Channel channel = new LocalChannel();
            channel.config().setOption(ChannelOption.SINGLE_EVENTEXECUTOR_PER_GROUP, false);
            if (!lateRegister) {
                group.register(channel).sync();
            }
            channel.pipeline().addFirst(newHandler());

            List<CountDownLatch> latchList = new ArrayList<CountDownLatch>(numHandlers);
            for (int i = 0; i < numHandlers; i++) {
                CountDownLatch latch = new CountDownLatch(1);
                channel.pipeline().addFirst(executorGroup, "h" + i, new BadChannelHandler(latch));
                latchList.add(latch);
            }
            if (lateRegister) {
                group.register(channel).sync();
            }

            for (int i = 0; i < numHandlers; i++) {
                // Wait until the latch was countDown which means handlerRemoved(...) was called.
                latchList.get(i).await();
                assertNull(channel.pipeline().get("h" + i));
            }
        } finally {
            executorGroup.shutdownGracefully();
        }
    }

    private static final class BadChannelHandler extends ChannelHandlerAdapter {
        private final CountDownLatch latch;

        BadChannelHandler(CountDownLatch latch) {
            this.latch = latch;
        }

        @Override
        public void handlerAdded(ChannelHandlerContext ctx) throws Exception {
            TimeUnit.MILLISECONDS.sleep(10);
            throw new RuntimeException();
        }

        @Override
        public void handlerRemoved(ChannelHandlerContext ctx) {
            latch.countDown();
        }
    }

    @Test(timeout = 5000)
    public void handlerAddedStateUpdatedBeforeHandlerAddedDoneForceEventLoop() throws InterruptedException {
        handlerAddedStateUpdatedBeforeHandlerAddedDone(true);
    }

    @Test(timeout = 5000)
    public void handlerAddedStateUpdatedBeforeHandlerAddedDoneOnCallingThread() throws InterruptedException {
        handlerAddedStateUpdatedBeforeHandlerAddedDone(false);
    }

    private static void handlerAddedStateUpdatedBeforeHandlerAddedDone(boolean executeInEventLoop)
            throws InterruptedException {
        final ChannelPipeline pipeline = newLocalChannel().pipeline();
        final Object userEvent = new Object();
        final Object writeObject = new Object();
        final CountDownLatch doneLatch = new CountDownLatch(1);

        Runnable r = () -> {
            pipeline.addLast(new ChannelHandler() {
                @Override
                public void userEventTriggered(ChannelHandlerContext ctx, Object evt) {
                    if (evt == userEvent) {
                        ctx.write(writeObject);
                    }
                    ctx.fireUserEventTriggered(evt);
                }
            });
            pipeline.addFirst(new ChannelHandler() {
                @Override
                public void handlerAdded(ChannelHandlerContext ctx) {
                    ctx.fireUserEventTriggered(userEvent);
                }

                @Override
                public void write(ChannelHandlerContext ctx, Object msg, ChannelPromise promise) {
                    if (msg == writeObject) {
                        doneLatch.countDown();
                    }
                    ctx.write(msg, promise);
                }
            });
        };

        if (executeInEventLoop) {
            pipeline.channel().eventLoop().execute(r);
        } else {
            r.run();
        }

        doneLatch.await();
    }

    private static final class TestTask implements Runnable {

        private final ChannelPipeline pipeline;
        private final CountDownLatch latch;

        TestTask(ChannelPipeline pipeline, CountDownLatch latch) {
            this.pipeline = pipeline;
            this.latch = latch;
        }

        @Override
        public void run() {
            pipeline.addLast(new ChannelHandler() { });
            latch.countDown();
        }
    }

    private static final class CallbackCheckHandler extends ChannelHandlerAdapter {
        final Promise<Boolean> addedHandler = ImmediateEventExecutor.INSTANCE.newPromise();
        final Promise<Boolean> removedHandler = ImmediateEventExecutor.INSTANCE.newPromise();
        final AtomicReference<Throwable> error = new AtomicReference<>();

        @Override
        public void handlerAdded(ChannelHandlerContext ctx) throws Exception {
            if (!addedHandler.trySuccess(true)) {
                error.set(new AssertionError("handlerAdded(...) called multiple times: " + ctx.name()));
            } else if (removedHandler.getNow() == Boolean.TRUE) {
                error.set(new AssertionError("handlerRemoved(...) called before handlerAdded(...): " + ctx.name()));
            }
        }

        @Override
        public void handlerRemoved(ChannelHandlerContext ctx) throws Exception {
            if (!removedHandler.trySuccess(true)) {
                error.set(new AssertionError("handlerRemoved(...) called multiple times: " + ctx.name()));
            } else if (addedHandler.getNow() == Boolean.FALSE) {
                error.set(new AssertionError("handlerRemoved(...) called before handlerAdded(...): " + ctx.name()));
            }
        }
    }

    private static final class CheckExceptionHandler implements ChannelInboundHandler {
        private final Throwable expected;
        private final Promise<Void> promise;

        CheckExceptionHandler(Throwable expected, Promise<Void> promise) {
            this.expected = expected;
            this.promise = promise;
        }

        @Override
        public void exceptionCaught(ChannelHandlerContext ctx, Throwable cause) throws Exception {
            if (cause instanceof ChannelPipelineException && cause.getCause() == expected) {
                promise.setSuccess(null);
            } else {
                promise.setFailure(new AssertionError("cause not the expected instance"));
            }
        }
    }

    private static void assertHandler(CheckOrderHandler actual, CheckOrderHandler... handlers) throws Throwable {
        for (CheckOrderHandler h : handlers) {
            if (h == actual) {
                actual.checkError();
                return;
            }
        }
        fail("handler was not one of the expected handlers");
    }

    private static final class CheckOrderHandler implements ChannelInboundHandler {
        private final Queue<CheckOrderHandler> addedQueue;
        private final Queue<CheckOrderHandler> removedQueue;
        private final AtomicReference<Throwable> error = new AtomicReference<>();

        CheckOrderHandler(Queue<CheckOrderHandler> addedQueue, Queue<CheckOrderHandler> removedQueue) {
            this.addedQueue = addedQueue;
            this.removedQueue = removedQueue;
        }

        @Override
        public void handlerAdded(ChannelHandlerContext ctx) throws Exception {
            addedQueue.add(this);
            checkExecutor(ctx);
        }

        @Override
        public void handlerRemoved(ChannelHandlerContext ctx) throws Exception {
            removedQueue.add(this);
            checkExecutor(ctx);
        }

        @Override
        public void exceptionCaught(ChannelHandlerContext ctx, Throwable cause) throws Exception {
            error.set(cause);
        }

        void checkError() throws Throwable {
            Throwable cause = error.get();
            if (cause != null) {
                throw cause;
            }
        }

        private void checkExecutor(ChannelHandlerContext ctx) {
            if (!ctx.executor().inEventLoop()) {
                error.set(new AssertionError());
            }
        }
    }

    private static final class CheckEventExecutorHandler extends ChannelHandlerAdapter {
        final EventExecutor executor;
        final Promise<Void> addedPromise;
        final Promise<Void> removedPromise;

        CheckEventExecutorHandler(EventExecutor executor) {
            this.executor = executor;
            addedPromise = executor.newPromise();
            removedPromise = executor.newPromise();
        }

        @Override
        public void handlerAdded(ChannelHandlerContext ctx) throws Exception {
            assertExecutor(ctx, addedPromise);
        }

        @Override
        public void handlerRemoved(ChannelHandlerContext ctx) throws Exception {
            assertExecutor(ctx, removedPromise);
        }

        private void assertExecutor(ChannelHandlerContext ctx, Promise<Void> promise) {
            final boolean same;
            try {
                same = executor == ctx.executor();
            } catch (Throwable cause) {
                promise.setFailure(cause);
                return;
            }
            if (same) {
                promise.setSuccess(null);
            } else {
                promise.setFailure(new AssertionError("EventExecutor not the same"));
            }
        }
    }
    private static final class ErrorChannelHandler extends ChannelHandlerAdapter {
        private final AtomicReference<Throwable> error;

        ErrorChannelHandler(AtomicReference<Throwable> error) {
            this.error = error;
        }

        @Override
        public void handlerAdded(ChannelHandlerContext ctx) throws Exception {
            error.set(new AssertionError());
        }

        @Override
        public void handlerRemoved(ChannelHandlerContext ctx) throws Exception {
            error.set(new AssertionError());
        }
    }

    private static int next(DefaultChannelHandlerContext ctx) {
        DefaultChannelHandlerContext next = ctx.next;
        if (next == null) {
            return Integer.MAX_VALUE;
        }

        return toInt(next.name());
    }

    private static int toInt(String name) {
        try {
            return Integer.parseInt(name);
        } catch (NumberFormatException e) {
            return -1;
        }
    }

    private static void verifyContextNumber(ChannelPipeline pipeline, int expectedNumber) {
        assertEquals(expectedNumber, pipeline.names().size());
        assertEquals(expectedNumber, pipeline.toMap().size());

        pipeline.executor().submit(new Runnable() {
            @Override
            public void run() {
                DefaultChannelHandlerContext ctx = (DefaultChannelHandlerContext) pipeline.firstContext();
                int handlerNumber = 0;
                if (ctx != null) {
                    for (;;) {
                        handlerNumber++;
                        if (ctx == pipeline.lastContext()) {
                            break;
                        }
                        ctx = ctx.next;
                    }
                }
                assertEquals(expectedNumber, handlerNumber);
            }
        }).syncUninterruptibly();
    }

    private static ChannelHandler[] newHandlers(int num) {
        assert num > 0;

        ChannelHandler[] handlers = new ChannelHandler[num];
        for (int i = 0; i < num; i++) {
            handlers[i] = newHandler();
        }

        return handlers;
    }

    private static ChannelHandler newHandler() {
        return new TestHandler();
    }

    @Sharable
    private static class TestHandler implements ChannelHandler { }

    private static class BufferedTestHandler implements ChannelHandler {
        final Queue<Object> inboundBuffer = new ArrayDeque<>();
        final Queue<Object> outboundBuffer = new ArrayDeque<>();

        @Override
        public void write(ChannelHandlerContext ctx, Object msg, ChannelPromise promise) throws Exception {
            outboundBuffer.add(msg);
        }

        @Override
        public void channelRead(ChannelHandlerContext ctx, Object msg) throws Exception {
            inboundBuffer.add(msg);
        }

        @Override
        public void handlerRemoved(ChannelHandlerContext ctx) throws Exception {
            if (!inboundBuffer.isEmpty()) {
                for (Object o: inboundBuffer) {
                    ctx.fireChannelRead(o);
                }
                ctx.fireChannelReadComplete();
            }
            if (!outboundBuffer.isEmpty()) {
                for (Object o: outboundBuffer) {
                    ctx.write(o);
                }
                ctx.flush();
            }
        }
    }

    /** Test handler to validate life-cycle aware behavior. */
    private static final class LifeCycleAwareTestHandler extends ChannelHandlerAdapter {
        private final String name;

        private boolean afterAdd;
        private boolean afterRemove;

        /**
         * Constructs life-cycle aware test handler.
         *
         * @param name Handler name to display in assertion messages.
         */
        private LifeCycleAwareTestHandler(String name) {
            this.name = name;
        }

        public void validate(boolean afterAdd, boolean afterRemove) {
            assertEquals(name, afterAdd, this.afterAdd);
            assertEquals(name, afterRemove, this.afterRemove);
        }

        @Override
        public void handlerAdded(ChannelHandlerContext ctx) {
            validate(false, false);

            afterAdd = true;
        }

        @Override
        public void handlerRemoved(ChannelHandlerContext ctx) {
            validate(true, false);

            afterRemove = true;
        }
    }

    private static final class WrapperExecutor extends AbstractEventExecutor {

        private final ExecutorService wrapped = Executors.newSingleThreadExecutor();

        @Override
        public boolean isShuttingDown() {
            return wrapped.isShutdown();
        }

        @Override
        public Future<?> shutdownGracefully(long l, long l2, TimeUnit timeUnit) {
            throw new IllegalStateException();
        }

        @Override
        public Future<?> terminationFuture() {
            throw new IllegalStateException();
        }

        @Override
        public void shutdown() {
            wrapped.shutdown();
        }

        @Override
        public List<Runnable> shutdownNow() {
            return wrapped.shutdownNow();
        }

        @Override
        public boolean isShutdown() {
            return wrapped.isShutdown();
        }

        @Override
        public boolean isTerminated() {
            return wrapped.isTerminated();
        }

        @Override
        public boolean awaitTermination(long timeout, TimeUnit unit) throws InterruptedException {
            return wrapped.awaitTermination(timeout, unit);
        }

        @Override
        public boolean inEventLoop(Thread thread) {
            return false;
        }

        @Override
        public void execute(Runnable command) {
            wrapped.execute(command);
        }

        @Override
        public ScheduledFuture<?> schedule(Runnable command, long delay, TimeUnit unit) {
            throw new UnsupportedOperationException();
        }

        @Override
        public <V> ScheduledFuture<V> schedule(Callable<V> callable, long delay, TimeUnit unit) {
            throw new UnsupportedOperationException();
        }

        @Override
        public ScheduledFuture<?> scheduleAtFixedRate(Runnable command, long initialDelay, long period, TimeUnit unit) {
            throw new UnsupportedOperationException();
        }

        @Override
        public ScheduledFuture<?> scheduleWithFixedDelay(
                Runnable command, long initialDelay, long delay, TimeUnit unit) {
            throw new UnsupportedOperationException();
        }
    }
}<|MERGE_RESOLUTION|>--- conflicted
+++ resolved
@@ -40,7 +40,6 @@
 import io.netty.util.concurrent.ScheduledFuture;
 import org.junit.After;
 import org.junit.AfterClass;
-import org.junit.BeforeClass;
 import org.junit.Test;
 
 import java.net.SocketAddress;
@@ -56,7 +55,6 @@
 import java.util.concurrent.Executors;
 import java.util.concurrent.TimeUnit;
 import java.util.concurrent.atomic.AtomicBoolean;
-import java.util.concurrent.atomic.AtomicInteger;
 import java.util.concurrent.atomic.AtomicReference;
 
 import static org.junit.Assert.assertEquals;
@@ -69,19 +67,10 @@
 
 public class DefaultChannelPipelineTest {
 
-<<<<<<< HEAD
-    private static EventLoopGroup group;
-=======
     private static final EventLoopGroup group = new MultithreadEventLoopGroup(1, LocalHandler.newFactory());
->>>>>>> 806dace3
 
     private Channel self;
     private Channel peer;
-
-    @BeforeClass
-    public static void beforeClass() throws Exception {
-        group = new DefaultEventLoopGroup(1);
-    }
 
     @AfterClass
     public static void afterClass() throws Exception {
@@ -270,61 +259,6 @@
         assertSame(pipeline.get("handler2"), newHandler2);
     }
 
-    @Test(expected = IllegalArgumentException.class)
-    public void testReplaceHandlerChecksDuplicateNames() {
-        ChannelPipeline pipeline = new LocalChannel().pipeline();
-
-        ChannelHandler handler1 = newHandler();
-        ChannelHandler handler2 = newHandler();
-        pipeline.addLast("handler1", handler1);
-        pipeline.addLast("handler2", handler2);
-
-        ChannelHandler newHandler1 = newHandler();
-        pipeline.replace("handler1", "handler2", newHandler1);
-    }
-
-    @Test
-    public void testReplaceNameWithGenerated() {
-        ChannelPipeline pipeline = new LocalChannel().pipeline();
-
-        ChannelHandler handler1 = newHandler();
-        pipeline.addLast("handler1", handler1);
-        assertSame(pipeline.get("handler1"), handler1);
-
-        ChannelHandler newHandler1 = newHandler();
-        pipeline.replace("handler1", null, newHandler1);
-        assertSame(pipeline.get("DefaultChannelPipelineTest$TestHandler#0"), newHandler1);
-        assertNull(pipeline.get("handler1"));
-    }
-
-    @Test
-    public void testRenameChannelHandler() {
-        ChannelPipeline pipeline = new LocalChannel().pipeline();
-
-        ChannelHandler handler1 = newHandler();
-        pipeline.addLast("handler1", handler1);
-        pipeline.addLast("handler2", handler1);
-        pipeline.addLast("handler3", handler1);
-        assertSame(pipeline.get("handler1"), handler1);
-        assertSame(pipeline.get("handler2"), handler1);
-        assertSame(pipeline.get("handler3"), handler1);
-
-        ChannelHandler newHandler1 = newHandler();
-        pipeline.replace("handler1", "newHandler1", newHandler1);
-        assertSame(pipeline.get("newHandler1"), newHandler1);
-        assertNull(pipeline.get("handler1"));
-
-        ChannelHandler newHandler3 = newHandler();
-        pipeline.replace("handler3", "newHandler3", newHandler3);
-        assertSame(pipeline.get("newHandler3"), newHandler3);
-        assertNull(pipeline.get("handler3"));
-
-        ChannelHandler newHandler2 = newHandler();
-        pipeline.replace("handler2", "newHandler2", newHandler2);
-        assertSame(pipeline.get("newHandler2"), newHandler2);
-        assertNull(pipeline.get("handler2"));
-    }
-
     @Test
     public void testChannelHandlerContextNavigation() {
         ChannelPipeline pipeline = newLocalChannel().pipeline();
@@ -337,87 +271,6 @@
         pipeline.addLast(lastHandlers);
 
         verifyContextNumber(pipeline, HANDLER_ARRAY_LEN * 2);
-    }
-
-    @Test(timeout = 3000)
-    public void testThrowInExceptionCaught() throws InterruptedException {
-        final CountDownLatch latch = new CountDownLatch(1);
-        final AtomicInteger counter = new AtomicInteger();
-        Channel channel = new LocalChannel();
-        try {
-            group.register(channel).syncUninterruptibly();
-            channel.pipeline().addLast(new ChannelInboundHandlerAdapter() {
-                class TestException extends Exception { }
-
-                @Override
-                public void channelReadComplete(ChannelHandlerContext ctx) throws Exception {
-                    throw new TestException();
-                }
-
-                @Override
-                public void exceptionCaught(ChannelHandlerContext ctx, Throwable cause) throws Exception {
-                    if (cause instanceof TestException) {
-                        ctx.executor().execute(new Runnable() {
-                            @Override
-                            public void run() {
-                                latch.countDown();
-                            }
-                        });
-                    }
-                    counter.incrementAndGet();
-                    throw new Exception();
-                }
-            });
-
-            channel.pipeline().fireChannelReadComplete();
-            latch.await();
-            assertEquals(1, counter.get());
-        } finally {
-            channel.close().syncUninterruptibly();
-        }
-    }
-
-    @Test(timeout = 3000)
-    public void testThrowInOtherHandlerAfterInvokedFromExceptionCaught() throws InterruptedException {
-        final CountDownLatch latch = new CountDownLatch(1);
-        final AtomicInteger counter = new AtomicInteger();
-        Channel channel = new LocalChannel();
-        try {
-            group.register(channel).syncUninterruptibly();
-            channel.pipeline().addLast(new ChannelInboundHandlerAdapter() {
-                @Override
-                public void exceptionCaught(ChannelHandlerContext ctx, Throwable cause) {
-                    ctx.fireChannelReadComplete();
-                }
-            }, new ChannelInboundHandlerAdapter() {
-                class TestException extends Exception { }
-
-                @Override
-                public void channelReadComplete(ChannelHandlerContext ctx) throws Exception {
-                    throw new TestException();
-                }
-
-                @Override
-                public void exceptionCaught(ChannelHandlerContext ctx, Throwable cause) throws Exception {
-                    if (cause instanceof TestException) {
-                        ctx.executor().execute(new Runnable() {
-                            @Override
-                            public void run() {
-                                latch.countDown();
-                            }
-                        });
-                    }
-                    counter.incrementAndGet();
-                    throw new Exception();
-                }
-            });
-
-            channel.pipeline().fireExceptionCaught(new Exception());
-            latch.await();
-            assertEquals(1, counter.get());
-        } finally {
-            channel.close().syncUninterruptibly();
-        }
     }
 
     @Test
@@ -1517,546 +1370,6 @@
         channel2.close().syncUninterruptibly();
     }
 
-    // Test for https://github.com/netty/netty/issues/8676.
-    @Test
-    public void testHandlerRemovedOnlyCalledWhenHandlerAddedCalled() throws Exception {
-        EventLoopGroup group = new DefaultEventLoopGroup(1);
-        try {
-            final AtomicReference<Error> errorRef = new AtomicReference<Error>();
-
-            // As this only happens via a race we will verify 500 times. This was good enough to have it failed most of
-            // the time.
-            for (int i = 0; i < 500; i++) {
-
-                ChannelPipeline pipeline = new LocalChannel().pipeline();
-                group.register(pipeline.channel()).sync();
-
-                final CountDownLatch latch = new CountDownLatch(1);
-
-                pipeline.addLast(new ChannelInboundHandlerAdapter() {
-                    @Override
-                    public void handlerRemoved(ChannelHandlerContext ctx) throws Exception {
-                        // Block just for a bit so we have a chance to trigger the race mentioned in the issue.
-                        latch.await(50, TimeUnit.MILLISECONDS);
-                    }
-                });
-
-                // Close the pipeline which will call destroy0(). This will remove each handler in the pipeline and
-                // should call handlerRemoved(...) if and only if handlerAdded(...) was called for the handler before.
-                pipeline.close();
-
-                pipeline.addLast(new ChannelInboundHandlerAdapter() {
-                    private boolean handerAddedCalled;
-
-                    @Override
-                    public void handlerAdded(ChannelHandlerContext ctx) {
-                        handerAddedCalled = true;
-                    }
-
-                    @Override
-                    public void handlerRemoved(ChannelHandlerContext ctx) {
-                        if (!handerAddedCalled) {
-                            errorRef.set(new AssertionError(
-                                    "handlerRemoved(...) called without handlerAdded(...) before"));
-                        }
-                    }
-                });
-
-                latch.countDown();
-
-                pipeline.channel().closeFuture().syncUninterruptibly();
-
-                // Schedule something on the EventLoop to ensure all other scheduled tasks had a chance to complete.
-                pipeline.channel().eventLoop().submit(new Runnable() {
-                    @Override
-                    public void run() {
-                        // NOOP
-                    }
-                }).syncUninterruptibly();
-                Error error = errorRef.get();
-                if (error != null) {
-                    throw error;
-                }
-            }
-        } finally {
-            group.shutdownGracefully();
-        }
-    }
-
-    @Test
-    public void testSkipHandlerMethodsIfAnnotated() {
-        EmbeddedChannel channel = new EmbeddedChannel(true);
-        ChannelPipeline pipeline = channel.pipeline();
-
-        final class SkipHandler implements ChannelInboundHandler, ChannelOutboundHandler {
-            private int state = 2;
-            private Error errorRef;
-
-            private void fail() {
-                errorRef = new AssertionError("Method should never been called");
-            }
-
-            @Skip
-            @Override
-            public void bind(ChannelHandlerContext ctx, SocketAddress localAddress, ChannelPromise promise) {
-                fail();
-                ctx.bind(localAddress, promise);
-            }
-
-            @Skip
-            @Override
-            public void connect(ChannelHandlerContext ctx, SocketAddress remoteAddress,
-                                SocketAddress localAddress, ChannelPromise promise) {
-                fail();
-                ctx.connect(remoteAddress, localAddress, promise);
-            }
-
-            @Skip
-            @Override
-            public void disconnect(ChannelHandlerContext ctx, ChannelPromise promise) {
-                fail();
-                ctx.disconnect(promise);
-            }
-
-            @Skip
-            @Override
-            public void close(ChannelHandlerContext ctx, ChannelPromise promise) {
-                fail();
-                ctx.close(promise);
-            }
-
-            @Skip
-            @Override
-            public void deregister(ChannelHandlerContext ctx, ChannelPromise promise) {
-                fail();
-                ctx.deregister(promise);
-            }
-
-            @Skip
-            @Override
-            public void read(ChannelHandlerContext ctx) {
-                fail();
-                ctx.read();
-            }
-
-            @Skip
-            @Override
-            public void write(ChannelHandlerContext ctx, Object msg, ChannelPromise promise) {
-                fail();
-                ctx.write(msg, promise);
-            }
-
-            @Skip
-            @Override
-            public void flush(ChannelHandlerContext ctx) {
-                fail();
-                ctx.flush();
-            }
-
-            @Skip
-            @Override
-            public void channelRegistered(ChannelHandlerContext ctx) {
-                fail();
-                ctx.fireChannelRegistered();
-            }
-
-            @Skip
-            @Override
-            public void channelUnregistered(ChannelHandlerContext ctx) {
-                fail();
-                ctx.fireChannelUnregistered();
-            }
-
-            @Skip
-            @Override
-            public void channelActive(ChannelHandlerContext ctx) {
-                fail();
-                ctx.fireChannelActive();
-            }
-
-            @Skip
-            @Override
-            public void channelInactive(ChannelHandlerContext ctx) {
-                fail();
-                ctx.fireChannelInactive();
-            }
-
-            @Skip
-            @Override
-            public void channelRead(ChannelHandlerContext ctx, Object msg) {
-                fail();
-                ctx.fireChannelRead(msg);
-            }
-
-            @Skip
-            @Override
-            public void channelReadComplete(ChannelHandlerContext ctx) {
-                fail();
-                ctx.fireChannelReadComplete();
-            }
-
-            @Skip
-            @Override
-            public void userEventTriggered(ChannelHandlerContext ctx, Object evt) {
-                fail();
-                ctx.fireUserEventTriggered(evt);
-            }
-
-            @Skip
-            @Override
-            public void channelWritabilityChanged(ChannelHandlerContext ctx) {
-                fail();
-                ctx.fireChannelWritabilityChanged();
-            }
-
-            @Skip
-            @Override
-            public void exceptionCaught(ChannelHandlerContext ctx, Throwable cause) {
-                fail();
-                ctx.fireExceptionCaught(cause);
-            }
-
-            @Override
-            public void handlerAdded(ChannelHandlerContext ctx) {
-                state--;
-            }
-
-            @Override
-            public void handlerRemoved(ChannelHandlerContext ctx) {
-                state--;
-            }
-
-            void assertSkipped() {
-                assertEquals(0, state);
-                Error error = errorRef;
-                if (error != null) {
-                    throw error;
-                }
-            }
-        }
-
-        final class OutboundCalledHandler extends ChannelOutboundHandlerAdapter {
-            private static final int MASK_BIND = 1;
-            private static final int MASK_CONNECT = 1 << 1;
-            private static final int MASK_DISCONNECT = 1 << 2;
-            private static final int MASK_CLOSE = 1 << 3;
-            private static final int MASK_DEREGISTER = 1 << 4;
-            private static final int MASK_READ = 1 << 5;
-            private static final int MASK_WRITE = 1 << 6;
-            private static final int MASK_FLUSH = 1 << 7;
-            private static final int MASK_ADDED = 1 << 8;
-            private static final int MASK_REMOVED = 1 << 9;
-
-            private int executionMask;
-
-            @Override
-            public void handlerAdded(ChannelHandlerContext ctx) {
-                executionMask |= MASK_ADDED;
-            }
-
-            @Override
-            public void handlerRemoved(ChannelHandlerContext ctx) {
-                executionMask |= MASK_REMOVED;
-            }
-
-            @Override
-            public void bind(ChannelHandlerContext ctx, SocketAddress localAddress, ChannelPromise promise) {
-                executionMask |= MASK_BIND;
-                promise.setSuccess();
-            }
-
-            @Override
-            public void connect(ChannelHandlerContext ctx, SocketAddress remoteAddress,
-                                SocketAddress localAddress, ChannelPromise promise) {
-                executionMask |= MASK_CONNECT;
-                promise.setSuccess();
-            }
-
-            @Override
-            public void disconnect(ChannelHandlerContext ctx, ChannelPromise promise) {
-                executionMask |= MASK_DISCONNECT;
-                promise.setSuccess();
-            }
-
-            @Override
-            public void close(ChannelHandlerContext ctx, ChannelPromise promise) {
-                executionMask |= MASK_CLOSE;
-                promise.setSuccess();
-            }
-
-            @Override
-            public void deregister(ChannelHandlerContext ctx, ChannelPromise promise) {
-                executionMask |= MASK_DEREGISTER;
-                promise.setSuccess();
-            }
-
-            @Override
-            public void read(ChannelHandlerContext ctx) {
-                executionMask |= MASK_READ;
-            }
-
-            @Override
-            public void write(ChannelHandlerContext ctx, Object msg, ChannelPromise promise) {
-                executionMask |= MASK_WRITE;
-                promise.setSuccess();
-            }
-
-            @Override
-            public void flush(ChannelHandlerContext ctx) {
-                executionMask |= MASK_FLUSH;
-            }
-
-            void assertCalled() {
-                assertCalled("handlerAdded", MASK_ADDED);
-                assertCalled("handlerRemoved", MASK_REMOVED);
-                assertCalled("bind", MASK_BIND);
-                assertCalled("connect", MASK_CONNECT);
-                assertCalled("disconnect", MASK_DISCONNECT);
-                assertCalled("close", MASK_CLOSE);
-                assertCalled("deregister", MASK_DEREGISTER);
-                assertCalled("read", MASK_READ);
-                assertCalled("write", MASK_WRITE);
-                assertCalled("flush", MASK_FLUSH);
-            }
-
-            private void assertCalled(String methodName, int mask) {
-                assertTrue(methodName + " was not called", (executionMask & mask) != 0);
-            }
-        }
-
-        final class InboundCalledHandler extends ChannelInboundHandlerAdapter {
-
-            private static final int MASK_CHANNEL_REGISTER = 1;
-            private static final int MASK_CHANNEL_UNREGISTER = 1 << 1;
-            private static final int MASK_CHANNEL_ACTIVE = 1 << 2;
-            private static final int MASK_CHANNEL_INACTIVE = 1 << 3;
-            private static final int MASK_CHANNEL_READ = 1 << 4;
-            private static final int MASK_CHANNEL_READ_COMPLETE = 1 << 5;
-            private static final int MASK_USER_EVENT_TRIGGERED = 1 << 6;
-            private static final int MASK_CHANNEL_WRITABILITY_CHANGED = 1 << 7;
-            private static final int MASK_EXCEPTION_CAUGHT = 1 << 8;
-            private static final int MASK_ADDED = 1 << 9;
-            private static final int MASK_REMOVED = 1 << 10;
-
-            private int executionMask;
-
-            @Override
-            public void handlerAdded(ChannelHandlerContext ctx) {
-                executionMask |= MASK_ADDED;
-            }
-
-            @Override
-            public void handlerRemoved(ChannelHandlerContext ctx) {
-                executionMask |= MASK_REMOVED;
-            }
-
-            @Override
-            public void channelRegistered(ChannelHandlerContext ctx) {
-                executionMask |= MASK_CHANNEL_REGISTER;
-            }
-
-            @Override
-            public void channelUnregistered(ChannelHandlerContext ctx) {
-                executionMask |= MASK_CHANNEL_UNREGISTER;
-            }
-
-            @Override
-            public void channelActive(ChannelHandlerContext ctx) {
-                executionMask |= MASK_CHANNEL_ACTIVE;
-            }
-
-            @Override
-            public void channelInactive(ChannelHandlerContext ctx) {
-                executionMask |= MASK_CHANNEL_INACTIVE;
-            }
-
-            @Override
-            public void channelRead(ChannelHandlerContext ctx, Object msg) {
-                executionMask |= MASK_CHANNEL_READ;
-            }
-
-            @Override
-            public void channelReadComplete(ChannelHandlerContext ctx) {
-                executionMask |= MASK_CHANNEL_READ_COMPLETE;
-            }
-
-            @Override
-            public void userEventTriggered(ChannelHandlerContext ctx, Object evt) {
-                executionMask |= MASK_USER_EVENT_TRIGGERED;
-            }
-
-            @Override
-            public void channelWritabilityChanged(ChannelHandlerContext ctx) {
-                executionMask |= MASK_CHANNEL_WRITABILITY_CHANGED;
-            }
-
-            @Override
-            public void exceptionCaught(ChannelHandlerContext ctx, Throwable cause) {
-                executionMask |= MASK_EXCEPTION_CAUGHT;
-            }
-
-            void assertCalled() {
-                assertCalled("handlerAdded", MASK_ADDED);
-                assertCalled("handlerRemoved", MASK_REMOVED);
-                assertCalled("channelRegistered", MASK_CHANNEL_REGISTER);
-                assertCalled("channelUnregistered", MASK_CHANNEL_UNREGISTER);
-                assertCalled("channelActive", MASK_CHANNEL_ACTIVE);
-                assertCalled("channelInactive", MASK_CHANNEL_INACTIVE);
-                assertCalled("channelRead", MASK_CHANNEL_READ);
-                assertCalled("channelReadComplete", MASK_CHANNEL_READ_COMPLETE);
-                assertCalled("userEventTriggered", MASK_USER_EVENT_TRIGGERED);
-                assertCalled("channelWritabilityChanged", MASK_CHANNEL_WRITABILITY_CHANGED);
-                assertCalled("exceptionCaught", MASK_EXCEPTION_CAUGHT);
-            }
-
-            private void assertCalled(String methodName, int mask) {
-                assertTrue(methodName + " was not called", (executionMask & mask) != 0);
-            }
-        }
-
-        OutboundCalledHandler outboundCalledHandler = new OutboundCalledHandler();
-        SkipHandler skipHandler = new SkipHandler();
-        InboundCalledHandler inboundCalledHandler = new InboundCalledHandler();
-        pipeline.addLast(outboundCalledHandler, skipHandler, inboundCalledHandler);
-
-        pipeline.fireChannelRegistered();
-        pipeline.fireChannelUnregistered();
-        pipeline.fireChannelActive();
-        pipeline.fireChannelInactive();
-        pipeline.fireChannelRead("");
-        pipeline.fireChannelReadComplete();
-        pipeline.fireChannelWritabilityChanged();
-        pipeline.fireUserEventTriggered("");
-        pipeline.fireExceptionCaught(new Exception());
-
-        pipeline.deregister().syncUninterruptibly();
-        pipeline.bind(new SocketAddress() {
-        }).syncUninterruptibly();
-        pipeline.connect(new SocketAddress() {
-        }).syncUninterruptibly();
-        pipeline.disconnect().syncUninterruptibly();
-        pipeline.close().syncUninterruptibly();
-        pipeline.write("");
-        pipeline.flush();
-        pipeline.read();
-
-        pipeline.remove(outboundCalledHandler);
-        pipeline.remove(inboundCalledHandler);
-        pipeline.remove(skipHandler);
-
-        assertFalse(channel.finish());
-
-        outboundCalledHandler.assertCalled();
-        inboundCalledHandler.assertCalled();
-        skipHandler.assertSkipped();
-    }
-
-    @Test
-    public void testWriteThrowsReleaseMessage() {
-        testWriteThrowsReleaseMessage0(false);
-    }
-
-    @Test
-    public void testWriteAndFlushThrowsReleaseMessage() {
-        testWriteThrowsReleaseMessage0(true);
-    }
-
-    private void testWriteThrowsReleaseMessage0(boolean flush) {
-        ReferenceCounted referenceCounted = new AbstractReferenceCounted() {
-            @Override
-            protected void deallocate() {
-                // NOOP
-            }
-
-            @Override
-            public ReferenceCounted touch(Object hint) {
-                return this;
-            }
-        };
-        assertEquals(1, referenceCounted.refCnt());
-
-        Channel channel = new LocalChannel();
-        Channel channel2 = new LocalChannel();
-        group.register(channel).syncUninterruptibly();
-        group.register(channel2).syncUninterruptibly();
-
-        try {
-            if (flush) {
-                channel.writeAndFlush(referenceCounted, channel2.newPromise());
-            } else {
-                channel.write(referenceCounted, channel2.newPromise());
-            }
-            fail();
-        } catch (IllegalArgumentException expected) {
-            // expected
-        }
-        assertEquals(0, referenceCounted.refCnt());
-
-        channel.close().syncUninterruptibly();
-        channel2.close().syncUninterruptibly();
-    }
-
-    @Test(timeout = 5000)
-    public void testHandlerAddedFailedButHandlerStillRemoved() throws InterruptedException {
-        testHandlerAddedFailedButHandlerStillRemoved0(false);
-    }
-
-    @Test(timeout = 5000)
-    public void testHandlerAddedFailedButHandlerStillRemovedWithLaterRegister() throws InterruptedException {
-        testHandlerAddedFailedButHandlerStillRemoved0(true);
-    }
-
-    private static void testHandlerAddedFailedButHandlerStillRemoved0(boolean lateRegister)
-            throws InterruptedException {
-        EventExecutorGroup executorGroup = new DefaultEventExecutorGroup(16);
-        final int numHandlers = 32;
-        try {
-            Channel channel = new LocalChannel();
-            channel.config().setOption(ChannelOption.SINGLE_EVENTEXECUTOR_PER_GROUP, false);
-            if (!lateRegister) {
-                group.register(channel).sync();
-            }
-            channel.pipeline().addFirst(newHandler());
-
-            List<CountDownLatch> latchList = new ArrayList<CountDownLatch>(numHandlers);
-            for (int i = 0; i < numHandlers; i++) {
-                CountDownLatch latch = new CountDownLatch(1);
-                channel.pipeline().addFirst(executorGroup, "h" + i, new BadChannelHandler(latch));
-                latchList.add(latch);
-            }
-            if (lateRegister) {
-                group.register(channel).sync();
-            }
-
-            for (int i = 0; i < numHandlers; i++) {
-                // Wait until the latch was countDown which means handlerRemoved(...) was called.
-                latchList.get(i).await();
-                assertNull(channel.pipeline().get("h" + i));
-            }
-        } finally {
-            executorGroup.shutdownGracefully();
-        }
-    }
-
-    private static final class BadChannelHandler extends ChannelHandlerAdapter {
-        private final CountDownLatch latch;
-
-        BadChannelHandler(CountDownLatch latch) {
-            this.latch = latch;
-        }
-
-        @Override
-        public void handlerAdded(ChannelHandlerContext ctx) throws Exception {
-            TimeUnit.MILLISECONDS.sleep(10);
-            throw new RuntimeException();
-        }
-
-        @Override
-        public void handlerRemoved(ChannelHandlerContext ctx) {
-            latch.countDown();
-        }
-    }
-
     @Test(timeout = 5000)
     public void handlerAddedStateUpdatedBeforeHandlerAddedDoneForceEventLoop() throws InterruptedException {
         handlerAddedStateUpdatedBeforeHandlerAddedDone(true);
