--- conflicted
+++ resolved
@@ -17,25 +17,17 @@
 
 import io.netty.channel.AbstractEventLoopTest;
 import io.netty.channel.Channel;
-import io.netty.channel.DefaultSelectStrategyFactory;
 import io.netty.channel.EventLoop;
 import io.netty.channel.EventLoopGroup;
-<<<<<<< HEAD
-import io.netty.channel.EventLoopTaskQueueFactory;
-=======
 import io.netty.channel.MultithreadEventLoopGroup;
->>>>>>> 806dace3
 import io.netty.channel.SelectStrategy;
 import io.netty.channel.SelectStrategyFactory;
 import io.netty.channel.SingleThreadEventLoop;
 import io.netty.channel.socket.ServerSocketChannel;
 import io.netty.channel.socket.nio.NioServerSocketChannel;
 import io.netty.util.IntSupplier;
-import io.netty.util.concurrent.DefaultEventExecutorChooserFactory;
 import io.netty.util.concurrent.DefaultThreadFactory;
 import io.netty.util.concurrent.Future;
-import io.netty.util.concurrent.RejectedExecutionHandlers;
-import io.netty.util.concurrent.ThreadPerTaskExecutor;
 import org.hamcrest.core.IsInstanceOf;
 import org.junit.Test;
 
@@ -45,13 +37,9 @@
 import java.nio.channels.Selector;
 import java.nio.channels.SocketChannel;
 import java.nio.channels.spi.SelectorProvider;
-import java.util.Queue;
-import java.util.concurrent.Callable;
 import java.util.concurrent.CountDownLatch;
-import java.util.concurrent.LinkedBlockingQueue;
 import java.util.concurrent.RejectedExecutionException;
 import java.util.concurrent.TimeUnit;
-import java.util.concurrent.atomic.AtomicBoolean;
 import java.util.concurrent.atomic.AtomicReference;
 
 import static org.junit.Assert.*;
@@ -249,73 +237,4 @@
         }
     }
 
-    @Test(timeout = 3000L)
-    public void testChannelsRegistered() throws Exception {
-        NioEventLoopGroup group = new NioEventLoopGroup(1);
-        final NioEventLoop loop = (NioEventLoop) group.next();
-
-        try {
-            final Channel ch1 = new NioServerSocketChannel();
-            final Channel ch2 = new NioServerSocketChannel();
-
-            assertEquals(0, registeredChannels(loop));
-
-            assertTrue(loop.register(ch1).syncUninterruptibly().isSuccess());
-            assertTrue(loop.register(ch2).syncUninterruptibly().isSuccess());
-            assertEquals(2, registeredChannels(loop));
-
-            assertTrue(ch1.deregister().syncUninterruptibly().isSuccess());
-
-            int registered;
-            // As SelectionKeys are removed in a lazy fashion in the JDK implementation we may need to query a few
-            // times before we see the right number of registered chanels.
-            while ((registered = registeredChannels(loop)) == 2) {
-                Thread.sleep(50);
-            }
-            assertEquals(1, registered);
-        } finally {
-            group.shutdownGracefully();
-        }
-    }
-
-    // Only reliable if run from event loop
-    private static int registeredChannels(final SingleThreadEventLoop loop) throws Exception {
-        return loop.submit(new Callable<Integer>() {
-            @Override
-            public Integer call() {
-                return loop.registeredChannels();
-            }
-        }).get(1, TimeUnit.SECONDS);
-    }
-
-    @Test
-    public void testCustomQueue()  {
-        final AtomicBoolean called = new AtomicBoolean();
-        NioEventLoopGroup group = new NioEventLoopGroup(1,
-                new ThreadPerTaskExecutor(new DefaultThreadFactory(NioEventLoopGroup.class)),
-                DefaultEventExecutorChooserFactory.INSTANCE, SelectorProvider.provider(),
-                DefaultSelectStrategyFactory.INSTANCE, RejectedExecutionHandlers.reject(),
-                new EventLoopTaskQueueFactory() {
-                    @Override
-                    public Queue<Runnable> newTaskQueue(int maxCapacity) {
-                        called.set(true);
-                        return new LinkedBlockingQueue<Runnable>(maxCapacity);
-                    }
-        });
-
-        final NioEventLoop loop = (NioEventLoop) group.next();
-
-        try {
-            loop.submit(new Runnable() {
-                @Override
-                public void run() {
-                    // NOOP.
-                }
-            }).syncUninterruptibly();
-            assertTrue(called.get());
-        } finally {
-            group.shutdownGracefully();
-        }
-    }
-
 }