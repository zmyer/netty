--- conflicted
+++ resolved
@@ -16,29 +16,12 @@
 
 package io.netty.bootstrap;
 
-<<<<<<< HEAD
-import io.netty.channel.Channel;
-import io.netty.channel.ChannelConfig;
-import io.netty.channel.ChannelFactory;
-=======
->>>>>>> 806dace3
 import io.netty.channel.ChannelFuture;
 import io.netty.channel.ChannelFutureListener;
 import io.netty.channel.ChannelHandler;
 import io.netty.channel.ChannelHandler.Sharable;
-<<<<<<< HEAD
-import io.netty.channel.ChannelInboundHandler;
-import io.netty.channel.ChannelInboundHandlerAdapter;
-import io.netty.channel.ChannelInitializer;
-import io.netty.channel.ChannelOption;
-import io.netty.channel.ChannelPromise;
-import io.netty.channel.DefaultChannelConfig;
-import io.netty.channel.DefaultEventLoop;
-import io.netty.channel.DefaultEventLoopGroup;
-=======
 import io.netty.channel.ChannelHandlerContext;
 import io.netty.channel.ChannelPromise;
->>>>>>> 806dace3
 import io.netty.channel.EventLoopGroup;
 import io.netty.channel.MultithreadEventLoopGroup;
 import io.netty.channel.local.LocalAddress;
@@ -62,10 +45,7 @@
 import java.util.Collections;
 import java.util.List;
 import java.util.concurrent.BlockingQueue;
-<<<<<<< HEAD
-=======
 import java.util.concurrent.CompletionException;
->>>>>>> 806dace3
 import java.util.concurrent.CountDownLatch;
 import java.util.concurrent.LinkedBlockingQueue;
 
@@ -285,38 +265,6 @@
     }
 
     @Test
-    public void testGetResolverFailed() throws Exception {
-        class TestException extends RuntimeException { }
-
-        final Bootstrap bootstrapA = new Bootstrap();
-        bootstrapA.group(groupA);
-        bootstrapA.channel(LocalChannel.class);
-
-        bootstrapA.resolver(new AddressResolverGroup<SocketAddress>() {
-            @Override
-            protected AddressResolver<SocketAddress> newResolver(EventExecutor executor) {
-                throw new TestException();
-            }
-        });
-        bootstrapA.handler(dummyHandler);
-
-        final ServerBootstrap bootstrapB = new ServerBootstrap();
-        bootstrapB.group(groupB);
-        bootstrapB.channel(LocalServerChannel.class);
-        bootstrapB.childHandler(dummyHandler);
-        SocketAddress localAddress = bootstrapB.bind(LocalAddress.ANY).sync().channel().localAddress();
-
-        // Connect to the server using the asynchronous resolver.
-        ChannelFuture connectFuture = bootstrapA.connect(localAddress);
-
-        // Should fail with the IllegalStateException.
-        assertThat(connectFuture.await(10000), is(true));
-        assertThat(connectFuture.cause(), instanceOf(IllegalStateException.class));
-        assertThat(connectFuture.cause().getCause(), instanceOf(TestException.class));
-        assertThat(connectFuture.channel().isOpen(), is(false));
-    }
-
-    @Test
     public void testChannelFactoryFailureNotifiesPromise() throws Exception {
         final RuntimeException exception = new RuntimeException("newChannel crash");
 
@@ -335,77 +283,7 @@
         assertThat(connectFuture.channel(), is(not(nullValue())));
     }
 
-<<<<<<< HEAD
-    @Test
-    public void testChannelOptionOrderPreserve() throws InterruptedException {
-        final BlockingQueue<ChannelOption<?>> options = new LinkedBlockingQueue<ChannelOption<?>>();
-        class ChannelConfigValidator extends DefaultChannelConfig {
-            ChannelConfigValidator(Channel channel) {
-                super(channel);
-            }
-
-            @Override
-            public <T> boolean setOption(ChannelOption<T> option, T value) {
-                options.add(option);
-                return super.setOption(option, value);
-            }
-        }
-        final CountDownLatch latch = new CountDownLatch(1);
-        final Bootstrap bootstrap = new Bootstrap()
-                .handler(new ChannelInitializer<Channel>() {
-                    @Override
-                    protected void initChannel(Channel ch) {
-                        latch.countDown();
-                    }
-                })
-                .group(groupA)
-                .channelFactory(new ChannelFactory<Channel>() {
-                    @Override
-                    public Channel newChannel() {
-                        return new LocalChannel() {
-                            private ChannelConfigValidator config;
-                            @Override
-                            public synchronized ChannelConfig config() {
-                                if (config == null) {
-                                    config = new ChannelConfigValidator(this);
-                                }
-                                return config;
-                            }
-                        };
-                    }
-                })
-                .option(ChannelOption.WRITE_BUFFER_LOW_WATER_MARK, 1)
-                .option(ChannelOption.WRITE_BUFFER_HIGH_WATER_MARK, 2);
-
-        bootstrap.register().syncUninterruptibly();
-
-        latch.await();
-
-        // Check the order is the same as what we defined before.
-        assertSame(ChannelOption.WRITE_BUFFER_LOW_WATER_MARK, options.take());
-        assertSame(ChannelOption.WRITE_BUFFER_HIGH_WATER_MARK, options.take());
-    }
-
-    private static final class DelayedEventLoopGroup extends DefaultEventLoop {
-        @Override
-        public ChannelFuture register(final Channel channel, final ChannelPromise promise) {
-            // Delay registration
-            execute(new Runnable() {
-                @Override
-                public void run() {
-                    DelayedEventLoopGroup.super.register(channel, promise);
-                }
-            });
-            return promise;
-        }
-    }
-
-    private static final class TestEventLoopGroup extends DefaultEventLoopGroup {
-
-        ChannelPromise promise;
-=======
     private static final class LateRegisterHandler implements ChannelHandler {
->>>>>>> 806dace3
 
         private final CountDownLatch latch = new CountDownLatch(1);
         private ChannelPromise registerPromise;
