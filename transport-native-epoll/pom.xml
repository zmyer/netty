--- conflicted
+++ resolved
@@ -19,11 +19,7 @@
   <parent>
     <groupId>io.netty</groupId>
     <artifactId>netty-parent</artifactId>
-<<<<<<< HEAD
-    <version>4.1.51.Final-SNAPSHOT</version>
-=======
     <version>5.0.0.Final-SNAPSHOT</version>
->>>>>>> 806dace3
   </parent>
   <artifactId>netty-transport-native-epoll</artifactId>
 
@@ -38,9 +34,7 @@
     <unix.common.lib.dir>${project.build.directory}/unix-common-lib</unix.common.lib.dir>
     <unix.common.lib.unpacked.dir>${unix.common.lib.dir}/META-INF/native/lib</unix.common.lib.unpacked.dir>
     <unix.common.include.unpacked.dir>${unix.common.lib.dir}/META-INF/native/include</unix.common.include.unpacked.dir>
-    <jni.compiler.args.cflags>CFLAGS=-O3 -Werror -fno-omit-frame-pointer -Wunused-variable -fvisibility=hidden -I${unix.common.include.unpacked.dir}</jni.compiler.args.cflags>
     <jni.compiler.args.ldflags>LDFLAGS=-L${unix.common.lib.unpacked.dir} -Wl,--no-as-needed -lrt -Wl,--whole-archive -l${unix.common.lib.name} -Wl,--no-whole-archive</jni.compiler.args.ldflags>
-    <nativeSourceDirectory>${project.basedir}/src/main/c</nativeSourceDirectory>
     <skipTests>true</skipTests>
   </properties>
 
@@ -152,7 +146,7 @@
                 <id>build-native-lib</id>
                 <configuration>
                   <name>netty_transport_native_epoll_${os.detected.arch}</name>
-                  <nativeSourceDirectory>${nativeSourceDirectory}</nativeSourceDirectory>
+                  <nativeSourceDirectory>${project.basedir}/src/main/c</nativeSourceDirectory>
                   <libDirectory>${project.build.outputDirectory}</libDirectory>
                   <!-- We use Maven's artifact classifier instead.
                        This hack will make the hawtjni plugin to put the native library
@@ -161,7 +155,6 @@
                   <configureArgs>
                     <arg>${jni.compiler.args.ldflags}</arg>
                     <arg>${jni.compiler.args.cflags}</arg>
-                    <configureArg>--libdir=${project.build.directory}/native-build/target/lib</configureArg>
                   </configureArgs>
                 </configuration>
                 <goals>
@@ -193,6 +186,102 @@
                     <manifestFile>${project.build.outputDirectory}/META-INF/MANIFEST.MF</manifestFile>
                   </archive>
                   <classifier>${jni.classifier}</classifier>
+                </configuration>
+              </execution>
+            </executions>
+          </plugin>
+
+          <plugin>
+            <artifactId>maven-antrun-plugin</artifactId>
+            <executions>
+              <execution>
+                <!-- Phase must be before regex-glibc-sendmmsg and regex-linux-sendmmsg -->
+                <phase>validate</phase>
+                <goals>
+                  <goal>run</goal>
+                </goals>
+                <id>ant-get-systeminfo</id>
+                <configuration>
+                  <exportAntProperties>true</exportAntProperties>
+                  <tasks>
+                    <exec executable="sh" outputproperty="ldd_version">
+                      <arg value="-c" />
+                      <arg value="ldd --version | head -1" />
+                    </exec>
+                    <exec executable="uname" outputproperty="uname_os_version">
+                      <arg value="-r" />
+                    </exec>
+                  </tasks>
+                </configuration>
+              </execution>
+            </executions>
+          </plugin>
+          <plugin>
+            <groupId>org.codehaus.mojo</groupId>
+            <artifactId>build-helper-maven-plugin</artifactId>
+            <executions>
+              <execution>
+                <!-- Phase must be before regex-combined-sendmmsg -->
+                <phase>initialize</phase>
+                <id>regex-glibc-sendmmsg</id>
+                <goals>
+                  <goal>regex-property</goal>
+                </goals>
+                <configuration>
+                  <name>glibc.sendmmsg.support</name>
+                  <value>${ldd_version}</value>
+                  <!-- Version must be >= 2.14 - set to IO_NETTY_SENDMSSG_NOT_FOUND if this version is not satisfied -->
+                  <regex>^((?!^[^)]+\)\s+(0*2\.1[4-9]|0*2\.[2-9][0-9]+|0*[3-9][0-9]*|0*[1-9]+[0-9]+).*).)*$</regex>
+                  <replacement>IO_NETTY_SENDMSSG_NOT_FOUND</replacement>
+                  <failIfNoMatch>false</failIfNoMatch>
+                </configuration>
+              </execution>
+              <execution>
+                <!-- Phase must be before regex-combined-sendmmsg -->
+                <phase>initialize</phase>
+                <id>regex-linux-sendmmsg</id>
+                <goals>
+                  <goal>regex-property</goal>
+                </goals>
+                <configuration>
+                  <name>linux.sendmmsg.support</name>
+                  <value>${uname_os_version}</value>
+                  <!-- Version must be >= 3 - set to IO_NETTY_SENDMSSG_NOT_FOUND if this version is not satisfied -->
+                  <regex>^((?!^[0-9]*[3-9]\.?.*).)*$</regex>
+                  <replacement>IO_NETTY_SENDMSSG_NOT_FOUND</replacement>
+                  <failIfNoMatch>false</failIfNoMatch>
+                </configuration>
+              </execution>
+              <execution>
+                <!-- Phase must be before regex-unset-if-needed-sendmmsg -->
+                <phase>generate-sources</phase>
+                <id>regex-combined-sendmmsg</id>
+                <goals>
+                  <goal>regex-property</goal>
+                </goals>
+                <configuration>
+                  <name>jni.compiler.args.cflags</name>
+                  <value>${linux.sendmmsg.support}${glibc.sendmmsg.support}</value>
+                  <!-- If glibc and linux kernel are both not sufficient...then define the CFLAGS -->
+                  <regex>.*IO_NETTY_SENDMSSG_NOT_FOUND.*</regex>
+                  <replacement>CFLAGS=-O3 -DIO_NETTY_SENDMMSG_NOT_FOUND -Werror -fno-omit-frame-pointer -Wunused-variable -fvisibility=hidden -I${unix.common.include.unpacked.dir}</replacement>
+                  <failIfNoMatch>false</failIfNoMatch>
+                </configuration>
+              </execution>
+              <execution>
+                <!-- Phase must be before build-native-lib -->
+                <phase>generate-sources</phase>
+                <id>regex-unset-if-needed-sendmmsg</id>
+                <goals>
+                  <goal>regex-property</goal>
+                </goals>
+                <configuration>
+                  <name>jni.compiler.args.cflags</name>
+                  <value>${jni.compiler.args.cflags}</value>
+                  <!-- If glibc and linux kernel are both not sufficient...then define the CFLAGS -->
+                  <regex>^((?!CFLAGS=).)*$</regex>
+                  <replacement>CFLAGS=-O3 -Werror -fno-omit-frame-pointer -Wunused-variable -fvisibility=hidden -I${unix.common.include.unpacked.dir}</replacement>
+                  <failIfNoMatch>false</failIfNoMatch>
                 </configuration>
               </execution>
             </executions>
@@ -214,154 +303,6 @@
         </dependency>
       </dependencies>
     </profile>
-    <profile>
-      <id>linux-aarch64</id>
-      <properties>
-        <jni.classifier>${os.detected.name}-aarch64</jni.classifier>
-      </properties>
-      <build>
-        <pluginManagement>
-          <plugins>
-            <plugin>
-              <artifactId>maven-enforcer-plugin</artifactId>
-              <version>1.4.1</version>
-              <dependencies>
-                <!-- Provides the 'requireFilesContent' enforcer rule. -->
-                <dependency>
-                  <groupId>com.ceilfors.maven.plugin</groupId>
-                  <artifactId>enforcer-rules</artifactId>
-                  <version>1.2.0</version>
-                </dependency>
-              </dependencies>
-            </plugin>
-          </plugins>
-        </pluginManagement>
-        <plugins>
-          <plugin>
-            <artifactId>maven-enforcer-plugin</artifactId>
-            <executions>
-              <execution>
-                <id>enforce-release-environment</id>
-                <goals>
-                  <goal>enforce</goal>
-                </goals>
-                <configuration>
-                  <rules>
-                    <requireProperty>
-                      <regexMessage>
-                        Cross compile and Release process must be performed on linux-x86_64.
-                      </regexMessage>
-                      <property>os.detected.classifier</property>
-                      <regex>^linux-x86_64.*</regex>
-                    </requireProperty>
-                    <requireFilesContent>
-                      <message>
-                        Cross compile and Release process must be performed on RHEL 7.6 or its derivatives.
-                      </message>
-                      <files>
-                        <file>/etc/redhat-release</file>
-                      </files>
-                      <content>release 7.6</content>
-                    </requireFilesContent>
-                  </rules>
-                </configuration>
-              </execution>
-            </executions>
-          </plugin>
-          <plugin>
-            <artifactId>maven-dependency-plugin</artifactId>
-            <executions>
-              <!-- unpack the unix-common static library and include files -->
-              <execution>
-                <id>unpack</id>
-                <phase>generate-sources</phase>
-                <goals>
-                  <goal>unpack-dependencies</goal>
-                </goals>
-                <configuration>
-                  <includeGroupIds>${project.groupId}</includeGroupIds>
-                  <includeArtifactIds>netty-transport-native-unix-common</includeArtifactIds>
-                  <classifier>${jni.classifier}</classifier>
-                  <outputDirectory>${unix.common.lib.dir}</outputDirectory>
-                  <includes>META-INF/native/**</includes>
-                  <overWriteReleases>false</overWriteReleases>
-                  <overWriteSnapshots>true</overWriteSnapshots>
-                </configuration>
-              </execution>
-            </executions>
-          </plugin>
-
-          <plugin>
-            <groupId>org.fusesource.hawtjni</groupId>
-            <artifactId>maven-hawtjni-plugin</artifactId>
-            <executions>
-              <execution>
-                <id>build-native-lib</id>
-                <configuration>
-                  <name>netty_transport_native_epoll_aarch_64</name>
-                  <nativeSourceDirectory>${nativeSourceDirectory}</nativeSourceDirectory>
-                  <libDirectory>${project.build.outputDirectory}</libDirectory>
-                  <!-- We use Maven's artifact classifier instead.
-                       This hack will make the hawtjni plugin to put the native library
-                       under 'META-INF/native' rather than 'META-INF/native/${platform}'. -->
-                  <platform>.</platform>
-                  <configureArgs>
-                    <arg>${jni.compiler.args.ldflags}</arg>
-                    <arg>${jni.compiler.args.cflags}</arg>
-                    <configureArg>--libdir=${project.build.directory}/native-build/target/lib</configureArg>
-                    <configureArg>--host=aarch64-linux-gnu</configureArg>
-                  </configureArgs>
-                </configuration>
-                <goals>
-                  <goal>generate</goal>
-                  <goal>build</goal>
-                </goals>
-              </execution>
-            </executions>
-          </plugin>
-          <plugin>
-            <artifactId>maven-jar-plugin</artifactId>
-            <executions>
-              <!-- Generate the JAR that contains the native library in it. -->
-              <execution>
-                <id>native-jar</id>
-                <goals>
-                  <goal>jar</goal>
-                </goals>
-                <configuration>
-                  <archive>
-                    <manifest>
-                      <addDefaultImplementationEntries>true</addDefaultImplementationEntries>
-                    </manifest>
-                    <manifestEntries>
-                      <Bundle-NativeCode>META-INF/native/libnetty_transport_native_epoll_aarch_64.so; osname=Linux; processor=aarch_64,*</Bundle-NativeCode>
-                      <Automatic-Module-Name>${javaModuleName}</Automatic-Module-Name>
-                    </manifestEntries>
-                    <index>true</index>
-                    <manifestFile>${project.build.outputDirectory}/META-INF/MANIFEST.MF</manifestFile>
-                  </archive>
-                  <classifier>${jni.classifier}</classifier>
-                </configuration>
-              </execution>
-            </executions>
-          </plugin>
-        </plugins>
-      </build>
-
-      <dependencies>
-        <dependency>
-          <groupId>io.netty</groupId>
-          <artifactId>netty-transport-native-unix-common</artifactId>
-          <version>${project.version}</version>
-          <classifier>${jni.classifier}</classifier>
-          <!--
-            The unix-common with classifier dependency is optional because it is not a runtime dependency, but a build time
-            dependency to get the static library which is built directly into the shared library generated by this project.
-          -->
-          <optional>true</optional>
-        </dependency>
-      </dependencies>
-    </profile>
   </profiles>
 
   <dependencies>
@@ -408,24 +349,6 @@
 
   <build>
     <plugins>
-      <!-- Also include c files in source jar -->
-      <plugin>
-        <groupId>org.codehaus.mojo</groupId>
-        <artifactId>build-helper-maven-plugin</artifactId>
-        <executions>
-          <execution>
-            <phase>generate-sources</phase>
-            <goals>
-              <goal>add-source</goal>
-            </goals>
-            <configuration>
-              <sources>
-                <source>${nativeSourceDirectory}</source>
-              </sources>
-            </configuration>
-          </execution>
-        </executions>
-      </plugin>
       <plugin>
         <artifactId>maven-jar-plugin</artifactId>
         <executions>
