--- conflicted
+++ resolved
@@ -17,113 +17,46 @@
 
 import io.netty.channel.ChannelException;
 import io.netty.channel.DefaultFileRegion;
+import io.netty.channel.unix.Errors.NativeIoException;
 import io.netty.channel.unix.NativeInetAddress;
 import io.netty.channel.unix.PeerCredentials;
 import io.netty.channel.unix.Socket;
-import io.netty.channel.socket.InternetProtocolFamily;
-import io.netty.util.internal.PlatformDependent;
-import io.netty.util.internal.SocketUtils;
+import io.netty.util.internal.ThrowableUtil;
 
 import java.io.IOException;
 import java.net.InetAddress;
 import java.net.Inet6Address;
 import java.net.NetworkInterface;
 import java.net.UnknownHostException;
-<<<<<<< HEAD
-=======
 import java.nio.channels.ClosedChannelException;
->>>>>>> 806dace3
 import java.util.Enumeration;
 
+import static io.netty.channel.unix.Errors.ERRNO_EPIPE_NEGATIVE;
 import static io.netty.channel.unix.Errors.ioResult;
+import static io.netty.channel.unix.Errors.newConnectionResetException;
 
 /**
  * A socket which provides access Linux native methods.
  */
-//FGTODO: 2019/11/1 下午1:35 zmyer
 final class LinuxSocket extends Socket {
-<<<<<<< HEAD
-    static final InetAddress INET6_ANY = unsafeInetAddrByName("::");
-    private static final InetAddress INET_ANY = unsafeInetAddrByName("0.0.0.0");
-=======
     private static final InetAddress INET_ANY = unsafeInetAddrByName("0.0.0.0");
     private static final InetAddress INET6_ANY = unsafeInetAddrByName("::");
->>>>>>> 806dace3
     private static final long MAX_UINT32_T = 0xFFFFFFFFL;
+    private static final NativeIoException SENDFILE_CONNECTION_RESET_EXCEPTION =
+            newConnectionResetException("syscall:sendfile(...)", ERRNO_EPIPE_NEGATIVE);
+    private static final ClosedChannelException SENDFILE_CLOSED_CHANNEL_EXCEPTION = ThrowableUtil.unknownStackTrace(
+            new ClosedChannelException(), Native.class, "sendfile(...)");
 
     LinuxSocket(int fd) {
         super(fd);
     }
 
-<<<<<<< HEAD
-    private InternetProtocolFamily family() {
-        return ipv6 ? InternetProtocolFamily.IPv6 : InternetProtocolFamily.IPv4;
-    }
-
-    int sendmmsg(NativeDatagramPacketArray.NativeDatagramPacket[] msgs,
-                 int offset, int len) throws IOException {
-        return Native.sendmmsg(intValue(), ipv6, msgs, offset, len);
-    }
-
-    int recvmmsg(NativeDatagramPacketArray.NativeDatagramPacket[] msgs,
-                 int offset, int len) throws IOException {
-        return Native.recvmmsg(intValue(), ipv6, msgs, offset, len);
-    }
-
-=======
->>>>>>> 806dace3
     void setTimeToLive(int ttl) throws IOException {
         setTimeToLive(intValue(), ttl);
     }
 
     void setInterface(InetAddress address) throws IOException {
         final NativeInetAddress a = NativeInetAddress.newInstance(address);
-<<<<<<< HEAD
-        setInterface(intValue(), ipv6, a.address(), a.scopeId(), interfaceIndex(address));
-    }
-
-    void setNetworkInterface(NetworkInterface netInterface) throws IOException {
-        InetAddress address = deriveInetAddress(netInterface, family() == InternetProtocolFamily.IPv6);
-        if (address.equals(family() == InternetProtocolFamily.IPv4 ? INET_ANY : INET6_ANY)) {
-            throw new IOException("NetworkInterface does not support " + family());
-        }
-        final NativeInetAddress nativeAddress = NativeInetAddress.newInstance(address);
-        setInterface(intValue(), ipv6, nativeAddress.address(), nativeAddress.scopeId(), interfaceIndex(netInterface));
-    }
-
-    InetAddress getInterface() throws IOException {
-        NetworkInterface inf = getNetworkInterface();
-        if (inf != null) {
-            Enumeration<InetAddress> addresses = SocketUtils.addressesFromNetworkInterface(inf);
-            if (addresses.hasMoreElements()) {
-                return addresses.nextElement();
-            }
-        }
-        return null;
-    }
-
-    NetworkInterface getNetworkInterface() throws IOException {
-        int ret = getInterface(intValue(), ipv6);
-        if (ipv6) {
-            return PlatformDependent.javaVersion() >= 7 ? NetworkInterface.getByIndex(ret) : null;
-        }
-        InetAddress address = inetAddress(ret);
-        return address != null ? NetworkInterface.getByInetAddress(address) : null;
-    }
-
-    private static InetAddress inetAddress(int value) {
-        byte[] var1 = {
-                (byte) (value >>> 24 & 255),
-                (byte) (value >>> 16 & 255),
-                (byte) (value >>> 8 & 255),
-                (byte) (value & 255)
-        };
-
-        try {
-            return InetAddress.getByAddress(var1);
-        } catch (UnknownHostException ignore) {
-            return null;
-=======
         setInterface(intValue(), a.address(), a.scopeId());
     }
 
@@ -134,7 +67,6 @@
             setInterface(intValue(), i6.address(), i6.scopeId());
         } else {
             setInterface(intValue(), i.address(), i.scopeId());
->>>>>>> 806dace3
         }
     }
 
@@ -144,16 +76,9 @@
         final NativeInetAddress i = NativeInetAddress.newInstance(deriveInetAddress(netInterface, isIpv6));
         if (source != null) {
             final NativeInetAddress s = NativeInetAddress.newInstance(source);
-<<<<<<< HEAD
-            joinSsmGroup(intValue(), ipv6, g.address(), i.address(),
-                    g.scopeId(), interfaceIndex(netInterface), s.address());
-        } else {
-            joinGroup(intValue(), ipv6, g.address(), i.address(), g.scopeId(), interfaceIndex(netInterface));
-=======
             joinSsmGroup(intValue(), g.address(), i.address(), g.scopeId(), s.address());
         } else {
             joinGroup(intValue(), g.address(), i.address(), g.scopeId());
->>>>>>> 806dace3
         }
     }
 
@@ -163,32 +88,10 @@
         final NativeInetAddress i = NativeInetAddress.newInstance(deriveInetAddress(netInterface, isIpv6));
         if (source != null) {
             final NativeInetAddress s = NativeInetAddress.newInstance(source);
-<<<<<<< HEAD
-            leaveSsmGroup(intValue(), ipv6, g.address(), i.address(),
-                    g.scopeId(), interfaceIndex(netInterface), s.address());
-        } else {
-            leaveGroup(intValue(), ipv6, g.address(), i.address(), g.scopeId(), interfaceIndex(netInterface));
-        }
-    }
-
-    private static int interfaceIndex(NetworkInterface networkInterface) {
-        return PlatformDependent.javaVersion() >= 7 ? networkInterface.getIndex() : -1;
-    }
-
-    private static int interfaceIndex(InetAddress address) throws IOException {
-        if (PlatformDependent.javaVersion() >= 7) {
-            NetworkInterface iface = NetworkInterface.getByInetAddress(address);
-            if (iface != null) {
-                return iface.getIndex();
-            }
-        }
-        return -1;
-=======
             leaveSsmGroup(intValue(), g.address(), i.address(), g.scopeId(), s.address());
         } else {
             leaveGroup(intValue(), g.address(), i.address(), g.scopeId());
         }
->>>>>>> 806dace3
     }
 
     void setTcpDeferAccept(int deferAccept) throws IOException {
@@ -264,14 +167,14 @@
 
     void setTcpMd5Sig(InetAddress address, byte[] key) throws IOException {
         final NativeInetAddress a = NativeInetAddress.newInstance(address);
-        setTcpMd5Sig(intValue(), ipv6, a.address(), a.scopeId(), key);
-    }
-
-    boolean isTcpCork() throws IOException {
+        setTcpMd5Sig(intValue(), a.address(), a.scopeId(), key);
+    }
+
+    boolean isTcpCork() throws IOException  {
         return isTcpCork(intValue()) != 0;
     }
 
-    int getSoBusyPoll() throws IOException {
+    int getSoBusyPoll() throws IOException  {
         return getSoBusyPoll(intValue());
     }
 
@@ -317,14 +220,6 @@
 
     PeerCredentials getPeerCredentials() throws IOException {
         return getPeerCredentials(intValue());
-    }
-
-    boolean isLoopbackModeDisabled() throws IOException {
-        return getIpMulticastLoop(intValue(), ipv6) == 0;
-    }
-
-    void setLoopbackModeDisabled(boolean loopbackModeDisabled) throws IOException {
-        setIpMulticastLoop(intValue(), ipv6, loopbackModeDisabled ? 0 : 1);
     }
 
     long sendFile(DefaultFileRegion src, long baseOffset, long offset, long length) throws IOException {
@@ -336,26 +231,7 @@
         if (res >= 0) {
             return res;
         }
-        return ioResult("sendfile", (int) res);
-    }
-
-    private static InetAddress deriveInetAddress(NetworkInterface netInterface, boolean ipv6) {
-        final InetAddress ipAny = ipv6 ? INET6_ANY : INET_ANY;
-        if (netInterface != null) {
-            final Enumeration<InetAddress> ias = netInterface.getInetAddresses();
-            while (ias.hasMoreElements()) {
-                final InetAddress ia = ias.nextElement();
-                final boolean isV6 = ia instanceof Inet6Address;
-                if (isV6 == ipv6) {
-                    return ia;
-                }
-            }
-        }
-        return ipAny;
-    }
-
-    public static LinuxSocket newSocketStream(boolean ipv6) {
-        return new LinuxSocket(newSocketStream0(ipv6));
+        return ioResult("sendfile", (int) res, SENDFILE_CONNECTION_RESET_EXCEPTION, SENDFILE_CLOSED_CHANNEL_EXCEPTION);
     }
 
     private InetAddress deriveInetAddress(NetworkInterface netInterface, boolean ipv6) throws IOException {
@@ -374,15 +250,11 @@
     }
 
     public static LinuxSocket newSocketStream() {
-        return newSocketStream(isIPv6Preferred());
-    }
-
-    public static LinuxSocket newSocketDgram(boolean ipv6) {
-        return new LinuxSocket(newSocketDgram0(ipv6));
+        return new LinuxSocket(newSocketStream0());
     }
 
     public static LinuxSocket newSocketDgram() {
-        return newSocketDgram(isIPv6Preferred());
+        return new LinuxSocket(newSocketDgram0());
     }
 
     public static LinuxSocket newSocketDomain() {
@@ -397,20 +269,6 @@
         }
     }
 
-<<<<<<< HEAD
-    private static native void joinGroup(int fd, boolean ipv6, byte[] group, byte[] interfaceAddress,
-                                         int scopeId, int interfaceIndex) throws IOException;
-
-    private static native void joinSsmGroup(int fd, boolean ipv6, byte[] group, byte[] interfaceAddress,
-                                            int scopeId, int interfaceIndex, byte[] source) throws IOException;
-
-    private static native void leaveGroup(int fd, boolean ipv6, byte[] group, byte[] interfaceAddress,
-                                          int scopeId, int interfaceIndex) throws IOException;
-
-    private static native void leaveSsmGroup(int fd, boolean ipv6, byte[] group, byte[] interfaceAddress,
-                                             int scopeId, int interfaceIndex, byte[] source) throws IOException;
-
-=======
     private static native void joinGroup(int fd, byte[] group, byte[] interfaceAddress,
                                          int scopeId) throws IOException;
     private static native void joinSsmGroup(int fd, byte[] group, byte[] interfaceAddress,
@@ -419,90 +277,41 @@
                                           int scopeId) throws IOException;
     private static native void leaveSsmGroup(int fd, byte[] group, byte[] interfaceAddress,
                                              int scopeId, byte[] source) throws IOException;
->>>>>>> 806dace3
     private static native long sendFile(int socketFd, DefaultFileRegion src, long baseOffset,
                                         long offset, long length) throws IOException;
 
     private static native int getTcpDeferAccept(int fd) throws IOException;
-
     private static native int isTcpQuickAck(int fd) throws IOException;
-
     private static native int isTcpCork(int fd) throws IOException;
-
     private static native int getSoBusyPoll(int fd) throws IOException;
-
     private static native int getTcpNotSentLowAt(int fd) throws IOException;
-
     private static native int getTcpKeepIdle(int fd) throws IOException;
-
     private static native int getTcpKeepIntvl(int fd) throws IOException;
-
     private static native int getTcpKeepCnt(int fd) throws IOException;
-
     private static native int getTcpUserTimeout(int fd) throws IOException;
-<<<<<<< HEAD
-
     private static native int getTimeToLive(int fd) throws IOException;
-
-=======
-    private static native int getTimeToLive(int fd) throws IOException;
->>>>>>> 806dace3
     private static native int isIpFreeBind(int fd) throws IOException;
-
     private static native int isIpTransparent(int fd) throws IOException;
-
     private static native int isIpRecvOrigDestAddr(int fd) throws IOException;
-
     private static native void getTcpInfo(int fd, long[] array) throws IOException;
-
     private static native PeerCredentials getPeerCredentials(int fd) throws IOException;
-
     private static native int isTcpFastOpenConnect(int fd) throws IOException;
 
     private static native void setTcpDeferAccept(int fd, int deferAccept) throws IOException;
-
     private static native void setTcpQuickAck(int fd, int quickAck) throws IOException;
-
     private static native void setTcpCork(int fd, int tcpCork) throws IOException;
-
     private static native void setSoBusyPoll(int fd, int loopMicros) throws IOException;
-
     private static native void setTcpNotSentLowAt(int fd, int tcpNotSentLowAt) throws IOException;
-
     private static native void setTcpFastOpen(int fd, int tcpFastopenBacklog) throws IOException;
-
     private static native void setTcpFastOpenConnect(int fd, int tcpFastOpenConnect) throws IOException;
-
     private static native void setTcpKeepIdle(int fd, int seconds) throws IOException;
-
     private static native void setTcpKeepIntvl(int fd, int seconds) throws IOException;
-
     private static native void setTcpKeepCnt(int fd, int probes) throws IOException;
-
-    private static native void setTcpUserTimeout(int fd, int milliseconds) throws IOException;
-
+    private static native void setTcpUserTimeout(int fd, int milliseconds)throws IOException;
     private static native void setIpFreeBind(int fd, int freeBind) throws IOException;
-
     private static native void setIpTransparent(int fd, int transparent) throws IOException;
-
     private static native void setIpRecvOrigDestAddr(int fd, int transparent) throws IOException;
-<<<<<<< HEAD
-
-    private static native void setTcpMd5Sig(
-            int fd, boolean ipv6, byte[] address, int scopeId, byte[] key) throws IOException;
-
-    private static native void setInterface(
-            int fd, boolean ipv6, byte[] interfaceAddress, int scopeId, int networkInterfaceIndex) throws IOException;
-
-    private static native int getInterface(int fd, boolean ipv6);
-
-    private static native int getIpMulticastLoop(int fd, boolean ipv6) throws IOException;
-
-    private static native void setIpMulticastLoop(int fd, boolean ipv6, int enabled) throws IOException;
-
-=======
     private static native void setTcpMd5Sig(int fd, byte[] address, int scopeId, byte[] key) throws IOException;
     private static native void setInterface(int fd, byte[] interfaceAddress, int scopeId) throws IOException;
->>>>>>> 806dace3
     private static native void setTimeToLive(int fd, int ttl) throws IOException;
 }