/*
 * Copyright 2014 The Netty Project
 *
 * The Netty Project licenses this file to you under the Apache License,
 * version 2.0 (the "License"); you may not use this file except in compliance
 * with the License. You may obtain a copy of the License at:
 *
 *   http://www.apache.org/licenses/LICENSE-2.0
 *
 * Unless required by applicable law or agreed to in writing, software
 * distributed under the License is distributed on an "AS IS" BASIS, WITHOUT
 * WARRANTIES OR CONDITIONS OF ANY KIND, either express or implied. See the
 * License for the specific language governing permissions and limitations
 * under the License.
 */
package io.netty.channel.epoll;

import io.netty.buffer.ByteBuf;
import io.netty.buffer.ByteBufAllocator;
import io.netty.buffer.Unpooled;
import io.netty.channel.AddressedEnvelope;
import io.netty.channel.ChannelFuture;
import io.netty.channel.ChannelMetadata;
import io.netty.channel.ChannelOutboundBuffer;
import io.netty.channel.ChannelPipeline;
import io.netty.channel.ChannelPromise;
import io.netty.channel.DefaultAddressedEnvelope;
import io.netty.channel.EventLoop;
import io.netty.channel.socket.DatagramChannel;
import io.netty.channel.socket.DatagramChannelConfig;
import io.netty.channel.socket.DatagramPacket;
import io.netty.channel.socket.InternetProtocolFamily;
import io.netty.channel.unix.DatagramSocketAddress;
import io.netty.channel.unix.Errors;
<<<<<<< HEAD
import io.netty.channel.unix.Errors.NativeIoException;
=======
>>>>>>> 806dace3
import io.netty.channel.unix.IovArray;
import io.netty.channel.unix.Socket;
import io.netty.channel.unix.UnixChannelUtil;
import io.netty.util.ReferenceCountUtil;
import io.netty.util.internal.ObjectUtil;
import io.netty.util.internal.RecyclableArrayList;
import io.netty.util.internal.StringUtil;

import java.io.IOException;
import java.net.Inet4Address;
import java.net.InetAddress;
import java.net.Inet6Address;
import java.net.InetSocketAddress;
import java.net.NetworkInterface;
import java.net.PortUnreachableException;
import java.net.SocketAddress;
import java.nio.ByteBuffer;

import static io.netty.channel.epoll.LinuxSocket.newSocketDgram;
import static java.util.Objects.requireNonNull;

/**
 * {@link DatagramChannel} implementation that uses linux EPOLL Edge-Triggered Mode for
 * maximal performance.
 */
public final class EpollDatagramChannel extends AbstractEpollChannel implements DatagramChannel {
    private static final ChannelMetadata METADATA = new ChannelMetadata(true);
    private static final String EXPECTED_TYPES =
            " (expected: " + StringUtil.simpleClassName(DatagramPacket.class) + ", " +
            StringUtil.simpleClassName(AddressedEnvelope.class) + '<' +
            StringUtil.simpleClassName(ByteBuf.class) + ", " +
            StringUtil.simpleClassName(InetSocketAddress.class) + ">, " +
            StringUtil.simpleClassName(ByteBuf.class) + ')';

    private final EpollDatagramChannelConfig config;
    private volatile boolean connected;

<<<<<<< HEAD
    /**
     * Create a new instance which selects the {@link InternetProtocolFamily} to use depending
     * on the Operation Systems default which will be chosen.
     */
    public EpollDatagramChannel() {
        this(null);
    }

    /**
     * Create a new instance using the given {@link InternetProtocolFamily}. If {@code null} is used it will depend
     * on the Operation Systems default which will be chosen.
     */
    public EpollDatagramChannel(InternetProtocolFamily family) {
        this(family == null ?
                newSocketDgram(Socket.isIPv6Preferred()) : newSocketDgram(family == InternetProtocolFamily.IPv6),
                false);
    }

    /**
     * Create a new instance which selects the {@link InternetProtocolFamily} to use depending
     * on the Operation Systems default which will be chosen.
     */
    public EpollDatagramChannel(int fd) {
        this(new LinuxSocket(fd), true);
    }

    private EpollDatagramChannel(LinuxSocket fd, boolean active) {
        super(null, fd, active);
=======
    public EpollDatagramChannel(EventLoop eventLoop) {
        super(eventLoop, newSocketDgram());
        config = new EpollDatagramChannelConfig(this);
    }

    public EpollDatagramChannel(EventLoop eventLoop, int fd) {
        this(eventLoop, new LinuxSocket(fd));
    }

    EpollDatagramChannel(EventLoop eventLoop, LinuxSocket fd) {
        super(null, eventLoop, fd, true);
>>>>>>> 806dace3
        config = new EpollDatagramChannelConfig(this);
    }

    @Override
    public InetSocketAddress remoteAddress() {
        return (InetSocketAddress) super.remoteAddress();
    }

    @Override
    public InetSocketAddress localAddress() {
        return (InetSocketAddress) super.localAddress();
    }

    @Override
    public ChannelMetadata metadata() {
        return METADATA;
    }

    @Override
    @SuppressWarnings("deprecation")
    public boolean isActive() {
        return socket.isOpen() && (config.getActiveOnOpen() && isRegistered() || active);
    }

    @Override
    public boolean isConnected() {
        return connected;
    }

    @Override
    public ChannelFuture joinGroup(InetAddress multicastAddress) {
        return joinGroup(multicastAddress, newPromise());
    }

    @Override
    public ChannelFuture joinGroup(InetAddress multicastAddress, ChannelPromise promise) {
        try {
            return joinGroup(
                    multicastAddress,
                    NetworkInterface.getByInetAddress(localAddress().getAddress()), null, promise);
        } catch (IOException e) {
            promise.setFailure(e);
        }
        return promise;
    }

    @Override
    public ChannelFuture joinGroup(
            InetSocketAddress multicastAddress, NetworkInterface networkInterface) {
        return joinGroup(multicastAddress, networkInterface, newPromise());
    }

    @Override
    public ChannelFuture joinGroup(
            InetSocketAddress multicastAddress, NetworkInterface networkInterface,
            ChannelPromise promise) {
        return joinGroup(multicastAddress.getAddress(), networkInterface, null, promise);
    }

    @Override
    public ChannelFuture joinGroup(
            InetAddress multicastAddress, NetworkInterface networkInterface, InetAddress source) {
        return joinGroup(multicastAddress, networkInterface, source, newPromise());
    }

    @Override
    public ChannelFuture joinGroup(
            final InetAddress multicastAddress, final NetworkInterface networkInterface,
            final InetAddress source, final ChannelPromise promise) {
        requireNonNull(multicastAddress, "multicastAddress");
        requireNonNull(networkInterface, "networkInterface");

<<<<<<< HEAD
        ObjectUtil.checkNotNull(multicastAddress, "multicastAddress");
        ObjectUtil.checkNotNull(networkInterface, "networkInterface");

        try {
            socket.joinGroup(multicastAddress, networkInterface, source);
            promise.setSuccess();
        } catch (IOException e) {
            promise.setFailure(e);
=======
        if (multicastAddress instanceof Inet6Address) {
            promise.setFailure(new UnsupportedOperationException("Multicast not supported"));
        } else {
            try {
                socket.joinGroup(multicastAddress, networkInterface, source);
                promise.setSuccess();
            } catch (IOException e) {
                promise.setFailure(e);
            }
>>>>>>> 806dace3
        }
        return promise;
    }

    @Override
    public ChannelFuture leaveGroup(InetAddress multicastAddress) {
        return leaveGroup(multicastAddress, newPromise());
    }

    @Override
    public ChannelFuture leaveGroup(InetAddress multicastAddress, ChannelPromise promise) {
        try {
            return leaveGroup(
                    multicastAddress, NetworkInterface.getByInetAddress(localAddress().getAddress()), null, promise);
        } catch (IOException e) {
            promise.setFailure(e);
        }
        return promise;
    }

    @Override
    public ChannelFuture leaveGroup(
            InetSocketAddress multicastAddress, NetworkInterface networkInterface) {
        return leaveGroup(multicastAddress, networkInterface, newPromise());
    }

    @Override
    public ChannelFuture leaveGroup(
            InetSocketAddress multicastAddress,
            NetworkInterface networkInterface, ChannelPromise promise) {
        return leaveGroup(multicastAddress.getAddress(), networkInterface, null, promise);
    }

    @Override
    public ChannelFuture leaveGroup(
            InetAddress multicastAddress, NetworkInterface networkInterface, InetAddress source) {
        return leaveGroup(multicastAddress, networkInterface, source, newPromise());
    }

    @Override
    public ChannelFuture leaveGroup(
            final InetAddress multicastAddress, final NetworkInterface networkInterface, final InetAddress source,
            final ChannelPromise promise) {
<<<<<<< HEAD
        ObjectUtil.checkNotNull(multicastAddress, "multicastAddress");
        ObjectUtil.checkNotNull(networkInterface, "networkInterface");

        try {
            socket.leaveGroup(multicastAddress, networkInterface, source);
            promise.setSuccess();
        } catch (IOException e) {
            promise.setFailure(e);
=======
        requireNonNull(multicastAddress, "multicastAddress");
        requireNonNull(networkInterface, "networkInterface");

        if (multicastAddress instanceof Inet6Address) {
            promise.setFailure(new UnsupportedOperationException("Multicast not supported"));
        } else {
            try {
                socket.leaveGroup(multicastAddress, networkInterface, source);
                promise.setSuccess();
            } catch (IOException e) {
                promise.setFailure(e);
            }
>>>>>>> 806dace3
        }
        return promise;
    }

    @Override
    public ChannelFuture block(
            InetAddress multicastAddress, NetworkInterface networkInterface,
            InetAddress sourceToBlock) {
        return block(multicastAddress, networkInterface, sourceToBlock, newPromise());
    }

    @Override
    public ChannelFuture block(
            final InetAddress multicastAddress, final NetworkInterface networkInterface,
            final InetAddress sourceToBlock, final ChannelPromise promise) {
<<<<<<< HEAD
        ObjectUtil.checkNotNull(multicastAddress, "multicastAddress");
        ObjectUtil.checkNotNull(sourceToBlock, "sourceToBlock");
        ObjectUtil.checkNotNull(networkInterface, "networkInterface");

=======
        requireNonNull(multicastAddress, "multicastAddress");
        requireNonNull(sourceToBlock, "sourceToBlock");
        requireNonNull(networkInterface, "networkInterface");
>>>>>>> 806dace3
        promise.setFailure(new UnsupportedOperationException("Multicast not supported"));
        return promise;
    }

    @Override
    public ChannelFuture block(InetAddress multicastAddress, InetAddress sourceToBlock) {
        return block(multicastAddress, sourceToBlock, newPromise());
    }

    @Override
    public ChannelFuture block(
            InetAddress multicastAddress, InetAddress sourceToBlock, ChannelPromise promise) {
        try {
            return block(
                    multicastAddress,
                    NetworkInterface.getByInetAddress(localAddress().getAddress()),
                    sourceToBlock, promise);
        } catch (Throwable e) {
            promise.setFailure(e);
        }
        return promise;
    }

    @Override
    protected AbstractEpollUnsafe newUnsafe() {
        return new EpollDatagramChannelUnsafe();
    }

    @Override
    protected void doBind(SocketAddress localAddress) throws Exception {
        if (localAddress instanceof InetSocketAddress) {
            InetSocketAddress socketAddress = (InetSocketAddress) localAddress;
            if (socketAddress.getAddress().isAnyLocalAddress() &&
                    socketAddress.getAddress() instanceof Inet4Address && Socket.isIPv6Preferred()) {
                localAddress = new InetSocketAddress(LinuxSocket.INET6_ANY, socketAddress.getPort());
            }
        }
        super.doBind(localAddress);
        active = true;
    }

    @Override
    protected void doWrite(ChannelOutboundBuffer in) throws Exception {
        for (;;) {
            Object msg = in.current();
            if (msg == null) {
                // Wrote all messages.
                clearFlag(Native.EPOLLOUT);
                break;
            }

            try {
                // Check if sendmmsg(...) is supported which is only the case for GLIBC 2.14+
                if (Native.IS_SUPPORTING_SENDMMSG && in.size() > 1) {
<<<<<<< HEAD
                    NativeDatagramPacketArray array = cleanDatagramPacketArray();
                    array.add(in, isConnected());
=======
                    NativeDatagramPacketArray array = registration().cleanDatagramPacketArray();
                    in.forEachFlushedMessage(array);
>>>>>>> 806dace3
                    int cnt = array.count();

                    if (cnt >= 1) {
                        // Try to use gathering writes via sendmmsg(...) syscall.
                        int offset = 0;
                        NativeDatagramPacketArray.NativeDatagramPacket[] packets = array.packets();

                        while (cnt > 0) {
                            int send = socket.sendmmsg(packets, offset, cnt);
                            if (send == 0) {
                                // Did not write all messages.
                                setFlag(Native.EPOLLOUT);
                                return;
                            }
                            for (int i = 0; i < send; i++) {
                                in.remove();
                            }
                            cnt -= send;
                            offset += send;
                        }
                        continue;
                    }
                }
                boolean done = false;
                for (int i = config().getWriteSpinCount(); i > 0; --i) {
                    if (doWriteMessage(msg)) {
                        done = true;
                        break;
                    }
                }

                if (done) {
                    in.remove();
                } else {
                    // Did not write all messages.
                    setFlag(Native.EPOLLOUT);
                    break;
                }
            } catch (IOException e) {
                // Continue on write error as a DatagramChannel can write to multiple remote peers
                //
                // See https://github.com/netty/netty/issues/2665
                in.remove(e);
            }
        }
    }

    private boolean doWriteMessage(Object msg) throws Exception {
        final ByteBuf data;
        InetSocketAddress remoteAddress;
        if (msg instanceof AddressedEnvelope) {
            @SuppressWarnings("unchecked")
            AddressedEnvelope<ByteBuf, InetSocketAddress> envelope =
                    (AddressedEnvelope<ByteBuf, InetSocketAddress>) msg;
            data = envelope.content();
            remoteAddress = envelope.recipient();
        } else {
            data = (ByteBuf) msg;
            remoteAddress = null;
        }

        final int dataLen = data.readableBytes();
        if (dataLen == 0) {
            return true;
        }

        final long writtenBytes;
        if (data.hasMemoryAddress()) {
            long memoryAddress = data.memoryAddress();
            if (remoteAddress == null) {
                writtenBytes = socket.writeAddress(memoryAddress, data.readerIndex(), data.writerIndex());
            } else {
                writtenBytes = socket.sendToAddress(memoryAddress, data.readerIndex(), data.writerIndex(),
                        remoteAddress.getAddress(), remoteAddress.getPort());
            }
        } else if (data.nioBufferCount() > 1) {
<<<<<<< HEAD
            IovArray array = ((EpollEventLoop) eventLoop()).cleanIovArray();
            array.add(data, data.readerIndex(), data.readableBytes());
=======
            IovArray array = registration().cleanIovArray();
            array.add(data);
>>>>>>> 806dace3
            int cnt = array.count();
            assert cnt != 0;

            if (remoteAddress == null) {
                writtenBytes = socket.writevAddresses(array.memoryAddress(0), cnt);
            } else {
                writtenBytes = socket.sendToAddresses(array.memoryAddress(0), cnt,
                        remoteAddress.getAddress(), remoteAddress.getPort());
            }
        } else  {
            ByteBuffer nioData = data.internalNioBuffer(data.readerIndex(), data.readableBytes());
            if (remoteAddress == null) {
                writtenBytes = socket.write(nioData, nioData.position(), nioData.limit());
            } else {
                writtenBytes = socket.sendTo(nioData, nioData.position(), nioData.limit(),
                        remoteAddress.getAddress(), remoteAddress.getPort());
            }
        }

        return writtenBytes > 0;
    }

    @Override
    protected Object filterOutboundMessage(Object msg) {
        if (msg instanceof DatagramPacket) {
            DatagramPacket packet = (DatagramPacket) msg;
            ByteBuf content = packet.content();
            return UnixChannelUtil.isBufferCopyNeededForWrite(content) ?
                    new DatagramPacket(newDirectBuffer(packet, content), packet.recipient()) : msg;
        }

        if (msg instanceof ByteBuf) {
            ByteBuf buf = (ByteBuf) msg;
            return UnixChannelUtil.isBufferCopyNeededForWrite(buf)? newDirectBuffer(buf) : buf;
        }

        if (msg instanceof AddressedEnvelope) {
            @SuppressWarnings("unchecked")
            AddressedEnvelope<Object, SocketAddress> e = (AddressedEnvelope<Object, SocketAddress>) msg;
            if (e.content() instanceof ByteBuf &&
                (e.recipient() == null || e.recipient() instanceof InetSocketAddress)) {

                ByteBuf content = (ByteBuf) e.content();
                return UnixChannelUtil.isBufferCopyNeededForWrite(content)?
                        new DefaultAddressedEnvelope<>(
                                newDirectBuffer(e, content), (InetSocketAddress) e.recipient()) : e;
            }
        }

        throw new UnsupportedOperationException(
                "unsupported message type: " + StringUtil.simpleClassName(msg) + EXPECTED_TYPES);
    }

    @Override
    public EpollDatagramChannelConfig config() {
        return config;
    }

    @Override
    protected void doDisconnect() throws Exception {
        socket.disconnect();
        connected = active = false;
        resetCachedAddresses();
    }

    @Override
    protected boolean doConnect(SocketAddress remoteAddress, SocketAddress localAddress) throws Exception {
        if (super.doConnect(remoteAddress, localAddress)) {
            connected = true;
            return true;
        }
        return false;
    }

    @Override
    protected void doClose() throws Exception {
        super.doClose();
        connected = false;
    }

    final class EpollDatagramChannelUnsafe extends AbstractEpollUnsafe {

        @Override
        void epollInReady() {
            assert eventLoop().inEventLoop();
            DatagramChannelConfig config = config();
            if (shouldBreakEpollInReady(config)) {
                clearEpollIn0();
                return;
            }
            final EpollRecvByteAllocatorHandle allocHandle = recvBufAllocHandle();
            allocHandle.edgeTriggered(isFlagSet(Native.EPOLLET));

            final ChannelPipeline pipeline = pipeline();
            final ByteBufAllocator allocator = config.getAllocator();
            allocHandle.reset(config);
            epollInBefore();

            Throwable exception = null;
            try {
<<<<<<< HEAD
                try {
                    boolean connected = isConnected();
                    do {
                        ByteBuf byteBuf = allocHandle.allocate(allocator);
                        final boolean read;
                        int datagramSize = config().getMaxDatagramPayloadSize();

                        // Only try to use recvmmsg if its really supported by the running system.
                        int numDatagram = Native.IS_SUPPORTING_RECVMMSG ?
                                datagramSize == 0 ? 1 : byteBuf.writableBytes() / datagramSize :
                                0;

                        try {
                            if (numDatagram <= 1) {
                                if (connected) {
                                    read = connectedRead(allocHandle, byteBuf, datagramSize);
                                } else {
                                    read = read(allocHandle, byteBuf, datagramSize);
                                }
                            } else {
                                // Try to use scattering reads via recvmmsg(...) syscall.
                                read = scatteringRead(allocHandle, byteBuf, datagramSize, numDatagram);
                            }
                        } catch (NativeIoException e) {
                            if (connected) {
                                throw translateForConnected(e);
                            }
                            throw e;
                        }

                        if (read) {
                            readPending = false;
                        } else {
                            break;
                        }
                    } while (allocHandle.continueReading());
                } catch (Throwable t) {
=======
                ByteBuf byteBuf = null;
                try {
                    boolean connected = isConnected();
                    do {
                        byteBuf = allocHandle.allocate(allocator);
                        allocHandle.attemptedBytesRead(byteBuf.writableBytes());

                        final DatagramPacket packet;
                        if (connected) {
                            try {
                                allocHandle.lastBytesRead(doReadBytes(byteBuf));
                            } catch (Errors.NativeIoException e) {
                                // We need to correctly translate connect errors to match NIO behaviour.
                                if (e.expectedErr() == Errors.ERROR_ECONNREFUSED_NEGATIVE) {
                                    PortUnreachableException error = new PortUnreachableException(e.getMessage());
                                    error.initCause(e);
                                    throw error;
                                }
                                throw e;
                            }
                            if (allocHandle.lastBytesRead() <= 0) {
                                // nothing was read, release the buffer.
                                byteBuf.release();
                                byteBuf = null;
                                break;
                            }
                            packet = new DatagramPacket(
                                    byteBuf, (InetSocketAddress) localAddress(), (InetSocketAddress) remoteAddress());
                        } else {
                            final DatagramSocketAddress remoteAddress;
                            if (byteBuf.hasMemoryAddress()) {
                                // has a memory address so use optimized call
                                remoteAddress = socket.recvFromAddress(byteBuf.memoryAddress(), byteBuf.writerIndex(),
                                        byteBuf.capacity());
                            } else {
                                ByteBuffer nioData = byteBuf.internalNioBuffer(
                                        byteBuf.writerIndex(), byteBuf.writableBytes());
                                remoteAddress = socket.recvFrom(nioData, nioData.position(), nioData.limit());
                            }

                            if (remoteAddress == null) {
                                allocHandle.lastBytesRead(-1);
                                byteBuf.release();
                                byteBuf = null;
                                break;
                            }
                            InetSocketAddress localAddress = remoteAddress.localAddress();
                            if (localAddress == null) {
                                localAddress = (InetSocketAddress) localAddress();
                            }
                            allocHandle.lastBytesRead(remoteAddress.receivedAmount());
                            byteBuf.writerIndex(byteBuf.writerIndex() + allocHandle.lastBytesRead());

                            packet = new DatagramPacket(byteBuf, localAddress, remoteAddress);
                        }

                        allocHandle.incMessagesRead(1);

                        readPending = false;
                        pipeline.fireChannelRead(packet);

                        byteBuf = null;
                    } while (allocHandle.continueReading());
                } catch (Throwable t) {
                    if (byteBuf != null) {
                        byteBuf.release();
                    }
>>>>>>> 806dace3
                    exception = t;
                }

                allocHandle.readComplete();
                pipeline.fireChannelReadComplete();

                if (exception != null) {
                    pipeline.fireExceptionCaught(exception);
                }
                readIfIsAutoRead();
            } finally {
                epollInFinally(config);
            }
        }
    }

    private boolean connectedRead(EpollRecvByteAllocatorHandle allocHandle, ByteBuf byteBuf, int maxDatagramPacketSize)
            throws Exception {
        try {
            int writable = maxDatagramPacketSize != 0 ? Math.min(byteBuf.writableBytes(), maxDatagramPacketSize)
                    : byteBuf.writableBytes();
            allocHandle.attemptedBytesRead(writable);

            int writerIndex = byteBuf.writerIndex();
            int localReadAmount;
            if (byteBuf.hasMemoryAddress()) {
                localReadAmount = socket.readAddress(byteBuf.memoryAddress(), writerIndex, writerIndex + writable);
            } else {
                ByteBuffer buf = byteBuf.internalNioBuffer(writerIndex, writable);
                localReadAmount = socket.read(buf, buf.position(), buf.limit());
            }

            if (localReadAmount <= 0) {
                allocHandle.lastBytesRead(localReadAmount);

                // nothing was read, release the buffer.
                return false;
            }
            byteBuf.writerIndex(writerIndex + localReadAmount);

            allocHandle.lastBytesRead(maxDatagramPacketSize <= 0 ?
                    localReadAmount : writable);

            DatagramPacket packet = new DatagramPacket(byteBuf, localAddress(), remoteAddress());
            allocHandle.incMessagesRead(1);

            pipeline().fireChannelRead(packet);
            byteBuf = null;
            return true;
        } finally {
            if (byteBuf != null) {
                byteBuf.release();
            }
        }
    }

    private IOException translateForConnected(NativeIoException e) {
        // We need to correctly translate connect errors to match NIO behaviour.
        if (e.expectedErr() == Errors.ERROR_ECONNREFUSED_NEGATIVE) {
            PortUnreachableException error = new PortUnreachableException(e.getMessage());
            error.initCause(e);
            return error;
        }
        return e;
    }

    private boolean scatteringRead(EpollRecvByteAllocatorHandle allocHandle,
            ByteBuf byteBuf, int datagramSize, int numDatagram) throws IOException {
        RecyclableArrayList bufferPackets = null;
        try {
            int offset = byteBuf.writerIndex();
            NativeDatagramPacketArray array = cleanDatagramPacketArray();

            for (int i = 0; i < numDatagram;  i++, offset += datagramSize) {
                if (!array.addWritable(byteBuf, offset, datagramSize)) {
                    break;
                }
            }

            allocHandle.attemptedBytesRead(offset - byteBuf.writerIndex());

            NativeDatagramPacketArray.NativeDatagramPacket[] packets = array.packets();

            int received = socket.recvmmsg(packets, 0, array.count());
            if (received == 0) {
                allocHandle.lastBytesRead(-1);
                return false;
            }
            int bytesReceived = received * datagramSize;
            byteBuf.writerIndex(bytesReceived);
            InetSocketAddress local = localAddress();
            if (received == 1) {
                // Single packet fast-path
                DatagramPacket packet = packets[0].newDatagramPacket(byteBuf, local);
                allocHandle.lastBytesRead(datagramSize);
                allocHandle.incMessagesRead(1);
                pipeline().fireChannelRead(packet);
                byteBuf = null;
                return true;
            }

            // Its important that we process all received data out of the NativeDatagramPacketArray
            // before we call fireChannelRead(...). This is because the user may call flush()
            // in a channelRead(...) method and so may re-use the NativeDatagramPacketArray again.
            bufferPackets = RecyclableArrayList.newInstance();
            for (int i = 0; i < received; i++) {
                DatagramPacket packet = packets[i].newDatagramPacket(byteBuf.readRetainedSlice(datagramSize), local);
                bufferPackets.add(packet);
            }

            allocHandle.lastBytesRead(bytesReceived);
            allocHandle.incMessagesRead(received);

            for (int i = 0; i < received; i++) {
                pipeline().fireChannelRead(bufferPackets.set(i, Unpooled.EMPTY_BUFFER));
            }
            bufferPackets.recycle();
            bufferPackets = null;
            return true;
        } finally {
            if (byteBuf != null) {
                byteBuf.release();
            }
            if (bufferPackets != null) {
                for (int i = 0; i < bufferPackets.size(); i++) {
                    ReferenceCountUtil.release(bufferPackets.get(i));
                }
                bufferPackets.recycle();
            }
        }
    }

    private boolean read(EpollRecvByteAllocatorHandle allocHandle, ByteBuf byteBuf, int maxDatagramPacketSize)
            throws IOException {
        try {
            int writable = maxDatagramPacketSize != 0 ? Math.min(byteBuf.writableBytes(), maxDatagramPacketSize)
                    : byteBuf.writableBytes();
            allocHandle.attemptedBytesRead(writable);
            int writerIndex = byteBuf.writerIndex();
            final DatagramSocketAddress remoteAddress;
            if (byteBuf.hasMemoryAddress()) {
                // has a memory address so use optimized call
                remoteAddress = socket.recvFromAddress(
                        byteBuf.memoryAddress(), writerIndex, writerIndex + writable);
            } else {
                ByteBuffer nioData = byteBuf.internalNioBuffer(writerIndex, writable);
                remoteAddress = socket.recvFrom(nioData, nioData.position(), nioData.limit());
            }

            if (remoteAddress == null) {
                allocHandle.lastBytesRead(-1);
                return false;
            }
            InetSocketAddress localAddress = remoteAddress.localAddress();
            if (localAddress == null) {
                localAddress = localAddress();
            }
            int received = remoteAddress.receivedAmount();
            allocHandle.lastBytesRead(maxDatagramPacketSize <= 0 ?
                    received : writable);
            byteBuf.writerIndex(writerIndex + received);
            allocHandle.incMessagesRead(1);

            pipeline().fireChannelRead(new DatagramPacket(byteBuf, localAddress, remoteAddress));
            byteBuf = null;
            return true;
        } finally {
            if (byteBuf != null) {
                byteBuf.release();
            }
        }
    }

    private NativeDatagramPacketArray cleanDatagramPacketArray() {
        return ((EpollEventLoop) eventLoop()).cleanDatagramPacketArray();
    }
}<|MERGE_RESOLUTION|>--- conflicted
+++ resolved
@@ -17,7 +17,6 @@
 
 import io.netty.buffer.ByteBuf;
 import io.netty.buffer.ByteBufAllocator;
-import io.netty.buffer.Unpooled;
 import io.netty.channel.AddressedEnvelope;
 import io.netty.channel.ChannelFuture;
 import io.netty.channel.ChannelMetadata;
@@ -29,29 +28,20 @@
 import io.netty.channel.socket.DatagramChannel;
 import io.netty.channel.socket.DatagramChannelConfig;
 import io.netty.channel.socket.DatagramPacket;
-import io.netty.channel.socket.InternetProtocolFamily;
 import io.netty.channel.unix.DatagramSocketAddress;
 import io.netty.channel.unix.Errors;
-<<<<<<< HEAD
-import io.netty.channel.unix.Errors.NativeIoException;
-=======
->>>>>>> 806dace3
 import io.netty.channel.unix.IovArray;
-import io.netty.channel.unix.Socket;
 import io.netty.channel.unix.UnixChannelUtil;
-import io.netty.util.ReferenceCountUtil;
-import io.netty.util.internal.ObjectUtil;
-import io.netty.util.internal.RecyclableArrayList;
 import io.netty.util.internal.StringUtil;
 
 import java.io.IOException;
-import java.net.Inet4Address;
 import java.net.InetAddress;
 import java.net.Inet6Address;
 import java.net.InetSocketAddress;
 import java.net.NetworkInterface;
 import java.net.PortUnreachableException;
 import java.net.SocketAddress;
+import java.net.SocketException;
 import java.nio.ByteBuffer;
 
 import static io.netty.channel.epoll.LinuxSocket.newSocketDgram;
@@ -73,36 +63,6 @@
     private final EpollDatagramChannelConfig config;
     private volatile boolean connected;
 
-<<<<<<< HEAD
-    /**
-     * Create a new instance which selects the {@link InternetProtocolFamily} to use depending
-     * on the Operation Systems default which will be chosen.
-     */
-    public EpollDatagramChannel() {
-        this(null);
-    }
-
-    /**
-     * Create a new instance using the given {@link InternetProtocolFamily}. If {@code null} is used it will depend
-     * on the Operation Systems default which will be chosen.
-     */
-    public EpollDatagramChannel(InternetProtocolFamily family) {
-        this(family == null ?
-                newSocketDgram(Socket.isIPv6Preferred()) : newSocketDgram(family == InternetProtocolFamily.IPv6),
-                false);
-    }
-
-    /**
-     * Create a new instance which selects the {@link InternetProtocolFamily} to use depending
-     * on the Operation Systems default which will be chosen.
-     */
-    public EpollDatagramChannel(int fd) {
-        this(new LinuxSocket(fd), true);
-    }
-
-    private EpollDatagramChannel(LinuxSocket fd, boolean active) {
-        super(null, fd, active);
-=======
     public EpollDatagramChannel(EventLoop eventLoop) {
         super(eventLoop, newSocketDgram());
         config = new EpollDatagramChannelConfig(this);
@@ -114,7 +74,6 @@
 
     EpollDatagramChannel(EventLoop eventLoop, LinuxSocket fd) {
         super(null, eventLoop, fd, true);
->>>>>>> 806dace3
         config = new EpollDatagramChannelConfig(this);
     }
 
@@ -187,16 +146,6 @@
         requireNonNull(multicastAddress, "multicastAddress");
         requireNonNull(networkInterface, "networkInterface");
 
-<<<<<<< HEAD
-        ObjectUtil.checkNotNull(multicastAddress, "multicastAddress");
-        ObjectUtil.checkNotNull(networkInterface, "networkInterface");
-
-        try {
-            socket.joinGroup(multicastAddress, networkInterface, source);
-            promise.setSuccess();
-        } catch (IOException e) {
-            promise.setFailure(e);
-=======
         if (multicastAddress instanceof Inet6Address) {
             promise.setFailure(new UnsupportedOperationException("Multicast not supported"));
         } else {
@@ -206,7 +155,6 @@
             } catch (IOException e) {
                 promise.setFailure(e);
             }
->>>>>>> 806dace3
         }
         return promise;
     }
@@ -250,16 +198,6 @@
     public ChannelFuture leaveGroup(
             final InetAddress multicastAddress, final NetworkInterface networkInterface, final InetAddress source,
             final ChannelPromise promise) {
-<<<<<<< HEAD
-        ObjectUtil.checkNotNull(multicastAddress, "multicastAddress");
-        ObjectUtil.checkNotNull(networkInterface, "networkInterface");
-
-        try {
-            socket.leaveGroup(multicastAddress, networkInterface, source);
-            promise.setSuccess();
-        } catch (IOException e) {
-            promise.setFailure(e);
-=======
         requireNonNull(multicastAddress, "multicastAddress");
         requireNonNull(networkInterface, "networkInterface");
 
@@ -272,7 +210,6 @@
             } catch (IOException e) {
                 promise.setFailure(e);
             }
->>>>>>> 806dace3
         }
         return promise;
     }
@@ -288,16 +225,9 @@
     public ChannelFuture block(
             final InetAddress multicastAddress, final NetworkInterface networkInterface,
             final InetAddress sourceToBlock, final ChannelPromise promise) {
-<<<<<<< HEAD
-        ObjectUtil.checkNotNull(multicastAddress, "multicastAddress");
-        ObjectUtil.checkNotNull(sourceToBlock, "sourceToBlock");
-        ObjectUtil.checkNotNull(networkInterface, "networkInterface");
-
-=======
         requireNonNull(multicastAddress, "multicastAddress");
         requireNonNull(sourceToBlock, "sourceToBlock");
         requireNonNull(networkInterface, "networkInterface");
->>>>>>> 806dace3
         promise.setFailure(new UnsupportedOperationException("Multicast not supported"));
         return promise;
     }
@@ -328,13 +258,6 @@
 
     @Override
     protected void doBind(SocketAddress localAddress) throws Exception {
-        if (localAddress instanceof InetSocketAddress) {
-            InetSocketAddress socketAddress = (InetSocketAddress) localAddress;
-            if (socketAddress.getAddress().isAnyLocalAddress() &&
-                    socketAddress.getAddress() instanceof Inet4Address && Socket.isIPv6Preferred()) {
-                localAddress = new InetSocketAddress(LinuxSocket.INET6_ANY, socketAddress.getPort());
-            }
-        }
         super.doBind(localAddress);
         active = true;
     }
@@ -352,13 +275,8 @@
             try {
                 // Check if sendmmsg(...) is supported which is only the case for GLIBC 2.14+
                 if (Native.IS_SUPPORTING_SENDMMSG && in.size() > 1) {
-<<<<<<< HEAD
-                    NativeDatagramPacketArray array = cleanDatagramPacketArray();
-                    array.add(in, isConnected());
-=======
                     NativeDatagramPacketArray array = registration().cleanDatagramPacketArray();
                     in.forEachFlushedMessage(array);
->>>>>>> 806dace3
                     int cnt = array.count();
 
                     if (cnt >= 1) {
@@ -367,7 +285,7 @@
                         NativeDatagramPacketArray.NativeDatagramPacket[] packets = array.packets();
 
                         while (cnt > 0) {
-                            int send = socket.sendmmsg(packets, offset, cnt);
+                            int send = Native.sendmmsg(socket.intValue(), packets, offset, cnt);
                             if (send == 0) {
                                 // Did not write all messages.
                                 setFlag(Native.EPOLLOUT);
@@ -435,13 +353,8 @@
                         remoteAddress.getAddress(), remoteAddress.getPort());
             }
         } else if (data.nioBufferCount() > 1) {
-<<<<<<< HEAD
-            IovArray array = ((EpollEventLoop) eventLoop()).cleanIovArray();
-            array.add(data, data.readerIndex(), data.readableBytes());
-=======
             IovArray array = registration().cleanIovArray();
             array.add(data);
->>>>>>> 806dace3
             int cnt = array.count();
             assert cnt != 0;
 
@@ -504,7 +417,6 @@
     protected void doDisconnect() throws Exception {
         socket.disconnect();
         connected = active = false;
-        resetCachedAddresses();
     }
 
     @Override
@@ -542,45 +454,6 @@
 
             Throwable exception = null;
             try {
-<<<<<<< HEAD
-                try {
-                    boolean connected = isConnected();
-                    do {
-                        ByteBuf byteBuf = allocHandle.allocate(allocator);
-                        final boolean read;
-                        int datagramSize = config().getMaxDatagramPayloadSize();
-
-                        // Only try to use recvmmsg if its really supported by the running system.
-                        int numDatagram = Native.IS_SUPPORTING_RECVMMSG ?
-                                datagramSize == 0 ? 1 : byteBuf.writableBytes() / datagramSize :
-                                0;
-
-                        try {
-                            if (numDatagram <= 1) {
-                                if (connected) {
-                                    read = connectedRead(allocHandle, byteBuf, datagramSize);
-                                } else {
-                                    read = read(allocHandle, byteBuf, datagramSize);
-                                }
-                            } else {
-                                // Try to use scattering reads via recvmmsg(...) syscall.
-                                read = scatteringRead(allocHandle, byteBuf, datagramSize, numDatagram);
-                            }
-                        } catch (NativeIoException e) {
-                            if (connected) {
-                                throw translateForConnected(e);
-                            }
-                            throw e;
-                        }
-
-                        if (read) {
-                            readPending = false;
-                        } else {
-                            break;
-                        }
-                    } while (allocHandle.continueReading());
-                } catch (Throwable t) {
-=======
                 ByteBuf byteBuf = null;
                 try {
                     boolean connected = isConnected();
@@ -648,7 +521,6 @@
                     if (byteBuf != null) {
                         byteBuf.release();
                     }
->>>>>>> 806dace3
                     exception = t;
                 }
 
@@ -664,165 +536,4 @@
             }
         }
     }
-
-    private boolean connectedRead(EpollRecvByteAllocatorHandle allocHandle, ByteBuf byteBuf, int maxDatagramPacketSize)
-            throws Exception {
-        try {
-            int writable = maxDatagramPacketSize != 0 ? Math.min(byteBuf.writableBytes(), maxDatagramPacketSize)
-                    : byteBuf.writableBytes();
-            allocHandle.attemptedBytesRead(writable);
-
-            int writerIndex = byteBuf.writerIndex();
-            int localReadAmount;
-            if (byteBuf.hasMemoryAddress()) {
-                localReadAmount = socket.readAddress(byteBuf.memoryAddress(), writerIndex, writerIndex + writable);
-            } else {
-                ByteBuffer buf = byteBuf.internalNioBuffer(writerIndex, writable);
-                localReadAmount = socket.read(buf, buf.position(), buf.limit());
-            }
-
-            if (localReadAmount <= 0) {
-                allocHandle.lastBytesRead(localReadAmount);
-
-                // nothing was read, release the buffer.
-                return false;
-            }
-            byteBuf.writerIndex(writerIndex + localReadAmount);
-
-            allocHandle.lastBytesRead(maxDatagramPacketSize <= 0 ?
-                    localReadAmount : writable);
-
-            DatagramPacket packet = new DatagramPacket(byteBuf, localAddress(), remoteAddress());
-            allocHandle.incMessagesRead(1);
-
-            pipeline().fireChannelRead(packet);
-            byteBuf = null;
-            return true;
-        } finally {
-            if (byteBuf != null) {
-                byteBuf.release();
-            }
-        }
-    }
-
-    private IOException translateForConnected(NativeIoException e) {
-        // We need to correctly translate connect errors to match NIO behaviour.
-        if (e.expectedErr() == Errors.ERROR_ECONNREFUSED_NEGATIVE) {
-            PortUnreachableException error = new PortUnreachableException(e.getMessage());
-            error.initCause(e);
-            return error;
-        }
-        return e;
-    }
-
-    private boolean scatteringRead(EpollRecvByteAllocatorHandle allocHandle,
-            ByteBuf byteBuf, int datagramSize, int numDatagram) throws IOException {
-        RecyclableArrayList bufferPackets = null;
-        try {
-            int offset = byteBuf.writerIndex();
-            NativeDatagramPacketArray array = cleanDatagramPacketArray();
-
-            for (int i = 0; i < numDatagram;  i++, offset += datagramSize) {
-                if (!array.addWritable(byteBuf, offset, datagramSize)) {
-                    break;
-                }
-            }
-
-            allocHandle.attemptedBytesRead(offset - byteBuf.writerIndex());
-
-            NativeDatagramPacketArray.NativeDatagramPacket[] packets = array.packets();
-
-            int received = socket.recvmmsg(packets, 0, array.count());
-            if (received == 0) {
-                allocHandle.lastBytesRead(-1);
-                return false;
-            }
-            int bytesReceived = received * datagramSize;
-            byteBuf.writerIndex(bytesReceived);
-            InetSocketAddress local = localAddress();
-            if (received == 1) {
-                // Single packet fast-path
-                DatagramPacket packet = packets[0].newDatagramPacket(byteBuf, local);
-                allocHandle.lastBytesRead(datagramSize);
-                allocHandle.incMessagesRead(1);
-                pipeline().fireChannelRead(packet);
-                byteBuf = null;
-                return true;
-            }
-
-            // Its important that we process all received data out of the NativeDatagramPacketArray
-            // before we call fireChannelRead(...). This is because the user may call flush()
-            // in a channelRead(...) method and so may re-use the NativeDatagramPacketArray again.
-            bufferPackets = RecyclableArrayList.newInstance();
-            for (int i = 0; i < received; i++) {
-                DatagramPacket packet = packets[i].newDatagramPacket(byteBuf.readRetainedSlice(datagramSize), local);
-                bufferPackets.add(packet);
-            }
-
-            allocHandle.lastBytesRead(bytesReceived);
-            allocHandle.incMessagesRead(received);
-
-            for (int i = 0; i < received; i++) {
-                pipeline().fireChannelRead(bufferPackets.set(i, Unpooled.EMPTY_BUFFER));
-            }
-            bufferPackets.recycle();
-            bufferPackets = null;
-            return true;
-        } finally {
-            if (byteBuf != null) {
-                byteBuf.release();
-            }
-            if (bufferPackets != null) {
-                for (int i = 0; i < bufferPackets.size(); i++) {
-                    ReferenceCountUtil.release(bufferPackets.get(i));
-                }
-                bufferPackets.recycle();
-            }
-        }
-    }
-
-    private boolean read(EpollRecvByteAllocatorHandle allocHandle, ByteBuf byteBuf, int maxDatagramPacketSize)
-            throws IOException {
-        try {
-            int writable = maxDatagramPacketSize != 0 ? Math.min(byteBuf.writableBytes(), maxDatagramPacketSize)
-                    : byteBuf.writableBytes();
-            allocHandle.attemptedBytesRead(writable);
-            int writerIndex = byteBuf.writerIndex();
-            final DatagramSocketAddress remoteAddress;
-            if (byteBuf.hasMemoryAddress()) {
-                // has a memory address so use optimized call
-                remoteAddress = socket.recvFromAddress(
-                        byteBuf.memoryAddress(), writerIndex, writerIndex + writable);
-            } else {
-                ByteBuffer nioData = byteBuf.internalNioBuffer(writerIndex, writable);
-                remoteAddress = socket.recvFrom(nioData, nioData.position(), nioData.limit());
-            }
-
-            if (remoteAddress == null) {
-                allocHandle.lastBytesRead(-1);
-                return false;
-            }
-            InetSocketAddress localAddress = remoteAddress.localAddress();
-            if (localAddress == null) {
-                localAddress = localAddress();
-            }
-            int received = remoteAddress.receivedAmount();
-            allocHandle.lastBytesRead(maxDatagramPacketSize <= 0 ?
-                    received : writable);
-            byteBuf.writerIndex(writerIndex + received);
-            allocHandle.incMessagesRead(1);
-
-            pipeline().fireChannelRead(new DatagramPacket(byteBuf, localAddress, remoteAddress));
-            byteBuf = null;
-            return true;
-        } finally {
-            if (byteBuf != null) {
-                byteBuf.release();
-            }
-        }
-    }
-
-    private NativeDatagramPacketArray cleanDatagramPacketArray() {
-        return ((EpollEventLoop) eventLoop()).cleanDatagramPacketArray();
-    }
 }