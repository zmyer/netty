--- conflicted
+++ resolved
@@ -15,7 +15,6 @@
  */
 package io.netty.channel.epoll;
 
-import io.netty.buffer.ByteBuf;
 import io.netty.buffer.ByteBufAllocator;
 import io.netty.channel.ChannelException;
 import io.netty.channel.ChannelOption;
@@ -24,7 +23,6 @@
 import io.netty.channel.RecvByteBufAllocator;
 import io.netty.channel.WriteBufferWaterMark;
 import io.netty.channel.socket.DatagramChannelConfig;
-import io.netty.util.internal.ObjectUtil;
 
 import java.io.IOException;
 import java.net.InetAddress;
@@ -34,7 +32,6 @@
 public final class EpollDatagramChannelConfig extends EpollChannelConfig implements DatagramChannelConfig {
     private static final RecvByteBufAllocator DEFAULT_RCVBUF_ALLOCATOR = new FixedRecvByteBufAllocator(2048);
     private boolean activeOnOpen;
-    private volatile int maxDatagramSize;
 
     EpollDatagramChannelConfig(EpollDatagramChannel channel) {
         super(channel);
@@ -51,11 +48,7 @@
                 ChannelOption.IP_MULTICAST_ADDR, ChannelOption.IP_MULTICAST_IF, ChannelOption.IP_MULTICAST_TTL,
                 ChannelOption.IP_TOS, ChannelOption.DATAGRAM_CHANNEL_ACTIVE_ON_REGISTRATION,
                 EpollChannelOption.SO_REUSEPORT, EpollChannelOption.IP_FREEBIND, EpollChannelOption.IP_TRANSPARENT,
-<<<<<<< HEAD
-                EpollChannelOption.IP_RECVORIGDSTADDR, EpollChannelOption.MAX_DATAGRAM_PAYLOAD_SIZE);
-=======
                 EpollChannelOption.IP_RECVORIGDSTADDR);
->>>>>>> 806dace3
     }
 
     @SuppressWarnings({ "unchecked", "deprecation" })
@@ -102,9 +95,6 @@
         }
         if (option == EpollChannelOption.IP_RECVORIGDSTADDR) {
             return (T) Boolean.valueOf(isIpRecvOrigDestAddr());
-        }
-        if (option == EpollChannelOption.MAX_DATAGRAM_PAYLOAD_SIZE) {
-            return (T) Integer.valueOf(getMaxDatagramPayloadSize());
         }
         return super.getOption(option);
     }
@@ -142,8 +132,6 @@
             setIpTransparent((Boolean) value);
         } else if (option == EpollChannelOption.IP_RECVORIGDSTADDR) {
             setIpRecvOrigDestAddr((Boolean) value);
-        } else if (option == EpollChannelOption.MAX_DATAGRAM_PAYLOAD_SIZE) {
-            setMaxDatagramPayloadSize((Integer) value);
         } else {
             return super.setOption(option, value);
         }
@@ -328,21 +316,12 @@
 
     @Override
     public boolean isLoopbackModeDisabled() {
-        try {
-            return ((EpollDatagramChannel) channel).socket.isLoopbackModeDisabled();
-        } catch (IOException e) {
-            throw new ChannelException(e);
-        }
+        return false;
     }
 
     @Override
     public DatagramChannelConfig setLoopbackModeDisabled(boolean loopbackModeDisabled) {
-        try {
-            ((EpollDatagramChannel) channel).socket.setLoopbackModeDisabled(loopbackModeDisabled);
-            return this;
-        } catch (IOException e) {
-            throw new ChannelException(e);
-        }
+        throw new UnsupportedOperationException("Multicast not supported");
     }
 
     @Override
@@ -366,11 +345,7 @@
 
     @Override
     public InetAddress getInterface() {
-        try {
-            return ((EpollDatagramChannel) channel).socket.getInterface();
-        } catch (IOException e) {
-            throw new ChannelException(e);
-        }
+        return null;
     }
 
     @Override
@@ -385,22 +360,13 @@
 
     @Override
     public NetworkInterface getNetworkInterface() {
-        try {
-            return ((EpollDatagramChannel) channel).socket.getNetworkInterface();
-        } catch (IOException e) {
-            throw new ChannelException(e);
-        }
+        return null;
     }
 
     @Override
     public EpollDatagramChannelConfig setNetworkInterface(NetworkInterface networkInterface) {
         try {
-<<<<<<< HEAD
-            EpollDatagramChannel datagramChannel = (EpollDatagramChannel) channel;
-            datagramChannel.socket.setNetworkInterface(networkInterface);
-=======
             ((EpollDatagramChannel) channel).socket.setNetworkInterface(networkInterface);
->>>>>>> 806dace3
             return this;
         } catch (IOException e) {
             throw new ChannelException(e);
@@ -515,23 +481,4 @@
         }
     }
 
-    /**
-     * Set the maximum {@link io.netty.channel.socket.DatagramPacket} size. This will be used to determine if
-     * {@code recvmmsg} should be used when reading from the underlying socket. When {@code recvmmsg} is used
-     * we may be able to read multiple {@link io.netty.channel.socket.DatagramPacket}s with one syscall and so
-     * greatly improve the performance. This number will be used to slice {@link ByteBuf}s returned by the used
-     * {@link RecvByteBufAllocator}. You can use {@code 0} to disable the usage of recvmmsg, any other bigger value
-     * will enable it.
-     */
-    public EpollDatagramChannelConfig setMaxDatagramPayloadSize(int maxDatagramSize) {
-        this.maxDatagramSize = ObjectUtil.checkPositiveOrZero(maxDatagramSize, "maxDatagramSize");
-        return this;
-    }
-
-    /**
-     * Get the maximum {@link io.netty.channel.socket.DatagramPacket} size.
-     */
-    public int getMaxDatagramPayloadSize() {
-        return maxDatagramSize;
-    }
 }