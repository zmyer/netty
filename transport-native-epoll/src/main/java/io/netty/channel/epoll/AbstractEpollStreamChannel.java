--- conflicted
+++ resolved
@@ -37,6 +37,7 @@
 import io.netty.channel.unix.UnixChannelUtil;
 import io.netty.util.internal.PlatformDependent;
 import io.netty.util.internal.StringUtil;
+import io.netty.util.internal.ThrowableUtil;
 import io.netty.util.internal.UnstableApi;
 import io.netty.util.internal.logging.InternalLogger;
 import io.netty.util.internal.logging.InternalLoggerFactory;
@@ -52,13 +53,8 @@
 import static io.netty.channel.internal.ChannelUtils.MAX_BYTES_PER_GATHERING_WRITE_ATTEMPTED_LOW_THRESHOLD;
 import static io.netty.channel.internal.ChannelUtils.WRITE_STATUS_SNDBUF_FULL;
 import static io.netty.channel.unix.FileDescriptor.pipe;
-<<<<<<< HEAD
-import static io.netty.util.internal.ObjectUtil.checkNotNull;
-import static io.netty.util.internal.ObjectUtil.checkPositiveOrZero;
-=======
 import static io.netty.util.internal.ObjectUtil.checkPositiveOrZero;
 import static java.util.Objects.requireNonNull;
->>>>>>> 806dace3
 
 public abstract class AbstractEpollStreamChannel extends AbstractEpollChannel implements DuplexChannel {
     private static final ChannelMetadata METADATA = new ChannelMetadata(false, 16);
@@ -66,16 +62,6 @@
             " (expected: " + StringUtil.simpleClassName(ByteBuf.class) + ", " +
                     StringUtil.simpleClassName(DefaultFileRegion.class) + ')';
     private static final InternalLogger logger = InternalLoggerFactory.getInstance(AbstractEpollStreamChannel.class);
-<<<<<<< HEAD
-
-    private final Runnable flushTask = new Runnable() {
-        @Override
-        public void run() {
-            // Calling flush0 directly to ensure we not try to flush messages that were added via write(...) in the
-            // meantime.
-            ((AbstractEpollUnsafe) unsafe()).flush0();
-        }
-=======
     private static final ClosedChannelException CLEAR_SPLICE_QUEUE_CLOSED_CHANNEL_EXCEPTION =
             ThrowableUtil.unknownStackTrace(new ClosedChannelException(),
                     AbstractEpollStreamChannel.class, "clearSpliceQueue()");
@@ -89,11 +75,10 @@
         // Calling flush0 directly to ensure we not try to flush messages that were added via write(...) in the
         // meantime.
         ((AbstractEpollUnsafe) unsafe()).flush0();
->>>>>>> 806dace3
     };
+    private Queue<SpliceInTask> spliceQueue;
 
     // Lazy init these if we need to splice(...)
-    private volatile Queue<SpliceInTask> spliceQueue;
     private FileDescriptor pipeIn;
     private FileDescriptor pipeOut;
 
@@ -183,7 +168,7 @@
         }
         requireNonNull(promise, "promise");
         if (!isOpen()) {
-            promise.tryFailure(new ClosedChannelException());
+            promise.tryFailure(SPLICE_TO_CLOSED_CHANNEL_EXCEPTION);
         } else {
             addToSpliceQueue(new SpliceInChannelTask(ch, len, promise));
             failSpliceIfClosed(promise);
@@ -226,17 +211,13 @@
     public final ChannelFuture spliceTo(final FileDescriptor ch, final int offset, final int len,
                                         final ChannelPromise promise) {
         checkPositiveOrZero(len, "len");
-<<<<<<< HEAD
-        checkPositiveOrZero(offset, "offset");
-=======
         checkPositiveOrZero(offset, "offser");
->>>>>>> 806dace3
         if (config().getEpollMode() != EpollMode.LEVEL_TRIGGERED) {
             throw new IllegalStateException("spliceTo() supported only when using " + EpollMode.LEVEL_TRIGGERED);
         }
         requireNonNull(promise, "promise");
         if (!isOpen()) {
-            promise.tryFailure(new ClosedChannelException());
+            promise.tryFailure(SPLICE_TO_CLOSED_CHANNEL_EXCEPTION);
         } else {
             addToSpliceQueue(new SpliceFdTask(ch, offset, len, promise));
             failSpliceIfClosed(promise);
@@ -248,20 +229,9 @@
         if (!isOpen()) {
             // Seems like the Channel was closed in the meantime try to fail the promise to prevent any
             // cases where a future may not be notified otherwise.
-<<<<<<< HEAD
-            if (promise.tryFailure(new ClosedChannelException())) {
-                eventLoop().execute(new Runnable() {
-                    @Override
-                    public void run() {
-                        // Call this via the EventLoop as it is a MPSC queue.
-                        clearSpliceQueue();
-                    }
-                });
-=======
             if (promise.tryFailure(FAIL_SPLICE_IF_CLOSED_CLOSED_CHANNEL_EXCEPTION)) {
                 // Call this via the EventLoop as it is a MPSC queue.
                 eventLoop().execute(this::clearSpliceQueue);
->>>>>>> 806dace3
             }
         }
     }
@@ -686,21 +656,15 @@
     }
 
     private void clearSpliceQueue() {
-        Queue<SpliceInTask> sQueue = spliceQueue;
-        if (sQueue == null) {
+        if (spliceQueue == null) {
             return;
         }
-        ClosedChannelException exception = null;
-
         for (;;) {
-            SpliceInTask task = sQueue.poll();
+            SpliceInTask task = spliceQueue.poll();
             if (task == null) {
                 break;
             }
-            if (exception == null) {
-                exception = new ClosedChannelException();
-            }
-            task.promise.tryFailure(exception);
+            task.promise.tryFailure(CLEAR_SPLICE_QUEUE_CLOSED_CHANNEL_EXCEPTION);
         }
     }
 
@@ -709,7 +673,9 @@
             try {
                 fd.close();
             } catch (IOException e) {
-                logger.warn("Error while closing a pipe", e);
+                if (logger.isWarnEnabled()) {
+                    logger.warn("Error while closing a pipe", e);
+                }
             }
         }
     }
@@ -764,16 +730,15 @@
             ByteBuf byteBuf = null;
             boolean close = false;
             try {
-                Queue<SpliceInTask> sQueue = null;
                 do {
-                    if (sQueue != null || (sQueue = spliceQueue) != null) {
-                        SpliceInTask spliceTask = sQueue.peek();
+                    if (spliceQueue != null) {
+                        SpliceInTask spliceTask = spliceQueue.peek();
                         if (spliceTask != null) {
                             if (spliceTask.spliceIn(allocHandle)) {
                                 // We need to check if it is still active as if not we removed all SpliceTasks in
                                 // doClose(...)
                                 if (isActive()) {
-                                    sQueue.remove();
+                                    spliceQueue.remove();
                                 }
                                 continue;
                             } else {
@@ -835,16 +800,6 @@
     }
 
     private void addToSpliceQueue(final SpliceInTask task) {
-<<<<<<< HEAD
-        Queue<SpliceInTask> sQueue = spliceQueue;
-        if (sQueue == null) {
-            synchronized (this) {
-                sQueue = spliceQueue;
-                if (sQueue == null) {
-                    spliceQueue = sQueue = PlatformDependent.newMpscQueue();
-                }
-            }
-=======
         EventLoop eventLoop = eventLoop();
         if (eventLoop.inEventLoop()) {
             addToSpliceQueue0(task);
@@ -856,9 +811,8 @@
     private void addToSpliceQueue0(SpliceInTask task) {
         if (spliceQueue == null) {
             spliceQueue = PlatformDependent.newMpscQueue();
->>>>>>> 806dace3
-        }
-        sQueue.add(task);
+        }
+        spliceQueue.add(task);
     }
 
     protected abstract class SpliceInTask {
@@ -1001,7 +955,7 @@
     private final class SpliceFdTask extends SpliceInTask {
         private final FileDescriptor fd;
         private final ChannelPromise promise;
-        private int offset;
+        private final int offset;
 
         SpliceFdTask(FileDescriptor fd, int offset, int len, ChannelPromise promise) {
             super(len, promise);
@@ -1031,7 +985,6 @@
                         }
                         do {
                             int splicedOut = Native.splice(pipeIn.intValue(), -1, fd.intValue(), offset, splicedIn);
-                            offset += splicedOut;
                             splicedIn -= splicedOut;
                         } while (splicedIn > 0);
                         if (len == 0) {
