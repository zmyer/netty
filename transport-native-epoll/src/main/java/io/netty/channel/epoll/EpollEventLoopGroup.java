/*
 * Copyright 2014 The Netty Project
 *
 * The Netty Project licenses this file to you under the Apache License,
 * version 2.0 (the "License"); you may not use this file except in compliance
 * with the License. You may obtain a copy of the License at:
 *
 *   http://www.apache.org/licenses/LICENSE-2.0
 *
 * Unless required by applicable law or agreed to in writing, software
 * distributed under the License is distributed on an "AS IS" BASIS, WITHOUT
 * WARRANTIES OR CONDITIONS OF ANY KIND, either express or implied. See the
 * License for the specific language governing permissions and limitations
 * under the License.
 */
package io.netty.channel.epoll;

import io.netty.channel.EventLoopGroup;
<<<<<<< HEAD
import io.netty.channel.EventLoopTaskQueueFactory;
import io.netty.channel.MultithreadEventLoopGroup;
import io.netty.channel.SelectStrategyFactory;
import io.netty.util.concurrent.EventExecutorChooserFactory;
import io.netty.util.concurrent.RejectedExecutionHandler;
import io.netty.util.concurrent.RejectedExecutionHandlers;
=======
import io.netty.channel.DefaultSelectStrategyFactory;
import io.netty.channel.MultithreadEventLoopGroup;
import io.netty.channel.SelectStrategyFactory;
>>>>>>> 806dace3

import java.util.concurrent.Executor;
import java.util.concurrent.ThreadFactory;

/**
 * {@link EventLoopGroup} which uses epoll under the covers. Because of this
 * it only works on linux.
 *
 * @deprecated use {@link MultithreadEventLoopGroup} together with {@link EpollHandler}.
 */
<<<<<<< HEAD
//FGTODO: 2019/11/1 下午2:09 zmyer
=======
@Deprecated
>>>>>>> 806dace3
public final class EpollEventLoopGroup extends MultithreadEventLoopGroup {
    {
        // Ensure JNI is initialized by the time this class is loaded.
        Epoll.ensureAvailability();
    }

    /**
     * Create a new instance using the default number of threads and the default {@link ThreadFactory}.
     */
    public EpollEventLoopGroup() {
        this(0);
    }

    /**
     * Create a new instance using the specified number of threads and the default {@link ThreadFactory}.
     */
    public EpollEventLoopGroup(int nThreads) {
        this(nThreads, (ThreadFactory) null);
    }

    /**
     * Create a new instance using the default number of threads and the given {@link ThreadFactory}.
     */
    @SuppressWarnings("deprecation")
    public EpollEventLoopGroup(ThreadFactory threadFactory) {
        this(0, threadFactory, 0);
    }

    /**
     * Create a new instance using the specified number of threads and the default {@link ThreadFactory}.
     */
    @SuppressWarnings("deprecation")
    public EpollEventLoopGroup(int nThreads, SelectStrategyFactory selectStrategyFactory) {
        this(nThreads, (ThreadFactory) null, selectStrategyFactory);
    }

    /**
     * Create a new instance using the specified number of threads and the given {@link ThreadFactory}.
     */
    @SuppressWarnings("deprecation")
    public EpollEventLoopGroup(int nThreads, ThreadFactory threadFactory) {
        this(nThreads, threadFactory, 0);
    }

    public EpollEventLoopGroup(int nThreads, Executor executor) {
        this(nThreads, executor, DefaultSelectStrategyFactory.INSTANCE);
    }

    /**
     * Create a new instance using the specified number of threads and the given {@link ThreadFactory}.
     */
    @SuppressWarnings("deprecation")
    public EpollEventLoopGroup(int nThreads, ThreadFactory threadFactory, SelectStrategyFactory selectStrategyFactory) {
        this(nThreads, threadFactory, 0, selectStrategyFactory);
    }

    /**
     * Create a new instance using the specified number of threads, the given {@link ThreadFactory} and the given
     * maximal amount of epoll events to handle per epollWait(...).
     *
     * @deprecated Use {@link #EpollEventLoopGroup(int)} or {@link #EpollEventLoopGroup(int, ThreadFactory)}
     */
    @Deprecated
    public EpollEventLoopGroup(int nThreads, ThreadFactory threadFactory, int maxEventsAtOnce) {
        this(nThreads, threadFactory, maxEventsAtOnce, DefaultSelectStrategyFactory.INSTANCE);
    }

    /**
     * Create a new instance using the specified number of threads, the given {@link ThreadFactory} and the given
     * maximal amount of epoll events to handle per epollWait(...).
     *
     * @deprecated Use {@link #EpollEventLoopGroup(int)}, {@link #EpollEventLoopGroup(int, ThreadFactory)}, or
     * {@link #EpollEventLoopGroup(int, SelectStrategyFactory)}
     */
    @Deprecated
    public EpollEventLoopGroup(int nThreads, ThreadFactory threadFactory, int maxEventsAtOnce,
                               SelectStrategyFactory selectStrategyFactory) {
        super(nThreads, threadFactory, EpollHandler.newFactory(maxEventsAtOnce, selectStrategyFactory));
    }

    public EpollEventLoopGroup(int nThreads, Executor executor, SelectStrategyFactory selectStrategyFactory) {
<<<<<<< HEAD
        super(nThreads, executor, 0, selectStrategyFactory, RejectedExecutionHandlers.reject());
    }

    public EpollEventLoopGroup(int nThreads, Executor executor, EventExecutorChooserFactory chooserFactory,
                               SelectStrategyFactory selectStrategyFactory) {
        super(nThreads, executor, chooserFactory, 0, selectStrategyFactory, RejectedExecutionHandlers.reject());
    }

    public EpollEventLoopGroup(int nThreads, Executor executor, EventExecutorChooserFactory chooserFactory,
                               SelectStrategyFactory selectStrategyFactory,
                               RejectedExecutionHandler rejectedExecutionHandler) {
        super(nThreads, executor, chooserFactory, 0, selectStrategyFactory, rejectedExecutionHandler);
    }

    public EpollEventLoopGroup(int nThreads, Executor executor, EventExecutorChooserFactory chooserFactory,
                               SelectStrategyFactory selectStrategyFactory,
                               RejectedExecutionHandler rejectedExecutionHandler,
                               EventLoopTaskQueueFactory queueFactory) {
        super(nThreads, executor, chooserFactory, 0, selectStrategyFactory, rejectedExecutionHandler, queueFactory);
    }

    /**
     * @deprecated This method will be removed in future releases, and is not guaranteed to have any impacts.
     */
    @Deprecated
    public void setIoRatio(int ioRatio) {
        if (ioRatio <= 0 || ioRatio > 100) {
            throw new IllegalArgumentException("ioRatio: " + ioRatio + " (expected: 0 < ioRatio <= 100)");
        }
    }

    @Override
    protected EventLoop newChild(Executor executor, Object... args) throws Exception {
        EventLoopTaskQueueFactory queueFactory = args.length == 4 ? (EventLoopTaskQueueFactory) args[3] : null;
        return new EpollEventLoop(this, executor, (Integer) args[0],
                ((SelectStrategyFactory) args[1]).newSelectStrategy(),
                (RejectedExecutionHandler) args[2], queueFactory);
=======
        super(nThreads, executor, EpollHandler.newFactory(0, selectStrategyFactory));
>>>>>>> 806dace3
    }
}<|MERGE_RESOLUTION|>--- conflicted
+++ resolved
@@ -16,18 +16,9 @@
 package io.netty.channel.epoll;
 
 import io.netty.channel.EventLoopGroup;
-<<<<<<< HEAD
-import io.netty.channel.EventLoopTaskQueueFactory;
-import io.netty.channel.MultithreadEventLoopGroup;
-import io.netty.channel.SelectStrategyFactory;
-import io.netty.util.concurrent.EventExecutorChooserFactory;
-import io.netty.util.concurrent.RejectedExecutionHandler;
-import io.netty.util.concurrent.RejectedExecutionHandlers;
-=======
 import io.netty.channel.DefaultSelectStrategyFactory;
 import io.netty.channel.MultithreadEventLoopGroup;
 import io.netty.channel.SelectStrategyFactory;
->>>>>>> 806dace3
 
 import java.util.concurrent.Executor;
 import java.util.concurrent.ThreadFactory;
@@ -38,11 +29,7 @@
  *
  * @deprecated use {@link MultithreadEventLoopGroup} together with {@link EpollHandler}.
  */
-<<<<<<< HEAD
-//FGTODO: 2019/11/1 下午2:09 zmyer
-=======
 @Deprecated
->>>>>>> 806dace3
 public final class EpollEventLoopGroup extends MultithreadEventLoopGroup {
     {
         // Ensure JNI is initialized by the time this class is loaded.
@@ -61,14 +48,6 @@
      */
     public EpollEventLoopGroup(int nThreads) {
         this(nThreads, (ThreadFactory) null);
-    }
-
-    /**
-     * Create a new instance using the default number of threads and the given {@link ThreadFactory}.
-     */
-    @SuppressWarnings("deprecation")
-    public EpollEventLoopGroup(ThreadFactory threadFactory) {
-        this(0, threadFactory, 0);
     }
 
     /**
@@ -103,7 +82,7 @@
      * Create a new instance using the specified number of threads, the given {@link ThreadFactory} and the given
      * maximal amount of epoll events to handle per epollWait(...).
      *
-     * @deprecated Use {@link #EpollEventLoopGroup(int)} or {@link #EpollEventLoopGroup(int, ThreadFactory)}
+     * @deprecated  Use {@link #EpollEventLoopGroup(int)} or {@link #EpollEventLoopGroup(int, ThreadFactory)}
      */
     @Deprecated
     public EpollEventLoopGroup(int nThreads, ThreadFactory threadFactory, int maxEventsAtOnce) {
@@ -114,7 +93,7 @@
      * Create a new instance using the specified number of threads, the given {@link ThreadFactory} and the given
      * maximal amount of epoll events to handle per epollWait(...).
      *
-     * @deprecated Use {@link #EpollEventLoopGroup(int)}, {@link #EpollEventLoopGroup(int, ThreadFactory)}, or
+     * @deprecated  Use {@link #EpollEventLoopGroup(int)}, {@link #EpollEventLoopGroup(int, ThreadFactory)}, or
      * {@link #EpollEventLoopGroup(int, SelectStrategyFactory)}
      */
     @Deprecated
@@ -124,46 +103,6 @@
     }
 
     public EpollEventLoopGroup(int nThreads, Executor executor, SelectStrategyFactory selectStrategyFactory) {
-<<<<<<< HEAD
-        super(nThreads, executor, 0, selectStrategyFactory, RejectedExecutionHandlers.reject());
-    }
-
-    public EpollEventLoopGroup(int nThreads, Executor executor, EventExecutorChooserFactory chooserFactory,
-                               SelectStrategyFactory selectStrategyFactory) {
-        super(nThreads, executor, chooserFactory, 0, selectStrategyFactory, RejectedExecutionHandlers.reject());
-    }
-
-    public EpollEventLoopGroup(int nThreads, Executor executor, EventExecutorChooserFactory chooserFactory,
-                               SelectStrategyFactory selectStrategyFactory,
-                               RejectedExecutionHandler rejectedExecutionHandler) {
-        super(nThreads, executor, chooserFactory, 0, selectStrategyFactory, rejectedExecutionHandler);
-    }
-
-    public EpollEventLoopGroup(int nThreads, Executor executor, EventExecutorChooserFactory chooserFactory,
-                               SelectStrategyFactory selectStrategyFactory,
-                               RejectedExecutionHandler rejectedExecutionHandler,
-                               EventLoopTaskQueueFactory queueFactory) {
-        super(nThreads, executor, chooserFactory, 0, selectStrategyFactory, rejectedExecutionHandler, queueFactory);
-    }
-
-    /**
-     * @deprecated This method will be removed in future releases, and is not guaranteed to have any impacts.
-     */
-    @Deprecated
-    public void setIoRatio(int ioRatio) {
-        if (ioRatio <= 0 || ioRatio > 100) {
-            throw new IllegalArgumentException("ioRatio: " + ioRatio + " (expected: 0 < ioRatio <= 100)");
-        }
-    }
-
-    @Override
-    protected EventLoop newChild(Executor executor, Object... args) throws Exception {
-        EventLoopTaskQueueFactory queueFactory = args.length == 4 ? (EventLoopTaskQueueFactory) args[3] : null;
-        return new EpollEventLoop(this, executor, (Integer) args[0],
-                ((SelectStrategyFactory) args[1]).newSelectStrategy(),
-                (RejectedExecutionHandler) args[2], queueFactory);
-=======
         super(nThreads, executor, EpollHandler.newFactory(0, selectStrategyFactory));
->>>>>>> 806dace3
     }
 }