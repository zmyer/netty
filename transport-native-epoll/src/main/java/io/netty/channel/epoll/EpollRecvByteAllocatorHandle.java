/*
 * Copyright 2015 The Netty Project
 *
 * The Netty Project licenses this file to you under the Apache License,
 * version 2.0 (the "License"); you may not use this file except in compliance
 * with the License. You may obtain a copy of the License at:
 *
 *   http://www.apache.org/licenses/LICENSE-2.0
 *
 * Unless required by applicable law or agreed to in writing, software
 * distributed under the License is distributed on an "AS IS" BASIS, WITHOUT
 * WARRANTIES OR CONDITIONS OF ANY KIND, either express or implied. See the
 * License for the specific language governing permissions and limitations
 * under the License.
 */
package io.netty.channel.epoll;

import static java.util.Objects.requireNonNull;

import io.netty.buffer.ByteBuf;
import io.netty.buffer.ByteBufAllocator;
import io.netty.channel.RecvByteBufAllocator.DelegatingHandle;
import io.netty.channel.RecvByteBufAllocator.ExtendedHandle;
import io.netty.channel.unix.PreferredDirectByteBufAllocator;
import io.netty.util.UncheckedBooleanSupplier;

<<<<<<< HEAD
//FGTODO: 2019/11/1 下午2:30 zmyer
class EpollRecvByteAllocatorHandle extends DelegatingHandle implements ExtendedHandle {
    private final PreferredDirectByteBufAllocator preferredDirectByteBufAllocator = new PreferredDirectByteBufAllocator();
    private final UncheckedBooleanSupplier defaultMaybeMoreDataSupplier = new UncheckedBooleanSupplier() {
        @Override
        public boolean get() {
            return maybeMoreDataToRead();
        }
    };
    private boolean isEdgeTriggered;
    private boolean receivedRdHup;

    EpollRecvByteAllocatorHandle(ExtendedHandle handle) {
        super(handle);
=======
class EpollRecvByteAllocatorHandle implements RecvByteBufAllocator.ExtendedHandle {
    private final PreferredDirectByteBufAllocator preferredDirectByteBufAllocator =
            new PreferredDirectByteBufAllocator();
    private final RecvByteBufAllocator.ExtendedHandle delegate;
    private final UncheckedBooleanSupplier defaultMaybeMoreDataSupplier = this::maybeMoreDataToRead;
    private boolean isEdgeTriggered;
    private boolean receivedRdHup;

    EpollRecvByteAllocatorHandle(RecvByteBufAllocator.ExtendedHandle handle) {
        delegate = requireNonNull(handle, "handle");
>>>>>>> 806dace3
    }

    final void receivedRdHup() {
        receivedRdHup = true;
    }

    final boolean isReceivedRdHup() {
        return receivedRdHup;
    }

    boolean maybeMoreDataToRead() {
        /**
         * EPOLL ET requires that we read until we get an EAGAIN
         * (see Q9 in <a href="http://man7.org/linux/man-pages/man7/epoll.7.html">epoll man</a>). However in order to
         * respect auto read we supporting reading to stop if auto read is off. It is expected that the
         * {@link #EpollSocketChannel} implementations will track if we are in edgeTriggered mode and all data was not
         * read, and will force a EPOLLIN ready event.
         *
         * It is assumed RDHUP is handled externally by checking {@link #isReceivedRdHup()}.
         */
        return (isEdgeTriggered && lastBytesRead() > 0) ||
                (!isEdgeTriggered && lastBytesRead() == attemptedBytesRead());
    }

    final void edgeTriggered(boolean edgeTriggered) {
        isEdgeTriggered = edgeTriggered;
    }

    final boolean isEdgeTriggered() {
        return isEdgeTriggered;
    }

    @Override
    public final ByteBuf allocate(ByteBufAllocator alloc) {
        // We need to ensure we always allocate a direct ByteBuf as we can only use a direct buffer to read via JNI.
        preferredDirectByteBufAllocator.updateAllocator(alloc);
        return delegate().allocate(preferredDirectByteBufAllocator);
    }

    @Override
    public final boolean continueReading(UncheckedBooleanSupplier maybeMoreDataSupplier) {
        return ((ExtendedHandle) delegate()).continueReading(maybeMoreDataSupplier);
    }

    @Override
    public final boolean continueReading() {
        // We must override the supplier which determines if there maybe more data to read.
        return continueReading(defaultMaybeMoreDataSupplier);
    }
}<|MERGE_RESOLUTION|>--- conflicted
+++ resolved
@@ -19,27 +19,11 @@
 
 import io.netty.buffer.ByteBuf;
 import io.netty.buffer.ByteBufAllocator;
-import io.netty.channel.RecvByteBufAllocator.DelegatingHandle;
-import io.netty.channel.RecvByteBufAllocator.ExtendedHandle;
+import io.netty.channel.ChannelConfig;
+import io.netty.channel.RecvByteBufAllocator;
 import io.netty.channel.unix.PreferredDirectByteBufAllocator;
 import io.netty.util.UncheckedBooleanSupplier;
 
-<<<<<<< HEAD
-//FGTODO: 2019/11/1 下午2:30 zmyer
-class EpollRecvByteAllocatorHandle extends DelegatingHandle implements ExtendedHandle {
-    private final PreferredDirectByteBufAllocator preferredDirectByteBufAllocator = new PreferredDirectByteBufAllocator();
-    private final UncheckedBooleanSupplier defaultMaybeMoreDataSupplier = new UncheckedBooleanSupplier() {
-        @Override
-        public boolean get() {
-            return maybeMoreDataToRead();
-        }
-    };
-    private boolean isEdgeTriggered;
-    private boolean receivedRdHup;
-
-    EpollRecvByteAllocatorHandle(ExtendedHandle handle) {
-        super(handle);
-=======
 class EpollRecvByteAllocatorHandle implements RecvByteBufAllocator.ExtendedHandle {
     private final PreferredDirectByteBufAllocator preferredDirectByteBufAllocator =
             new PreferredDirectByteBufAllocator();
@@ -50,7 +34,6 @@
 
     EpollRecvByteAllocatorHandle(RecvByteBufAllocator.ExtendedHandle handle) {
         delegate = requireNonNull(handle, "handle");
->>>>>>> 806dace3
     }
 
     final void receivedRdHup() {
@@ -72,7 +55,7 @@
          * It is assumed RDHUP is handled externally by checking {@link #isReceivedRdHup()}.
          */
         return (isEdgeTriggered && lastBytesRead() > 0) ||
-                (!isEdgeTriggered && lastBytesRead() == attemptedBytesRead());
+               (!isEdgeTriggered && lastBytesRead() == attemptedBytesRead());
     }
 
     final void edgeTriggered(boolean edgeTriggered) {
@@ -87,17 +70,57 @@
     public final ByteBuf allocate(ByteBufAllocator alloc) {
         // We need to ensure we always allocate a direct ByteBuf as we can only use a direct buffer to read via JNI.
         preferredDirectByteBufAllocator.updateAllocator(alloc);
-        return delegate().allocate(preferredDirectByteBufAllocator);
+        return delegate.allocate(preferredDirectByteBufAllocator);
+    }
+
+    @Override
+    public final int guess() {
+        return delegate.guess();
+    }
+
+    @Override
+    public final void reset(ChannelConfig config) {
+        delegate.reset(config);
+    }
+
+    @Override
+    public final void incMessagesRead(int numMessages) {
+        delegate.incMessagesRead(numMessages);
+    }
+
+    @Override
+    public final void lastBytesRead(int bytes) {
+        delegate.lastBytesRead(bytes);
+    }
+
+    @Override
+    public final int lastBytesRead() {
+        return delegate.lastBytesRead();
+    }
+
+    @Override
+    public final int attemptedBytesRead() {
+        return delegate.attemptedBytesRead();
+    }
+
+    @Override
+    public final void attemptedBytesRead(int bytes) {
+        delegate.attemptedBytesRead(bytes);
+    }
+
+    @Override
+    public final void readComplete() {
+        delegate.readComplete();
     }
 
     @Override
     public final boolean continueReading(UncheckedBooleanSupplier maybeMoreDataSupplier) {
-        return ((ExtendedHandle) delegate()).continueReading(maybeMoreDataSupplier);
+        return delegate.continueReading(maybeMoreDataSupplier);
     }
 
     @Override
     public final boolean continueReading() {
         // We must override the supplier which determines if there maybe more data to read.
-        return continueReading(defaultMaybeMoreDataSupplier);
+        return delegate.continueReading(defaultMaybeMoreDataSupplier);
     }
 }