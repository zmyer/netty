--- conflicted
+++ resolved
@@ -39,11 +39,7 @@
             if (e.getKey() == null) {
                 throw new IllegalArgumentException("newKeys contains an entry with null address: " + newKeys);
             }
-<<<<<<< HEAD
-            ObjectUtil.checkNotNull(key, "newKeys[" + e.getKey() + ']');
-=======
             requireNonNull(key, "newKeys[" + e.getKey() + "]");
->>>>>>> 806dace3
             if (key.length == 0) {
                 throw new IllegalArgumentException("newKeys[" + e.getKey() + "] has an empty key.");
             }
