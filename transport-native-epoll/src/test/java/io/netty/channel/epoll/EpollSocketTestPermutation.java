/*
 * Copyright 2014 The Netty Project
 *
 * The Netty Project licenses this file to you under the Apache License,
 * version 2.0 (the "License"); you may not use this file except in compliance
 * with the License. You may obtain a copy of the License at:
 *
 *   http://www.apache.org/licenses/LICENSE-2.0
 *
 * Unless required by applicable law or agreed to in writing, software
 * distributed under the License is distributed on an "AS IS" BASIS, WITHOUT
 * WARRANTIES OR CONDITIONS OF ANY KIND, either express or implied. See the
 * License for the specific language governing permissions and limitations
 * under the License.
 */
package io.netty.channel.epoll;

import io.netty.bootstrap.Bootstrap;
import io.netty.bootstrap.ServerBootstrap;
import io.netty.channel.Channel;
import io.netty.channel.ChannelFactory;
import io.netty.channel.EventLoop;
import io.netty.channel.EventLoopGroup;
import io.netty.channel.MultithreadEventLoopGroup;
import io.netty.channel.socket.InternetProtocolFamily;
import io.netty.channel.socket.nio.NioDatagramChannel;
import io.netty.channel.socket.nio.NioServerSocketChannel;
import io.netty.channel.socket.nio.NioSocketChannel;
import io.netty.channel.unix.DomainSocketAddress;
import io.netty.channel.unix.tests.UnixTestUtils;
import io.netty.testsuite.transport.TestsuitePermutation;
import io.netty.testsuite.transport.TestsuitePermutation.BootstrapFactory;
import io.netty.testsuite.transport.socket.SocketTestPermutation;
import io.netty.util.concurrent.DefaultThreadFactory;
import io.netty.util.internal.logging.InternalLogger;
import io.netty.util.internal.logging.InternalLoggerFactory;

import java.io.BufferedReader;
import java.io.File;
import java.io.FileReader;
import java.security.AccessController;
import java.security.PrivilegedAction;
import java.util.ArrayList;
import java.util.Arrays;
import java.util.Collections;
import java.util.List;

class EpollSocketTestPermutation extends SocketTestPermutation {

    static final EpollSocketTestPermutation INSTANCE = new EpollSocketTestPermutation();

    static final EventLoopGroup EPOLL_BOSS_GROUP =
            new MultithreadEventLoopGroup(BOSSES, new DefaultThreadFactory("testsuite-epoll-boss", true),
                    EpollHandler.newFactory());
    static final EventLoopGroup EPOLL_WORKER_GROUP =
            new MultithreadEventLoopGroup(WORKERS, new DefaultThreadFactory("testsuite-epoll-worker", true),
                    EpollHandler.newFactory());

    private static final InternalLogger logger = InternalLoggerFactory.getInstance(EpollSocketTestPermutation.class);

    @Override
    public List<TestsuitePermutation.BootstrapComboFactory<ServerBootstrap, Bootstrap>> socket() {

        List<TestsuitePermutation.BootstrapComboFactory<ServerBootstrap, Bootstrap>> list =
                combo(serverSocket(), clientSocket());

        list.remove(list.size() - 1); // Exclude NIO x NIO test

        return list;
    }

    @SuppressWarnings("unchecked")
    @Override
    public List<BootstrapFactory<ServerBootstrap>> serverSocket() {
        List<BootstrapFactory<ServerBootstrap>> toReturn = new ArrayList<>();
        toReturn.add(() -> new ServerBootstrap().group(EPOLL_BOSS_GROUP, EPOLL_WORKER_GROUP)
                                    .channel(EpollServerSocketChannel.class));
        if (isServerFastOpen()) {
            toReturn.add(() -> {
                ServerBootstrap serverBootstrap = new ServerBootstrap().group(EPOLL_BOSS_GROUP, EPOLL_WORKER_GROUP)
                                                                       .channel(EpollServerSocketChannel.class);
                serverBootstrap.option(EpollChannelOption.TCP_FASTOPEN, 5);
                return serverBootstrap;
            });
        }
        toReturn.add(() -> new ServerBootstrap().group(nioBossGroup, nioWorkerGroup)
                                    .channel(NioServerSocketChannel.class));

        return toReturn;
    }

    @SuppressWarnings("unchecked")
    @Override
    public List<BootstrapFactory<Bootstrap>> clientSocket() {
        return Arrays.asList(
                () -> new Bootstrap().group(EPOLL_WORKER_GROUP).channel(EpollSocketChannel.class),
                () -> new Bootstrap().group(nioWorkerGroup).channel(NioSocketChannel.class)
        );
    }

    @Override
    public List<TestsuitePermutation.BootstrapComboFactory<Bootstrap, Bootstrap>> datagram(
            final InternetProtocolFamily family) {
        // Make the list of Bootstrap factories.
        @SuppressWarnings("unchecked")
        List<BootstrapFactory<Bootstrap>> bfs = Arrays.asList(
                () -> new Bootstrap().group(nioWorkerGroup).channelFactory(new ChannelFactory<Channel>() {
                    @Override
<<<<<<< HEAD
                    public Bootstrap newInstance() {
                        return new Bootstrap().group(nioWorkerGroup).channelFactory(new ChannelFactory<Channel>() {
                            @Override
                            public Channel newChannel() {
                                return new NioDatagramChannel(family);
                            }

                            @Override
                            public String toString() {
                                return NioDatagramChannel.class.getSimpleName() + ".class";
                            }
                        });
=======
                    public Channel newChannel(EventLoop eventLoop) {
                        return new NioDatagramChannel(eventLoop, InternetProtocolFamily.IPv4);
>>>>>>> 806dace3
                    }

                    @Override
<<<<<<< HEAD
                    public Bootstrap newInstance() {
                        return new Bootstrap().group(EPOLL_WORKER_GROUP).channelFactory(new ChannelFactory<Channel>() {
                            @Override
                            public Channel newChannel() {
                                return new EpollDatagramChannel(family);
                            }

                            @Override
                            public String toString() {
                                return InternetProtocolFamily.class.getSimpleName() + ".class";
                            }
                        });
=======
                    public String toString() {
                        return NioDatagramChannel.class.getSimpleName() + ".class";
>>>>>>> 806dace3
                    }
                }),
                () -> new Bootstrap().group(EPOLL_WORKER_GROUP).channel(EpollDatagramChannel.class)
        );
        return combo(bfs, bfs);
    }

    List<TestsuitePermutation.BootstrapComboFactory<Bootstrap, Bootstrap>> epollOnlyDatagram(
            final InternetProtocolFamily family) {
        return combo(Collections.singletonList(datagramBootstrapFactory(family)),
                Collections.singletonList(datagramBootstrapFactory(family)));
    }

    private BootstrapFactory<Bootstrap> datagramBootstrapFactory(final InternetProtocolFamily family) {
        return new BootstrapFactory<Bootstrap>() {
            @Override
            public Bootstrap newInstance() {
                return new Bootstrap().group(EPOLL_WORKER_GROUP).channelFactory(new ChannelFactory<Channel>() {
                    @Override
                    public Channel newChannel() {
                        return new EpollDatagramChannel(family);
                    }

                    @Override
                    public String toString() {
                        return InternetProtocolFamily.class.getSimpleName() + ".class";
                    }
                });
            }
        };
    }

    public List<TestsuitePermutation.BootstrapComboFactory<ServerBootstrap, Bootstrap>> domainSocket() {

        List<TestsuitePermutation.BootstrapComboFactory<ServerBootstrap, Bootstrap>> list =
                combo(serverDomainSocket(), clientDomainSocket());
        return list;
    }

    public List<BootstrapFactory<ServerBootstrap>> serverDomainSocket() {
        return Collections.singletonList(
                () -> new ServerBootstrap().group(EPOLL_BOSS_GROUP, EPOLL_WORKER_GROUP)
                        .channel(EpollServerDomainSocketChannel.class)
        );
    }

    public List<BootstrapFactory<Bootstrap>> clientDomainSocket() {
        return Collections.singletonList(
                () -> new Bootstrap().group(EPOLL_WORKER_GROUP).channel(EpollDomainSocketChannel.class)
        );
    }

    @Override
    public List<BootstrapFactory<Bootstrap>> datagramSocket() {
        return Collections.singletonList(
                () -> new Bootstrap().group(EPOLL_WORKER_GROUP).channel(EpollDatagramChannel.class)
        );
    }

    public boolean isServerFastOpen() {
        return AccessController.doPrivileged((PrivilegedAction<Integer>) () -> {
            int fastopen = 0;
            File file = new File("/proc/sys/net/ipv4/tcp_fastopen");
            if (file.exists()) {
                BufferedReader in = null;
                try {
                    in = new BufferedReader(new FileReader(file));
                    fastopen = Integer.parseInt(in.readLine());
                    if (logger.isDebugEnabled()) {
                        logger.debug("{}: {}", file, fastopen);
                    }
                } catch (Exception e) {
                    logger.debug("Failed to get TCP_FASTOPEN from: {}", file, e);
                } finally {
                    if (in != null) {
                        try {
                            in.close();
                        } catch (Exception e) {
                            // Ignored.
                        }
                    }
                }
            } else {
                if (logger.isDebugEnabled()) {
                    logger.debug("{}: {} (non-existent)", file, fastopen);
                }
            }
            return fastopen;
        }) == 3;
    }

    public static DomainSocketAddress newSocketAddress() {
        return UnixTestUtils.newSocketAddress();
    }
}<|MERGE_RESOLUTION|>--- conflicted
+++ resolved
@@ -99,80 +99,24 @@
     }
 
     @Override
-    public List<TestsuitePermutation.BootstrapComboFactory<Bootstrap, Bootstrap>> datagram(
-            final InternetProtocolFamily family) {
+    public List<TestsuitePermutation.BootstrapComboFactory<Bootstrap, Bootstrap>> datagram() {
         // Make the list of Bootstrap factories.
         @SuppressWarnings("unchecked")
         List<BootstrapFactory<Bootstrap>> bfs = Arrays.asList(
                 () -> new Bootstrap().group(nioWorkerGroup).channelFactory(new ChannelFactory<Channel>() {
                     @Override
-<<<<<<< HEAD
-                    public Bootstrap newInstance() {
-                        return new Bootstrap().group(nioWorkerGroup).channelFactory(new ChannelFactory<Channel>() {
-                            @Override
-                            public Channel newChannel() {
-                                return new NioDatagramChannel(family);
-                            }
-
-                            @Override
-                            public String toString() {
-                                return NioDatagramChannel.class.getSimpleName() + ".class";
-                            }
-                        });
-=======
                     public Channel newChannel(EventLoop eventLoop) {
                         return new NioDatagramChannel(eventLoop, InternetProtocolFamily.IPv4);
->>>>>>> 806dace3
                     }
 
                     @Override
-<<<<<<< HEAD
-                    public Bootstrap newInstance() {
-                        return new Bootstrap().group(EPOLL_WORKER_GROUP).channelFactory(new ChannelFactory<Channel>() {
-                            @Override
-                            public Channel newChannel() {
-                                return new EpollDatagramChannel(family);
-                            }
-
-                            @Override
-                            public String toString() {
-                                return InternetProtocolFamily.class.getSimpleName() + ".class";
-                            }
-                        });
-=======
                     public String toString() {
                         return NioDatagramChannel.class.getSimpleName() + ".class";
->>>>>>> 806dace3
                     }
                 }),
                 () -> new Bootstrap().group(EPOLL_WORKER_GROUP).channel(EpollDatagramChannel.class)
         );
         return combo(bfs, bfs);
-    }
-
-    List<TestsuitePermutation.BootstrapComboFactory<Bootstrap, Bootstrap>> epollOnlyDatagram(
-            final InternetProtocolFamily family) {
-        return combo(Collections.singletonList(datagramBootstrapFactory(family)),
-                Collections.singletonList(datagramBootstrapFactory(family)));
-    }
-
-    private BootstrapFactory<Bootstrap> datagramBootstrapFactory(final InternetProtocolFamily family) {
-        return new BootstrapFactory<Bootstrap>() {
-            @Override
-            public Bootstrap newInstance() {
-                return new Bootstrap().group(EPOLL_WORKER_GROUP).channelFactory(new ChannelFactory<Channel>() {
-                    @Override
-                    public Channel newChannel() {
-                        return new EpollDatagramChannel(family);
-                    }
-
-                    @Override
-                    public String toString() {
-                        return InternetProtocolFamily.class.getSimpleName() + ".class";
-                    }
-                });
-            }
-        };
     }
 
     public List<TestsuitePermutation.BootstrapComboFactory<ServerBootstrap, Bootstrap>> domainSocket() {
