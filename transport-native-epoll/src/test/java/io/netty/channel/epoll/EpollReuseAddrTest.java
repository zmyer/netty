/*
 * Copyright 2014 The Netty Project
 *
 * The Netty Project licenses this file to you under the Apache License,
 * version 2.0 (the "License"); you may not use this file except in compliance
 * with the License. You may obtain a copy of the License at:
 *
 *   http://www.apache.org/licenses/LICENSE-2.0
 *
 * Unless required by applicable law or agreed to in writing, software
 * distributed under the License is distributed on an "AS IS" BASIS, WITHOUT
 * WARRANTIES OR CONDITIONS OF ANY KIND, either express or implied. See the
 * License for the specific language governing permissions and limitations
 * under the License.
 */
package io.netty.channel.epoll;

import io.netty.bootstrap.AbstractBootstrap;
import io.netty.bootstrap.Bootstrap;
import io.netty.bootstrap.ServerBootstrap;
import io.netty.channel.ChannelFuture;
import io.netty.channel.ChannelHandler;
import io.netty.channel.ChannelHandlerAdapter;
import io.netty.channel.ChannelHandlerContext;
<<<<<<< HEAD
import io.netty.channel.ChannelInboundHandlerAdapter;
import io.netty.handler.logging.LogLevel;
import io.netty.handler.logging.LoggingHandler;
=======
import io.netty.channel.ChannelInboundHandler;
>>>>>>> 806dace3
import io.netty.util.NetUtil;
import io.netty.util.ReferenceCountUtil;
import io.netty.util.ResourceLeakDetector;
import org.junit.Assert;
import org.junit.Assume;
import org.junit.Ignore;
import org.junit.Test;

import java.io.IOException;
import java.net.DatagramPacket;
import java.net.DatagramSocket;
import java.net.InetSocketAddress;
import java.net.Socket;
import java.util.concurrent.CountDownLatch;
import java.util.concurrent.ExecutorService;
import java.util.concurrent.Executors;
import java.util.concurrent.atomic.AtomicBoolean;

public class EpollReuseAddrTest {
    private static final int MAJOR;
    private static final int MINOR;
    private static final int BUGFIX;
    static {
        String kernelVersion = Native.KERNEL_VERSION;
        int index = kernelVersion.indexOf('-');
        if (index > -1) {
            kernelVersion = kernelVersion.substring(0, index);
        }
        String[] versionParts = kernelVersion.split("\\.");
        if (versionParts.length <= 3) {
            MAJOR = Integer.parseInt(versionParts[0]);
            MINOR = Integer.parseInt(versionParts[1]);
            if (versionParts.length == 3) {
                BUGFIX = Integer.parseInt(versionParts[2]);
            } else {
                BUGFIX = 0;
            }
        } else {
            throw new IllegalStateException("Can not parse kernel version " + kernelVersion);
        }
    }

    @Test
    public void testMultipleBindSocketChannelWithoutReusePortFails() {
        Assume.assumeTrue(versionEqOrGt(3, 9, 0));
        testMultipleBindDatagramChannelWithoutReusePortFails0(createServerBootstrap());
    }

    @Test
    public void testMultipleBindDatagramChannelWithoutReusePortFails() {
        Assume.assumeTrue(versionEqOrGt(3, 9, 0));
        testMultipleBindDatagramChannelWithoutReusePortFails0(createBootstrap());
    }

<<<<<<< HEAD
    private static void testMultipleBindDatagramChannelWithoutReusePortFails0(AbstractBootstrap<?, ?> bootstrap) {
        bootstrap.handler(new LoggingHandler(LogLevel.ERROR));
=======
    private static void testMultipleBindDatagramChannelWithoutReusePortFails0(AbstractBootstrap<?, ?, ?> bootstrap) {
        bootstrap.handler(new DummyHandler());
>>>>>>> 806dace3
        ChannelFuture future = bootstrap.bind().syncUninterruptibly();
        try {
            bootstrap.bind(future.channel().localAddress()).syncUninterruptibly();
            Assert.fail();
        } catch (Exception e) {
            Assert.assertTrue(e.getCause() instanceof IOException);
        }
        future.channel().close().syncUninterruptibly();
    }

    @Test(timeout = 10000)
    public void testMultipleBindSocketChannel() throws Exception {
        Assume.assumeTrue(versionEqOrGt(3, 9, 0));
        ServerBootstrap bootstrap = createServerBootstrap();
        bootstrap.option(EpollChannelOption.SO_REUSEPORT, true);
        final AtomicBoolean accepted1 = new AtomicBoolean();
        bootstrap.childHandler(new ServerSocketTestHandler(accepted1));
        ChannelFuture future = bootstrap.bind().syncUninterruptibly();
        InetSocketAddress address1 = (InetSocketAddress) future.channel().localAddress();

        final AtomicBoolean accepted2 = new AtomicBoolean();
        bootstrap.childHandler(new ServerSocketTestHandler(accepted2));
        ChannelFuture future2 = bootstrap.bind(address1).syncUninterruptibly();
        InetSocketAddress address2 = (InetSocketAddress) future2.channel().localAddress();

        Assert.assertEquals(address1, address2);
        while (!accepted1.get() || !accepted2.get()) {
            Socket socket = new Socket(address1.getAddress(), address1.getPort());
            socket.setReuseAddress(true);
            socket.close();
        }
        future.channel().close().syncUninterruptibly();
        future2.channel().close().syncUninterruptibly();
    }

    @Test(timeout = 10000)
    @Ignore // TODO: Unignore after making it pass on centos6-1 and debian7-1
    public void testMultipleBindDatagramChannel() throws Exception {
        ResourceLeakDetector.setLevel(ResourceLeakDetector.Level.ADVANCED);
        Assume.assumeTrue(versionEqOrGt(3, 9, 0));
        Bootstrap bootstrap = createBootstrap();
        bootstrap.option(EpollChannelOption.SO_REUSEPORT, true);
        final AtomicBoolean received1 = new AtomicBoolean();
        bootstrap.handler(new DatagramSocketTestHandler(received1));
        ChannelFuture future = bootstrap.bind().syncUninterruptibly();
        final InetSocketAddress address1 = (InetSocketAddress) future.channel().localAddress();

        final AtomicBoolean received2 = new AtomicBoolean();
        bootstrap.handler(new DatagramSocketTestHandler(received2));
        ChannelFuture future2 = bootstrap.bind(address1).syncUninterruptibly();
        final InetSocketAddress address2 = (InetSocketAddress) future2.channel().localAddress();

        Assert.assertEquals(address1, address2);
        final byte[] bytes = "data".getBytes();

        // fire up 16 Threads and send DatagramPackets to make sure we stress it enough to see DatagramPackets received
        // on both sockets.
        int count = 16;
        final CountDownLatch latch = new CountDownLatch(count);
        Runnable r = () -> {
            try {
                DatagramSocket socket = new DatagramSocket();
                while (!received1.get() || !received2.get()) {
                    socket.send(new DatagramPacket(
                            bytes, 0, bytes.length, address1.getAddress(), address1.getPort()));
                }
                socket.close();
            } catch (IOException e) {
                e.printStackTrace();
            }
            latch.countDown();
        };

        ExecutorService executor = Executors.newFixedThreadPool(count);
        for (int i = 0 ; i < count; i++) {
            executor.execute(r);
        }
        latch.await();
        executor.shutdown();
        future.channel().close().syncUninterruptibly();
        future2.channel().close().syncUninterruptibly();
        Assert.assertTrue(received1.get());
        Assert.assertTrue(received2.get());
    }

    private static ServerBootstrap createServerBootstrap() {
        ServerBootstrap bootstrap = new ServerBootstrap();
        bootstrap.group(EpollSocketTestPermutation.EPOLL_BOSS_GROUP, EpollSocketTestPermutation.EPOLL_WORKER_GROUP);
        bootstrap.channel(EpollServerSocketChannel.class);
        bootstrap.childHandler(new DummyHandler());
        InetSocketAddress address = new InetSocketAddress(NetUtil.LOCALHOST, 0);
        bootstrap.localAddress(address);
        return bootstrap;
    }

    private static Bootstrap createBootstrap() {
        Bootstrap bootstrap = new Bootstrap();
        bootstrap.group(EpollSocketTestPermutation.EPOLL_WORKER_GROUP);
        bootstrap.channel(EpollDatagramChannel.class);
        InetSocketAddress address = new InetSocketAddress(NetUtil.LOCALHOST, 0);
        bootstrap.localAddress(address);
        return bootstrap;
    }

    private static boolean versionEqOrGt(int major, int minor, int bugfix)  {
        if (MAJOR > major) {
            return true;
        }
        if (MAJOR == major) {
            if (MINOR > minor) {
                return true;
            } else if (MINOR == minor) {
                if (BUGFIX >= bugfix) {
                    return true;
                }
            }
        }
        return false;
    }

    @ChannelHandler.Sharable
    private static class ServerSocketTestHandler implements ChannelInboundHandler {
        private final AtomicBoolean accepted;

        ServerSocketTestHandler(AtomicBoolean accepted) {
            this.accepted = accepted;
        }

        @Override
        public void channelActive(ChannelHandlerContext ctx) throws Exception {
            accepted.set(true);
            ctx.close();
        }
    }

    @ChannelHandler.Sharable
    private static class DatagramSocketTestHandler implements ChannelInboundHandler {
        private final AtomicBoolean received;

        DatagramSocketTestHandler(AtomicBoolean received) {
            this.received = received;
        }

        @Override
        public void channelRead(ChannelHandlerContext ctx, Object msg) throws Exception {
            ReferenceCountUtil.release(msg);
            received.set(true);
        }
    }

    @ChannelHandler.Sharable
    private static final class DummyHandler extends ChannelHandlerAdapter { }
}<|MERGE_RESOLUTION|>--- conflicted
+++ resolved
@@ -22,13 +22,7 @@
 import io.netty.channel.ChannelHandler;
 import io.netty.channel.ChannelHandlerAdapter;
 import io.netty.channel.ChannelHandlerContext;
-<<<<<<< HEAD
-import io.netty.channel.ChannelInboundHandlerAdapter;
-import io.netty.handler.logging.LogLevel;
-import io.netty.handler.logging.LoggingHandler;
-=======
 import io.netty.channel.ChannelInboundHandler;
->>>>>>> 806dace3
 import io.netty.util.NetUtil;
 import io.netty.util.ReferenceCountUtil;
 import io.netty.util.ResourceLeakDetector;
@@ -83,13 +77,8 @@
         testMultipleBindDatagramChannelWithoutReusePortFails0(createBootstrap());
     }
 
-<<<<<<< HEAD
-    private static void testMultipleBindDatagramChannelWithoutReusePortFails0(AbstractBootstrap<?, ?> bootstrap) {
-        bootstrap.handler(new LoggingHandler(LogLevel.ERROR));
-=======
     private static void testMultipleBindDatagramChannelWithoutReusePortFails0(AbstractBootstrap<?, ?, ?> bootstrap) {
         bootstrap.handler(new DummyHandler());
->>>>>>> 806dace3
         ChannelFuture future = bootstrap.bind().syncUninterruptibly();
         try {
             bootstrap.bind(future.channel().localAddress()).syncUninterruptibly();
