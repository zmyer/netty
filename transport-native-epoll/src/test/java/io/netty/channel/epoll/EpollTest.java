--- conflicted
+++ resolved
@@ -1,5 +1,5 @@
 /*
- * Copyright 2019 The Netty Project
+ * Copyright 2014 The Netty Project
  *
  * The Netty Project licenses this file to you under the Apache License,
  * version 2.0 (the "License"); you may not use this file except in compliance
@@ -42,19 +42,6 @@
             Native.epollCtlAdd(epoll.intValue(), timerFd.intValue(), Native.EPOLLIN);
             Native.epollCtlAdd(epoll.intValue(), eventfd.intValue(), Native.EPOLLIN);
 
-<<<<<<< HEAD
-            final AtomicReference<Throwable> ref = new AtomicReference<Throwable>();
-            Thread t = new Thread(new Runnable() {
-                @Override
-                public void run() {
-                    try {
-                        assertEquals(1, Native.epollWait(epoll, eventArray, false));
-                        // This should have been woken up because of eventfd_write.
-                        assertEquals(eventfd.intValue(), eventArray.fd(0));
-                    } catch (Throwable cause) {
-                        ref.set(cause);
-                    }
-=======
             final AtomicReference<Throwable> ref = new AtomicReference<>();
             Thread t = new Thread(() -> {
                 try {
@@ -63,7 +50,6 @@
                     assertEquals(eventfd.intValue(), eventArray.fd(0));
                 } catch (Throwable cause) {
                     ref.set(cause);
->>>>>>> 806dace3
                 }
             });
             t.start();
