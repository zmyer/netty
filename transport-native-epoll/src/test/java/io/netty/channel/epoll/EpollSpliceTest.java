--- conflicted
+++ resolved
@@ -179,7 +179,7 @@
         }
     }
 
-    @Test(timeout = 10000)
+    @Test
     public void spliceToFile() throws Throwable {
         EventLoopGroup group = new MultithreadEventLoopGroup(1, EpollHandler.newFactory());
         File file = File.createTempFile("netty-splice", null);
@@ -205,7 +205,7 @@
             i += length;
         }
 
-        while (sh.future2 == null || !sh.future2.isDone() || !sh.future.isDone()) {
+        while (sh.future == null || !sh.future.isDone()) {
             if (sh.exception.get() != null) {
                 break;
             }
@@ -281,26 +281,22 @@
     private static class SpliceHandler implements ChannelHandler {
         private final File file;
 
+        volatile Channel channel;
         volatile ChannelFuture future;
-<<<<<<< HEAD
-        volatile ChannelFuture future2;
-        final AtomicReference<Throwable> exception = new AtomicReference<Throwable>();
-=======
         final AtomicReference<Throwable> exception = new AtomicReference<>();
->>>>>>> 806dace3
 
         SpliceHandler(File file) {
             this.file = file;
         }
 
         @Override
-        public void channelActive(ChannelHandlerContext ctx) throws Exception {
+        public void channelActive(ChannelHandlerContext ctx)
+                throws Exception {
+            channel = ctx.channel();
             final EpollSocketChannel ch = (EpollSocketChannel) ctx.channel();
             final FileDescriptor fd = FileDescriptor.from(file);
 
-            // splice two halves separately to test starting offset
-            future = ch.spliceTo(fd, 0, data.length / 2);
-            future2 = ch.spliceTo(fd, data.length / 2, data.length / 2);
+            future = ch.spliceTo(fd, 0, data.length);
         }
 
         @Override
