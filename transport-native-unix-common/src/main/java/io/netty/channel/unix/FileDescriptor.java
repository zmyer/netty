/*
 * Copyright 2015 The Netty Project
 *
 * The Netty Project licenses this file to you under the Apache License,
 * version 2.0 (the "License"); you may not use this file except in compliance
 * with the License. You may obtain a copy of the License at:
 *
 *   http://www.apache.org/licenses/LICENSE-2.0
 *
 * Unless required by applicable law or agreed to in writing, software
 * distributed under the License is distributed on an "AS IS" BASIS, WITHOUT
 * WARRANTIES OR CONDITIONS OF ANY KIND, either express or implied. See the
 * License for the specific language governing permissions and limitations
 * under the License.
 */
package io.netty.channel.unix;


import java.io.File;
import java.io.IOException;
import java.nio.ByteBuffer;
import java.util.concurrent.atomic.AtomicIntegerFieldUpdater;

import static io.netty.channel.unix.Errors.ioResult;
import static io.netty.channel.unix.Errors.newIOException;
import static io.netty.channel.unix.Limits.IOV_MAX;
<<<<<<< HEAD
import static io.netty.util.internal.ObjectUtil.checkNotNull;
=======
>>>>>>> 806dace3
import static io.netty.util.internal.ObjectUtil.checkPositiveOrZero;
import static java.lang.Math.min;
import static java.util.Objects.requireNonNull;

/**
 * Native {@link FileDescriptor} implementation which allows to wrap an {@code int} and provide a
 * {@link FileDescriptor} for it.
 */
public class FileDescriptor {

    private static final AtomicIntegerFieldUpdater<FileDescriptor> stateUpdater =
            AtomicIntegerFieldUpdater.newUpdater(FileDescriptor.class, "state");

    private static final int STATE_CLOSED_MASK = 1;
    private static final int STATE_INPUT_SHUTDOWN_MASK = 1 << 1;
    private static final int STATE_OUTPUT_SHUTDOWN_MASK = 1 << 2;
    private static final int STATE_ALL_MASK = STATE_CLOSED_MASK |
                                              STATE_INPUT_SHUTDOWN_MASK |
                                              STATE_OUTPUT_SHUTDOWN_MASK;

    /**
     * Bit map = [Output Shutdown | Input Shutdown | Closed]
     */
    volatile int state;
    final int fd;

    public FileDescriptor(int fd) {
        checkPositiveOrZero(fd, "fd");
        this.fd = fd;
    }

    /**
     * Return the int value of the filedescriptor.
     */
    public final int intValue() {
        return fd;
    }

    /**
     * Close the file descriptor.
     */
    public void close() throws IOException {
        for (;;) {
            int state = this.state;
            if (isClosed(state)) {
                return;
            }
            // Once a close operation happens, the channel is considered shutdown.
            if (casState(state, state | STATE_ALL_MASK)) {
                break;
            }
        }
        int res = close(fd);
        if (res < 0) {
            throw newIOException("close", res);
        }
    }

    /**
     * Returns {@code true} if the file descriptor is open.
     */
    public boolean isOpen() {
        return !isClosed(state);
    }

    public final int write(ByteBuffer buf, int pos, int limit) throws IOException {
        int res = write(fd, buf, pos, limit);
        if (res >= 0) {
            return res;
        }
        return ioResult("write", res);
    }

    public final int writeAddress(long address, int pos, int limit) throws IOException {
        int res = writeAddress(fd, address, pos, limit);
        if (res >= 0) {
            return res;
        }
        return ioResult("writeAddress", res);
    }

    public final long writev(ByteBuffer[] buffers, int offset, int length, long maxBytesToWrite) throws IOException {
        long res = writev(fd, buffers, offset, min(IOV_MAX, length), maxBytesToWrite);
        if (res >= 0) {
            return res;
        }
        return ioResult("writev", (int) res);
    }

    public final long writevAddresses(long memoryAddress, int length) throws IOException {
        long res = writevAddresses(fd, memoryAddress, length);
        if (res >= 0) {
            return res;
        }
        return ioResult("writevAddresses", (int) res);
    }

    public final int read(ByteBuffer buf, int pos, int limit) throws IOException {
        int res = read(fd, buf, pos, limit);
        if (res > 0) {
            return res;
        }
        if (res == 0) {
            return -1;
        }
        return ioResult("read", res);
    }

    public final int readAddress(long address, int pos, int limit) throws IOException {
        int res = readAddress(fd, address, pos, limit);
        if (res > 0) {
            return res;
        }
        if (res == 0) {
            return -1;
        }
        return ioResult("readAddress", res);
    }

    @Override
    public String toString() {
        return "FileDescriptor{" +
                "fd=" + fd +
                '}';
    }

    @Override
    public boolean equals(Object o) {
        if (this == o) {
            return true;
        }
        if (!(o instanceof FileDescriptor)) {
            return false;
        }

        return fd == ((FileDescriptor) o).fd;
    }

    @Override
    public int hashCode() {
        return fd;
    }

    /**
     * Open a new {@link FileDescriptor} for the given path.
     */
    public static FileDescriptor from(String path) throws IOException {
<<<<<<< HEAD
        int res = open(checkNotNull(path, "path"));
=======
        requireNonNull(path, "path");
        int res = open(path);
>>>>>>> 806dace3
        if (res < 0) {
            throw newIOException("open", res);
        }
        return new FileDescriptor(res);
    }

    /**
     * Open a new {@link FileDescriptor} for the given {@link File}.
     */
    public static FileDescriptor from(File file) throws IOException {
        return from(requireNonNull(file, "file").getPath());
    }

    /**
     * @return [0] = read end, [1] = write end
     */
    public static FileDescriptor[] pipe() throws IOException {
        long res = newPipe();
        if (res < 0) {
            throw newIOException("newPipe", (int) res);
        }
        return new FileDescriptor[]{new FileDescriptor((int) (res >>> 32)), new FileDescriptor((int) res)};
    }

    final boolean casState(int expected, int update) {
        return stateUpdater.compareAndSet(this, expected, update);
    }

    static boolean isClosed(int state) {
        return (state & STATE_CLOSED_MASK) != 0;
    }

    static boolean isInputShutdown(int state) {
        return (state & STATE_INPUT_SHUTDOWN_MASK) != 0;
    }

    static boolean isOutputShutdown(int state) {
        return (state & STATE_OUTPUT_SHUTDOWN_MASK) != 0;
    }

    static int inputShutdown(int state) {
        return state | STATE_INPUT_SHUTDOWN_MASK;
    }

    static int outputShutdown(int state) {
        return state | STATE_OUTPUT_SHUTDOWN_MASK;
    }

    private static native int open(String path);
    private static native int close(int fd);

    private static native int write(int fd, ByteBuffer buf, int pos, int limit);
    private static native int writeAddress(int fd, long address, int pos, int limit);
    private static native long writev(int fd, ByteBuffer[] buffers, int offset, int length, long maxBytesToWrite);
    private static native long writevAddresses(int fd, long memoryAddress, int length);

    private static native int read(int fd, ByteBuffer buf, int pos, int limit);
    private static native int readAddress(int fd, long address, int pos, int limit);

    private static native long newPipe();
}<|MERGE_RESOLUTION|>--- conflicted
+++ resolved
@@ -15,19 +15,17 @@
  */
 package io.netty.channel.unix;
 
+import io.netty.util.internal.ThrowableUtil;
 
 import java.io.File;
 import java.io.IOException;
 import java.nio.ByteBuffer;
+import java.nio.channels.ClosedChannelException;
 import java.util.concurrent.atomic.AtomicIntegerFieldUpdater;
 
 import static io.netty.channel.unix.Errors.ioResult;
 import static io.netty.channel.unix.Errors.newIOException;
 import static io.netty.channel.unix.Limits.IOV_MAX;
-<<<<<<< HEAD
-import static io.netty.util.internal.ObjectUtil.checkNotNull;
-=======
->>>>>>> 806dace3
 import static io.netty.util.internal.ObjectUtil.checkPositiveOrZero;
 import static java.lang.Math.min;
 import static java.util.Objects.requireNonNull;
@@ -37,6 +35,36 @@
  * {@link FileDescriptor} for it.
  */
 public class FileDescriptor {
+    private static final ClosedChannelException WRITE_CLOSED_CHANNEL_EXCEPTION = ThrowableUtil.unknownStackTrace(
+            new ClosedChannelException(), FileDescriptor.class, "write(..)");
+    private static final ClosedChannelException WRITE_ADDRESS_CLOSED_CHANNEL_EXCEPTION =
+            ThrowableUtil.unknownStackTrace(new ClosedChannelException(), FileDescriptor.class, "writeAddress(..)");
+    private static final ClosedChannelException WRITEV_CLOSED_CHANNEL_EXCEPTION = ThrowableUtil.unknownStackTrace(
+            new ClosedChannelException(), FileDescriptor.class, "writev(..)");
+    private static final ClosedChannelException WRITEV_ADDRESSES_CLOSED_CHANNEL_EXCEPTION =
+            ThrowableUtil.unknownStackTrace(new ClosedChannelException(), FileDescriptor.class, "writevAddresses(..)");
+    private static final ClosedChannelException READ_CLOSED_CHANNEL_EXCEPTION = ThrowableUtil.unknownStackTrace(
+            new ClosedChannelException(), FileDescriptor.class, "read(..)");
+    private static final ClosedChannelException READ_ADDRESS_CLOSED_CHANNEL_EXCEPTION = ThrowableUtil.unknownStackTrace(
+            new ClosedChannelException(), FileDescriptor.class, "readAddress(..)");
+    private static final Errors.NativeIoException WRITE_CONNECTION_RESET_EXCEPTION = ThrowableUtil.unknownStackTrace(
+            Errors.newConnectionResetException("syscall:write", Errors.ERRNO_EPIPE_NEGATIVE),
+            FileDescriptor.class, "write(..)");
+    private static final Errors.NativeIoException WRITE_ADDRESS_CONNECTION_RESET_EXCEPTION =
+            ThrowableUtil.unknownStackTrace(Errors.newConnectionResetException("syscall:write",
+                    Errors.ERRNO_EPIPE_NEGATIVE), FileDescriptor.class, "writeAddress(..)");
+    private static final Errors.NativeIoException WRITEV_CONNECTION_RESET_EXCEPTION = ThrowableUtil.unknownStackTrace(
+            Errors.newConnectionResetException("syscall:writev", Errors.ERRNO_EPIPE_NEGATIVE),
+            FileDescriptor.class, "writev(..)");
+    private static final Errors.NativeIoException WRITEV_ADDRESSES_CONNECTION_RESET_EXCEPTION =
+            ThrowableUtil.unknownStackTrace(Errors.newConnectionResetException("syscall:writev",
+                    Errors.ERRNO_EPIPE_NEGATIVE), FileDescriptor.class, "writeAddresses(..)");
+    private static final Errors.NativeIoException READ_CONNECTION_RESET_EXCEPTION = ThrowableUtil.unknownStackTrace(
+            Errors.newConnectionResetException("syscall:read", Errors.ERRNO_ECONNRESET_NEGATIVE),
+            FileDescriptor.class, "read(..)");
+    private static final Errors.NativeIoException READ_ADDRESS_CONNECTION_RESET_EXCEPTION =
+            ThrowableUtil.unknownStackTrace(Errors.newConnectionResetException("syscall:read",
+                    Errors.ERRNO_ECONNRESET_NEGATIVE), FileDescriptor.class, "readAddress(..)");
 
     private static final AtomicIntegerFieldUpdater<FileDescriptor> stateUpdater =
             AtomicIntegerFieldUpdater.newUpdater(FileDescriptor.class, "state");
@@ -98,7 +126,7 @@
         if (res >= 0) {
             return res;
         }
-        return ioResult("write", res);
+        return ioResult("write", res, WRITE_CONNECTION_RESET_EXCEPTION, WRITE_CLOSED_CHANNEL_EXCEPTION);
     }
 
     public final int writeAddress(long address, int pos, int limit) throws IOException {
@@ -106,7 +134,8 @@
         if (res >= 0) {
             return res;
         }
-        return ioResult("writeAddress", res);
+        return ioResult("writeAddress", res,
+                WRITE_ADDRESS_CONNECTION_RESET_EXCEPTION, WRITE_ADDRESS_CLOSED_CHANNEL_EXCEPTION);
     }
 
     public final long writev(ByteBuffer[] buffers, int offset, int length, long maxBytesToWrite) throws IOException {
@@ -114,7 +143,7 @@
         if (res >= 0) {
             return res;
         }
-        return ioResult("writev", (int) res);
+        return ioResult("writev", (int) res, WRITEV_CONNECTION_RESET_EXCEPTION, WRITEV_CLOSED_CHANNEL_EXCEPTION);
     }
 
     public final long writevAddresses(long memoryAddress, int length) throws IOException {
@@ -122,7 +151,8 @@
         if (res >= 0) {
             return res;
         }
-        return ioResult("writevAddresses", (int) res);
+        return ioResult("writevAddresses", (int) res,
+                WRITEV_ADDRESSES_CONNECTION_RESET_EXCEPTION, WRITEV_ADDRESSES_CLOSED_CHANNEL_EXCEPTION);
     }
 
     public final int read(ByteBuffer buf, int pos, int limit) throws IOException {
@@ -133,7 +163,7 @@
         if (res == 0) {
             return -1;
         }
-        return ioResult("read", res);
+        return ioResult("read", res, READ_CONNECTION_RESET_EXCEPTION, READ_CLOSED_CHANNEL_EXCEPTION);
     }
 
     public final int readAddress(long address, int pos, int limit) throws IOException {
@@ -144,7 +174,8 @@
         if (res == 0) {
             return -1;
         }
-        return ioResult("readAddress", res);
+        return ioResult("readAddress", res,
+                READ_ADDRESS_CONNECTION_RESET_EXCEPTION, READ_ADDRESS_CLOSED_CHANNEL_EXCEPTION);
     }
 
     @Override
@@ -175,12 +206,8 @@
      * Open a new {@link FileDescriptor} for the given path.
      */
     public static FileDescriptor from(String path) throws IOException {
-<<<<<<< HEAD
-        int res = open(checkNotNull(path, "path"));
-=======
         requireNonNull(path, "path");
         int res = open(path);
->>>>>>> 806dace3
         if (res < 0) {
             throw newIOException("open", res);
         }
