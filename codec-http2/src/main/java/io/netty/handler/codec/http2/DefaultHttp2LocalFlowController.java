/*
 * Copyright 2014 The Netty Project
 *
 * The Netty Project licenses this file to you under the Apache License, version 2.0 (the
 * "License"); you may not use this file except in compliance with the License. You may obtain a
 * copy of the License at:
 *
 * http://www.apache.org/licenses/LICENSE-2.0
 *
 * Unless required by applicable law or agreed to in writing, software distributed under the License
 * is distributed on an "AS IS" BASIS, WITHOUT WARRANTIES OR CONDITIONS OF ANY KIND, either express
 * or implied. See the License for the specific language governing permissions and limitations under
 * the License.
 */

package io.netty.handler.codec.http2;

import static io.netty.handler.codec.http2.Http2CodecUtil.CONNECTION_STREAM_ID;
import static io.netty.handler.codec.http2.Http2CodecUtil.DEFAULT_WINDOW_SIZE;
import static io.netty.handler.codec.http2.Http2CodecUtil.MAX_INITIAL_WINDOW_SIZE;
import static io.netty.handler.codec.http2.Http2CodecUtil.MIN_INITIAL_WINDOW_SIZE;
import static io.netty.handler.codec.http2.Http2Error.FLOW_CONTROL_ERROR;
import static io.netty.handler.codec.http2.Http2Error.INTERNAL_ERROR;
import static io.netty.handler.codec.http2.Http2Exception.connectionError;
import static io.netty.handler.codec.http2.Http2Exception.streamError;
<<<<<<< HEAD
import static io.netty.util.internal.ObjectUtil.checkNotNull;
=======
>>>>>>> 806dace3
import static io.netty.util.internal.ObjectUtil.checkPositiveOrZero;
import static java.lang.Math.max;
import static java.lang.Math.min;
import static java.util.Objects.requireNonNull;

import io.netty.buffer.ByteBuf;
import io.netty.channel.ChannelHandlerContext;
import io.netty.handler.codec.http2.Http2Exception.CompositeStreamException;
import io.netty.handler.codec.http2.Http2Exception.StreamException;
import io.netty.util.internal.PlatformDependent;
import io.netty.util.internal.UnstableApi;

/**
 * Basic implementation of {@link Http2LocalFlowController}.
 * <p>
 * This class is <strong>NOT</strong> thread safe. The assumption is all methods must be invoked from a single thread.
 * Typically this thread is the event loop thread for the {@link ChannelHandlerContext} managed by this class.
 */
@UnstableApi
public class DefaultHttp2LocalFlowController implements Http2LocalFlowController {
    /**
     * The default ratio of window size to initial window size below which a {@code WINDOW_UPDATE}
     * is sent to expand the window.
     */
    public static final float DEFAULT_WINDOW_UPDATE_RATIO = 0.5f;

    private final Http2Connection connection;
    private final Http2Connection.PropertyKey stateKey;
    private Http2FrameWriter frameWriter;
    private ChannelHandlerContext ctx;
    private float windowUpdateRatio;
    private int initialWindowSize = DEFAULT_WINDOW_SIZE;

    public DefaultHttp2LocalFlowController(Http2Connection connection) {
        this(connection, DEFAULT_WINDOW_UPDATE_RATIO, false);
    }

    /**
     * Constructs a controller with the given settings.
     *
     * @param connection the connection state.
     * @param windowUpdateRatio the window percentage below which to send a {@code WINDOW_UPDATE}.
     * @param autoRefillConnectionWindow if {@code true}, effectively disables the connection window
     * in the flow control algorithm as they will always refill automatically without requiring the
     * application to consume the bytes. When enabled, the maximum bytes you must be prepared to
     * queue is proportional to {@code maximum number of concurrent streams * the initial window
     * size per stream}
     * (<a href="https://tools.ietf.org/html/rfc7540#section-6.5.2">SETTINGS_MAX_CONCURRENT_STREAMS</a>
     * <a href="https://tools.ietf.org/html/rfc7540#section-6.5.2">SETTINGS_INITIAL_WINDOW_SIZE</a>).
     */
    public DefaultHttp2LocalFlowController(Http2Connection connection,
                                           float windowUpdateRatio,
                                           boolean autoRefillConnectionWindow) {
        this.connection = requireNonNull(connection, "connection");
        windowUpdateRatio(windowUpdateRatio);

        // Add a flow state for the connection.
        stateKey = connection.newKey();
        FlowState connectionState = autoRefillConnectionWindow ?
                new AutoRefillState(connection.connectionStream(), initialWindowSize) :
                new DefaultState(connection.connectionStream(), initialWindowSize);
        connection.connectionStream().setProperty(stateKey, connectionState);

        // Register for notification of new streams.
        connection.addListener(new Http2ConnectionAdapter() {
            @Override
            public void onStreamAdded(Http2Stream stream) {
                // Unconditionally used the reduced flow control state because it requires no object allocation
                // and the DefaultFlowState will be allocated in onStreamActive.
                stream.setProperty(stateKey, REDUCED_FLOW_STATE);
            }

            @Override
            public void onStreamActive(Http2Stream stream) {
                // Need to be sure the stream's initial window is adjusted for SETTINGS
                // frames which may have been exchanged while it was in IDLE
                stream.setProperty(stateKey, new DefaultState(stream, initialWindowSize));
            }

            @Override
            public void onStreamClosed(Http2Stream stream) {
                try {
                    // When a stream is closed, consume any remaining bytes so that they
                    // are restored to the connection window.
                    FlowState state = state(stream);
                    int unconsumedBytes = state.unconsumedBytes();
                    if (ctx != null && unconsumedBytes > 0) {
                        if (consumeAllBytes(state, unconsumedBytes)) {
                            // As the user has no real control on when this callback is used we should better
                            // call flush() if we produced any window update to ensure we not stale.
                            ctx.flush();
                        }
                    }
                } catch (Http2Exception e) {
                    PlatformDependent.throwException(e);
                } finally {
                    // Unconditionally reduce the amount of memory required for flow control because there is no
                    // object allocation costs associated with doing so and the stream will not have any more
                    // local flow control state to keep track of anymore.
                    stream.setProperty(stateKey, REDUCED_FLOW_STATE);
                }
            }
        });
    }

    @Override
    public DefaultHttp2LocalFlowController frameWriter(Http2FrameWriter frameWriter) {
        this.frameWriter = requireNonNull(frameWriter, "frameWriter");
        return this;
    }

    @Override
    public void channelHandlerContext(ChannelHandlerContext ctx) {
        this.ctx = requireNonNull(ctx, "ctx");
    }

    @Override
    public void initialWindowSize(int newWindowSize) throws Http2Exception {
        assert ctx == null || ctx.executor().inEventLoop();
        int delta = newWindowSize - initialWindowSize;
        initialWindowSize = newWindowSize;

        WindowUpdateVisitor visitor = new WindowUpdateVisitor(delta);
        connection.forEachActiveStream(visitor);
        visitor.throwIfError();
    }

    @Override
    public int initialWindowSize() {
        return initialWindowSize;
    }

    @Override
    public int windowSize(Http2Stream stream) {
        return state(stream).windowSize();
    }

    @Override
    public int initialWindowSize(Http2Stream stream) {
        return state(stream).initialWindowSize();
    }

    @Override
    public void incrementWindowSize(Http2Stream stream, int delta) throws Http2Exception {
        assert ctx != null && ctx.executor().inEventLoop();
        FlowState state = state(stream);
        // Just add the delta to the stream-specific initial window size so that the next time the window
        // expands it will grow to the new initial size.
        state.incrementInitialStreamWindow(delta);
        state.writeWindowUpdateIfNeeded();
    }

    @Override
    public boolean consumeBytes(Http2Stream stream, int numBytes) throws Http2Exception {
        assert ctx != null && ctx.executor().inEventLoop();
        checkPositiveOrZero(numBytes, "numBytes");
        if (numBytes == 0) {
            return false;
        }

        // Streams automatically consume all remaining bytes when they are closed, so just ignore
        // if already closed.
        if (stream != null && !isClosed(stream)) {
            if (stream.id() == CONNECTION_STREAM_ID) {
                throw new UnsupportedOperationException("Returning bytes for the connection window is not supported");
            }

            return consumeAllBytes(state(stream), numBytes);
        }
        return false;
    }

    private boolean consumeAllBytes(FlowState state, int numBytes) throws Http2Exception {
        return connectionState().consumeBytes(numBytes) | state.consumeBytes(numBytes);
    }

    @Override
    public int unconsumedBytes(Http2Stream stream) {
        return state(stream).unconsumedBytes();
    }

    private static void checkValidRatio(float ratio) {
        if (Double.compare(ratio, 0.0) <= 0 || Double.compare(ratio, 1.0) >= 0) {
            throw new IllegalArgumentException("Invalid ratio: " + ratio);
        }
    }

    /**
     * The window update ratio is used to determine when a window update must be sent. If the ratio
     * of bytes processed since the last update has meet or exceeded this ratio then a window update will
     * be sent. This is the global window update ratio that will be used for new streams.
     * @param ratio the ratio to use when checking if a {@code WINDOW_UPDATE} is determined necessary for new streams.
     * @throws IllegalArgumentException If the ratio is out of bounds (0, 1).
     */
    public void windowUpdateRatio(float ratio) {
        assert ctx == null || ctx.executor().inEventLoop();
        checkValidRatio(ratio);
        windowUpdateRatio = ratio;
    }

    /**
     * The window update ratio is used to determine when a window update must be sent. If the ratio
     * of bytes processed since the last update has meet or exceeded this ratio then a window update will
     * be sent. This is the global window update ratio that will be used for new streams.
     */
    public float windowUpdateRatio() {
        return windowUpdateRatio;
    }

    /**
     * The window update ratio is used to determine when a window update must be sent. If the ratio
     * of bytes processed since the last update has meet or exceeded this ratio then a window update will
     * be sent. This window update ratio will only be applied to {@code streamId}.
     * <p>
     * Note it is the responsibly of the caller to ensure that the the
     * initial {@code SETTINGS} frame is sent before this is called. It would
     * be considered a {@link Http2Error#PROTOCOL_ERROR} if a {@code WINDOW_UPDATE}
     * was generated by this method before the initial {@code SETTINGS} frame is sent.
     * @param stream the stream for which {@code ratio} applies to.
     * @param ratio the ratio to use when checking if a {@code WINDOW_UPDATE} is determined necessary.
     * @throws Http2Exception If a protocol-error occurs while generating {@code WINDOW_UPDATE} frames
     */
    public void windowUpdateRatio(Http2Stream stream, float ratio) throws Http2Exception {
        assert ctx != null && ctx.executor().inEventLoop();
        checkValidRatio(ratio);
        FlowState state = state(stream);
        state.windowUpdateRatio(ratio);
        state.writeWindowUpdateIfNeeded();
    }

    /**
     * The window update ratio is used to determine when a window update must be sent. If the ratio
     * of bytes processed since the last update has meet or exceeded this ratio then a window update will
     * be sent. This window update ratio will only be applied to {@code streamId}.
     * @throws Http2Exception If no stream corresponding to {@code stream} could be found.
     */
    public float windowUpdateRatio(Http2Stream stream) throws Http2Exception {
        return state(stream).windowUpdateRatio();
    }

    @Override
    public void receiveFlowControlledFrame(Http2Stream stream, ByteBuf data, int padding,
            boolean endOfStream) throws Http2Exception {
        assert ctx != null && ctx.executor().inEventLoop();
        int dataLength = data.readableBytes() + padding;

        // Apply the connection-level flow control
        FlowState connectionState = connectionState();
        connectionState.receiveFlowControlledFrame(dataLength);

        if (stream != null && !isClosed(stream)) {
            // Apply the stream-level flow control
            FlowState state = state(stream);
            state.endOfStream(endOfStream);
            state.receiveFlowControlledFrame(dataLength);
        } else if (dataLength > 0) {
            // Immediately consume the bytes for the connection window.
            connectionState.consumeBytes(dataLength);
        }
    }

    private FlowState connectionState() {
        return connection.connectionStream().getProperty(stateKey);
    }

    private FlowState state(Http2Stream stream) {
        return stream.getProperty(stateKey);
    }

    private static boolean isClosed(Http2Stream stream) {
        return stream.state() == Http2Stream.State.CLOSED;
    }

    /**
     * Flow control state that does autorefill of the flow control window when the data is
     * received.
     */
    private final class AutoRefillState extends DefaultState {
        AutoRefillState(Http2Stream stream, int initialWindowSize) {
            super(stream, initialWindowSize);
        }

        @Override
        public void receiveFlowControlledFrame(int dataLength) throws Http2Exception {
            super.receiveFlowControlledFrame(dataLength);
            // Need to call the super to consume the bytes, since this.consumeBytes does nothing.
            super.consumeBytes(dataLength);
        }

        @Override
        public boolean consumeBytes(int numBytes) throws Http2Exception {
            // Do nothing, since the bytes are already consumed upon receiving the data.
            return false;
        }
    }

    /**
     * Flow control window state for an individual stream.
     */
    private class DefaultState implements FlowState {
        private final Http2Stream stream;

        /**
         * The actual flow control window that is decremented as soon as {@code DATA} arrives.
         */
        private int window;

        /**
         * A view of {@link #window} that is used to determine when to send {@code WINDOW_UPDATE}
         * frames. Decrementing this window for received {@code DATA} frames is delayed until the
         * application has indicated that the data has been fully processed. This prevents sending
         * a {@code WINDOW_UPDATE} until the number of processed bytes drops below the threshold.
         */
        private int processedWindow;

        /**
         * This is what is used to determine how many bytes need to be returned relative to {@link #processedWindow}.
         * Each stream has their own initial window size.
         */
        private int initialStreamWindowSize;

        /**
         * This is used to determine when {@link #processedWindow} is sufficiently far away from
         * {@link #initialStreamWindowSize} such that a {@code WINDOW_UPDATE} should be sent.
         * Each stream has their own window update ratio.
         */
        private float streamWindowUpdateRatio;

        private int lowerBound;
        private boolean endOfStream;

        DefaultState(Http2Stream stream, int initialWindowSize) {
            this.stream = stream;
            window(initialWindowSize);
            streamWindowUpdateRatio = windowUpdateRatio;
        }

        @Override
        public void window(int initialWindowSize) {
            assert ctx == null || ctx.executor().inEventLoop();
            window = processedWindow = initialStreamWindowSize = initialWindowSize;
        }

        @Override
        public int windowSize() {
            return window;
        }

        @Override
        public int initialWindowSize() {
            return initialStreamWindowSize;
        }

        @Override
        public void endOfStream(boolean endOfStream) {
            this.endOfStream = endOfStream;
        }

        @Override
        public float windowUpdateRatio() {
            return streamWindowUpdateRatio;
        }

        @Override
        public void windowUpdateRatio(float ratio) {
            assert ctx == null || ctx.executor().inEventLoop();
            streamWindowUpdateRatio = ratio;
        }

        @Override
        public void incrementInitialStreamWindow(int delta) {
            // Clip the delta so that the resulting initialStreamWindowSize falls within the allowed range.
            int newValue = (int) min(MAX_INITIAL_WINDOW_SIZE,
                    max(MIN_INITIAL_WINDOW_SIZE, initialStreamWindowSize + (long) delta));
            delta = newValue - initialStreamWindowSize;

            initialStreamWindowSize += delta;
        }

        @Override
        public void incrementFlowControlWindows(int delta) throws Http2Exception {
            if (delta > 0 && window > MAX_INITIAL_WINDOW_SIZE - delta) {
                throw streamError(stream.id(), FLOW_CONTROL_ERROR,
                        "Flow control window overflowed for stream: %d", stream.id());
            }

            window += delta;
            processedWindow += delta;
            lowerBound = delta < 0 ? delta : 0;
        }

        @Override
        public void receiveFlowControlledFrame(int dataLength) throws Http2Exception {
            assert dataLength >= 0;

            // Apply the delta. Even if we throw an exception we want to have taken this delta into account.
            window -= dataLength;

            // Window size can become negative if we sent a SETTINGS frame that reduces the
            // size of the transfer window after the peer has written data frames.
            // The value is bounded by the length that SETTINGS frame decrease the window.
            // This difference is stored for the connection when writing the SETTINGS frame
            // and is cleared once we send a WINDOW_UPDATE frame.
            if (window < lowerBound) {
                throw streamError(stream.id(), FLOW_CONTROL_ERROR,
                        "Flow control window exceeded for stream: %d", stream.id());
            }
        }

        private void returnProcessedBytes(int delta) throws Http2Exception {
            if (processedWindow - delta < window) {
                throw streamError(stream.id(), INTERNAL_ERROR,
                        "Attempting to return too many bytes for stream %d", stream.id());
            }
            processedWindow -= delta;
        }

        @Override
        public boolean consumeBytes(int numBytes) throws Http2Exception {
            // Return the bytes processed and update the window.
            returnProcessedBytes(numBytes);
            return writeWindowUpdateIfNeeded();
        }

        @Override
        public int unconsumedBytes() {
            return processedWindow - window;
        }

        @Override
        public boolean writeWindowUpdateIfNeeded() throws Http2Exception {
            if (endOfStream || initialStreamWindowSize <= 0 ||
                    // If the stream is already closed there is no need to try to write a window update for it.
                    isClosed(stream)) {
                return false;
            }

            int threshold = (int) (initialStreamWindowSize * streamWindowUpdateRatio);
            if (processedWindow <= threshold) {
                writeWindowUpdate();
                return true;
            }
            return false;
        }

        /**
         * Called to perform a window update for this stream (or connection). Updates the window size back
         * to the size of the initial window and sends a window update frame to the remote endpoint.
         */
        private void writeWindowUpdate() throws Http2Exception {
            // Expand the window for this stream back to the size of the initial window.
            int deltaWindowSize = initialStreamWindowSize - processedWindow;
            try {
                incrementFlowControlWindows(deltaWindowSize);
            } catch (Throwable t) {
                throw connectionError(INTERNAL_ERROR, t,
                        "Attempting to return too many bytes for stream %d", stream.id());
            }

            // Send a window update for the stream/connection.
            frameWriter.writeWindowUpdate(ctx, stream.id(), deltaWindowSize, ctx.newPromise());
        }
    }

    /**
     * The local flow control state for a single stream that is not in a state where flow controlled frames cannot
     * be exchanged.
     */
    private static final FlowState REDUCED_FLOW_STATE = new FlowState() {

        @Override
        public int windowSize() {
            return 0;
        }

        @Override
        public int initialWindowSize() {
            return 0;
        }

        @Override
        public void window(int initialWindowSize) {
            throw new UnsupportedOperationException();
        }

        @Override
        public void incrementInitialStreamWindow(int delta) {
            // This operation needs to be supported during the initial settings exchange when
            // the peer has not yet acknowledged this peer being activated.
        }

        @Override
        public boolean writeWindowUpdateIfNeeded() throws Http2Exception {
            throw new UnsupportedOperationException();
        }

        @Override
        public boolean consumeBytes(int numBytes) throws Http2Exception {
            return false;
        }

        @Override
        public int unconsumedBytes() {
            return 0;
        }

        @Override
        public float windowUpdateRatio() {
            throw new UnsupportedOperationException();
        }

        @Override
        public void windowUpdateRatio(float ratio) {
            throw new UnsupportedOperationException();
        }

        @Override
        public void receiveFlowControlledFrame(int dataLength) throws Http2Exception {
            throw new UnsupportedOperationException();
        }

        @Override
        public void incrementFlowControlWindows(int delta) throws Http2Exception {
            // This operation needs to be supported during the initial settings exchange when
            // the peer has not yet acknowledged this peer being activated.
        }

        @Override
        public void endOfStream(boolean endOfStream) {
            throw new UnsupportedOperationException();
        }
    };

    /**
     * An abstraction which provides specific extensions used by local flow control.
     */
    private interface FlowState {

        int windowSize();

        int initialWindowSize();

        void window(int initialWindowSize);

        /**
         * Increment the initial window size for this stream.
         * @param delta The amount to increase the initial window size by.
         */
        void incrementInitialStreamWindow(int delta);

        /**
         * Updates the flow control window for this stream if it is appropriate.
         *
         * @return true if {@code WINDOW_UPDATE} was written, false otherwise.
         */
        boolean writeWindowUpdateIfNeeded() throws Http2Exception;

        /**
         * Indicates that the application has consumed {@code numBytes} from the connection or stream and is
         * ready to receive more data.
         *
         * @param numBytes the number of bytes to be returned to the flow control window.
         * @return true if {@code WINDOW_UPDATE} was written, false otherwise.
         * @throws Http2Exception
         */
        boolean consumeBytes(int numBytes) throws Http2Exception;

        int unconsumedBytes();

        float windowUpdateRatio();

        void windowUpdateRatio(float ratio);

        /**
         * A flow control event has occurred and we should decrement the amount of available bytes for this stream.
         * @param dataLength The amount of data to for which this stream is no longer eligible to use for flow control.
         * @throws Http2Exception If too much data is used relative to how much is available.
         */
        void receiveFlowControlledFrame(int dataLength) throws Http2Exception;

        /**
         * Increment the windows which are used to determine many bytes have been processed.
         * @param delta The amount to increment the window by.
         * @throws Http2Exception if integer overflow occurs on the window.
         */
        void incrementFlowControlWindows(int delta) throws Http2Exception;

        void endOfStream(boolean endOfStream);
    }

    /**
     * Provides a means to iterate over all active streams and increment the flow control windows.
     */
    private final class WindowUpdateVisitor implements Http2StreamVisitor {
        private CompositeStreamException compositeException;
        private final int delta;

        WindowUpdateVisitor(int delta) {
            this.delta = delta;
        }

        @Override
        public boolean visit(Http2Stream stream) throws Http2Exception {
            try {
                // Increment flow control window first so state will be consistent if overflow is detected.
                FlowState state = state(stream);
                state.incrementFlowControlWindows(delta);
                state.incrementInitialStreamWindow(delta);
            } catch (StreamException e) {
                if (compositeException == null) {
                    compositeException = new CompositeStreamException(e.error(), 4);
                }
                compositeException.add(e);
            }
            return true;
        }

        public void throwIfError() throws CompositeStreamException {
            if (compositeException != null) {
                throw compositeException;
            }
        }
    }
}<|MERGE_RESOLUTION|>--- conflicted
+++ resolved
@@ -23,10 +23,6 @@
 import static io.netty.handler.codec.http2.Http2Error.INTERNAL_ERROR;
 import static io.netty.handler.codec.http2.Http2Exception.connectionError;
 import static io.netty.handler.codec.http2.Http2Exception.streamError;
-<<<<<<< HEAD
-import static io.netty.util.internal.ObjectUtil.checkNotNull;
-=======
->>>>>>> 806dace3
 import static io.netty.util.internal.ObjectUtil.checkPositiveOrZero;
 import static java.lang.Math.max;
 import static java.lang.Math.min;
@@ -114,11 +110,8 @@
                     FlowState state = state(stream);
                     int unconsumedBytes = state.unconsumedBytes();
                     if (ctx != null && unconsumedBytes > 0) {
-                        if (consumeAllBytes(state, unconsumedBytes)) {
-                            // As the user has no real control on when this callback is used we should better
-                            // call flush() if we produced any window update to ensure we not stale.
-                            ctx.flush();
-                        }
+                        connectionState().consumeBytes(unconsumedBytes);
+                        state.consumeBytes(unconsumedBytes);
                     }
                 } catch (Http2Exception e) {
                     PlatformDependent.throwException(e);
@@ -194,13 +187,11 @@
                 throw new UnsupportedOperationException("Returning bytes for the connection window is not supported");
             }
 
-            return consumeAllBytes(state(stream), numBytes);
+            boolean windowUpdateSent = connectionState().consumeBytes(numBytes);
+            windowUpdateSent |= state(stream).consumeBytes(numBytes);
+            return windowUpdateSent;
         }
         return false;
-    }
-
-    private boolean consumeAllBytes(FlowState state, int numBytes) throws Http2Exception {
-        return connectionState().consumeBytes(numBytes) | state.consumeBytes(numBytes);
     }
 
     @Override
@@ -458,9 +449,7 @@
 
         @Override
         public boolean writeWindowUpdateIfNeeded() throws Http2Exception {
-            if (endOfStream || initialStreamWindowSize <= 0 ||
-                    // If the stream is already closed there is no need to try to write a window update for it.
-                    isClosed(stream)) {
+            if (endOfStream || initialStreamWindowSize <= 0) {
                 return false;
             }
 
