--- conflicted
+++ resolved
@@ -23,10 +23,7 @@
 
 /**
  * A builder for {@link Http2MultiplexCodec}.
- *
- * @deprecated use {@link Http2FrameCodecBuilder} together with {@link Http2MultiplexHandler}.
  */
-@Deprecated
 @UnstableApi
 public class Http2MultiplexCodecBuilder
         extends AbstractHttp2ConnectionHandlerBuilder<Http2MultiplexCodec, Http2MultiplexCodecBuilder> {
@@ -37,13 +34,7 @@
 
     Http2MultiplexCodecBuilder(boolean server, ChannelHandler childHandler) {
         server(server);
-<<<<<<< HEAD
-        this.childHandler = checkSharable(checkNotNull(childHandler, "childHandler"));
-        // For backwards compatibility we should disable to timeout by default at this layer.
-        gracefulShutdownTimeoutMillis(0);
-=======
         this.childHandler = checkSharable(requireNonNull(childHandler, "childHandler"));
->>>>>>> 806dace3
     }
 
     private static ChannelHandler checkSharable(ChannelHandler handler) {
@@ -56,16 +47,12 @@
 
     // For testing only.
     Http2MultiplexCodecBuilder frameWriter(Http2FrameWriter frameWriter) {
-<<<<<<< HEAD
-        this.frameWriter = checkNotNull(frameWriter, "frameWriter");
-=======
         this.frameWriter = requireNonNull(frameWriter, "frameWriter");
->>>>>>> 806dace3
         return this;
     }
 
     /**
-     * Creates a builder for an HTTP/2 client.
+     * Creates a builder for a HTTP/2 client.
      *
      * @param childHandler the handler added to channels for remotely-created streams. It must be
      *     {@link ChannelHandler.Sharable}.
@@ -75,7 +62,7 @@
     }
 
     /**
-     * Creates a builder for an HTTP/2 server.
+     * Creates a builder for a HTTP/2 server.
      *
      * @param childHandler the handler added to channels for remotely-created streams. It must be
      *     {@link ChannelHandler.Sharable}.
@@ -84,6 +71,26 @@
         return new Http2MultiplexCodecBuilder(true, childHandler);
     }
 
+    @Override
+    public Http2Settings initialSettings() {
+        return super.initialSettings();
+    }
+
+    @Override
+    public Http2MultiplexCodecBuilder initialSettings(Http2Settings settings) {
+        return super.initialSettings(settings);
+    }
+
+    @Override
+    public long gracefulShutdownTimeoutMillis() {
+        return super.gracefulShutdownTimeoutMillis();
+    }
+
+    @Override
+    public Http2MultiplexCodecBuilder gracefulShutdownTimeoutMillis(long gracefulShutdownTimeoutMillis) {
+        return super.gracefulShutdownTimeoutMillis(gracefulShutdownTimeoutMillis);
+    }
+
     public Http2MultiplexCodecBuilder withUpgradeStreamHandler(ChannelHandler upgradeStreamHandler) {
         if (this.isServer()) {
             throw new IllegalArgumentException("Server codecs don't use an extra handler for the upgrade stream");
@@ -93,26 +100,6 @@
     }
 
     @Override
-    public Http2Settings initialSettings() {
-        return super.initialSettings();
-    }
-
-    @Override
-    public Http2MultiplexCodecBuilder initialSettings(Http2Settings settings) {
-        return super.initialSettings(settings);
-    }
-
-    @Override
-    public long gracefulShutdownTimeoutMillis() {
-        return super.gracefulShutdownTimeoutMillis();
-    }
-
-    @Override
-    public Http2MultiplexCodecBuilder gracefulShutdownTimeoutMillis(long gracefulShutdownTimeoutMillis) {
-        return super.gracefulShutdownTimeoutMillis(gracefulShutdownTimeoutMillis);
-    }
-
-    @Override
     public boolean isServer() {
         return super.isServer();
     }
@@ -155,16 +142,6 @@
     @Override
     public Http2MultiplexCodecBuilder encoderEnforceMaxConcurrentStreams(boolean encoderEnforceMaxConcurrentStreams) {
         return super.encoderEnforceMaxConcurrentStreams(encoderEnforceMaxConcurrentStreams);
-    }
-
-    @Override
-    public int encoderEnforceMaxQueuedControlFrames() {
-        return super.encoderEnforceMaxQueuedControlFrames();
-    }
-
-    @Override
-    public Http2MultiplexCodecBuilder encoderEnforceMaxQueuedControlFrames(int maxQueuedControlFrames) {
-        return super.encoderEnforceMaxQueuedControlFrames(maxQueuedControlFrames);
     }
 
     @Override
@@ -184,34 +161,8 @@
     }
 
     @Override
-    @Deprecated
     public Http2MultiplexCodecBuilder initialHuffmanDecodeCapacity(int initialHuffmanDecodeCapacity) {
         return super.initialHuffmanDecodeCapacity(initialHuffmanDecodeCapacity);
-    }
-
-    @Override
-    public Http2MultiplexCodecBuilder autoAckSettingsFrame(boolean autoAckSettings) {
-        return super.autoAckSettingsFrame(autoAckSettings);
-    }
-
-    @Override
-    public Http2MultiplexCodecBuilder autoAckPingFrame(boolean autoAckPingFrame) {
-        return super.autoAckPingFrame(autoAckPingFrame);
-    }
-
-    @Override
-    public Http2MultiplexCodecBuilder decoupleCloseAndGoAway(boolean decoupleCloseAndGoAway) {
-        return super.decoupleCloseAndGoAway(decoupleCloseAndGoAway);
-    }
-
-    @Override
-    public int decoderEnforceMaxConsecutiveEmptyDataFrames() {
-        return super.decoderEnforceMaxConsecutiveEmptyDataFrames();
-    }
-
-    @Override
-    public Http2MultiplexCodecBuilder decoderEnforceMaxConsecutiveEmptyDataFrames(int maxConsecutiveEmptyFrames) {
-        return super.decoderEnforceMaxConsecutiveEmptyDataFrames(maxConsecutiveEmptyFrames);
     }
 
     @Override
@@ -223,13 +174,8 @@
             DefaultHttp2Connection connection = new DefaultHttp2Connection(isServer(), maxReservedStreams());
             Long maxHeaderListSize = initialSettings().maxHeaderListSize();
             Http2FrameReader frameReader = new DefaultHttp2FrameReader(maxHeaderListSize == null ?
-<<<<<<< HEAD
-                    new DefaultHttp2HeadersDecoder(isValidateHeaders()) :
-                    new DefaultHttp2HeadersDecoder(isValidateHeaders(), maxHeaderListSize));
-=======
                     new DefaultHttp2HeadersDecoder(true) :
                     new DefaultHttp2HeadersDecoder(true, maxHeaderListSize));
->>>>>>> 806dace3
 
             if (frameLogger() != null) {
                 frameWriter = new Http2OutboundFrameLogger(frameWriter, frameLogger());
@@ -239,17 +185,7 @@
             if (encoderEnforceMaxConcurrentStreams()) {
                 encoder = new StreamBufferingEncoder(encoder);
             }
-<<<<<<< HEAD
-            Http2ConnectionDecoder decoder = new DefaultHttp2ConnectionDecoder(connection, encoder, frameReader,
-                    promisedRequestVerifier(), isAutoAckSettingsFrame(), isAutoAckPingFrame());
-
-            int maxConsecutiveEmptyDataFrames = decoderEnforceMaxConsecutiveEmptyDataFrames();
-            if (maxConsecutiveEmptyDataFrames > 0) {
-                decoder = new Http2EmptyDataFrameConnectionDecoder(decoder, maxConsecutiveEmptyDataFrames);
-            }
-=======
             Http2ConnectionDecoder decoder = new DefaultHttp2ConnectionDecoder(connection, encoder, frameReader);
->>>>>>> 806dace3
 
             return build(decoder, encoder, initialSettings());
         }
@@ -259,9 +195,6 @@
     @Override
     protected Http2MultiplexCodec build(
             Http2ConnectionDecoder decoder, Http2ConnectionEncoder encoder, Http2Settings initialSettings) {
-        Http2MultiplexCodec codec = new Http2MultiplexCodec(encoder, decoder, initialSettings, childHandler,
-                upgradeStreamHandler, decoupleCloseAndGoAway());
-        codec.gracefulShutdownTimeoutMillis(gracefulShutdownTimeoutMillis());
-        return codec;
+        return new Http2MultiplexCodec(encoder, decoder, initialSettings, childHandler, upgradeStreamHandler);
     }
 }