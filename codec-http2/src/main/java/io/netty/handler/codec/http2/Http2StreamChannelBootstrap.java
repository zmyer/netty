/*
 * Copyright 2017 The Netty Project
 *
 * The Netty Project licenses this file to you under the Apache License,
 * version 2.0 (the "License"); you may not use this file except in compliance
 * with the License. You may obtain a copy of the License at:
 *
 *   http://www.apache.org/licenses/LICENSE-2.0
 *
 * Unless required by applicable law or agreed to in writing, software
 * distributed under the License is distributed on an "AS IS" BASIS, WITHOUT
 * WARRANTIES OR CONDITIONS OF ANY KIND, either express or implied. See the
 * License for the specific language governing permissions and limitations
 * under the License.
 */
package io.netty.handler.codec.http2;

import static java.util.Objects.requireNonNull;

import io.netty.channel.Channel;
import io.netty.channel.ChannelFuture;
import io.netty.channel.ChannelFutureListener;
import io.netty.channel.ChannelHandler;
import io.netty.channel.ChannelHandlerContext;
import io.netty.channel.ChannelOption;
import io.netty.channel.ChannelPipeline;
import io.netty.util.AttributeKey;
import io.netty.util.concurrent.EventExecutor;
import io.netty.util.concurrent.Future;
import io.netty.util.concurrent.Promise;
import io.netty.util.internal.StringUtil;
import io.netty.util.internal.UnstableApi;
import io.netty.util.internal.logging.InternalLogger;
import io.netty.util.internal.logging.InternalLoggerFactory;

import java.nio.channels.ClosedChannelException;
import java.util.LinkedHashMap;
import java.util.Map;
import java.util.concurrent.ConcurrentHashMap;

@UnstableApi
public final class Http2StreamChannelBootstrap {
    private static final InternalLogger logger = InternalLoggerFactory.getInstance(Http2StreamChannelBootstrap.class);
    @SuppressWarnings("unchecked")
    private static final Map.Entry<ChannelOption<?>, Object>[] EMPTY_OPTION_ARRAY = new Map.Entry[0];
    @SuppressWarnings("unchecked")
    private static final Map.Entry<AttributeKey<?>, Object>[] EMPTY_ATTRIBUTE_ARRAY = new Map.Entry[0];

<<<<<<< HEAD
    // The order in which ChannelOptions are applied is important they may depend on each other for validation
    // purposes.
    private final Map<ChannelOption<?>, Object> options = new LinkedHashMap<ChannelOption<?>, Object>();
    private final Map<AttributeKey<?>, Object> attrs = new ConcurrentHashMap<AttributeKey<?>, Object>();
=======
    private final Map<ChannelOption<?>, Object> options = new LinkedHashMap<>();
    private final Map<AttributeKey<?>, Object> attrs = new LinkedHashMap<>();
>>>>>>> 806dace3
    private final Channel channel;
    private volatile ChannelHandler handler;

    // Cache the ChannelHandlerContext to speed up open(...) operations.
    private volatile ChannelHandlerContext multiplexCtx;

    public Http2StreamChannelBootstrap(Channel channel) {
        this.channel = requireNonNull(channel, "channel");
    }

    /**
     * Allow to specify a {@link ChannelOption} which is used for the {@link Http2StreamChannel} instances once they got
     * created. Use a value of {@code null} to remove a previous set {@link ChannelOption}.
     */
    @SuppressWarnings("unchecked")
    public <T> Http2StreamChannelBootstrap option(ChannelOption<T> option, T value) {
<<<<<<< HEAD
        ObjectUtil.checkNotNull(option, "option");

        synchronized (options) {
            if (value == null) {
=======
        requireNonNull(option, "option");
        if (value == null) {
            synchronized (options) {
>>>>>>> 806dace3
                options.remove(option);
            } else {
                options.put(option, value);
            }
        }
        return this;
    }

    /**
     * Allow to specify an initial attribute of the newly created {@link Http2StreamChannel}.  If the {@code value} is
     * {@code null}, the attribute of the specified {@code key} is removed.
     */
    @SuppressWarnings("unchecked")
    public <T> Http2StreamChannelBootstrap attr(AttributeKey<T> key, T value) {
<<<<<<< HEAD
        ObjectUtil.checkNotNull(key, "key");
=======
        requireNonNull(key, "key");
>>>>>>> 806dace3
        if (value == null) {
            attrs.remove(key);
        } else {
            attrs.put(key, value);
        }
        return this;
    }

    /**
     * the {@link ChannelHandler} to use for serving the requests.
     */
    public Http2StreamChannelBootstrap handler(ChannelHandler handler) {
        this.handler = requireNonNull(handler, "handler");
        return this;
    }

    /**
     * Open a new {@link Http2StreamChannel} to use.
     * @return the {@link Future} that will be notified once the channel was opened successfully or it failed.
     */
    public Future<Http2StreamChannel> open() {
        return open(channel.eventLoop().newPromise());
    }

    /**
     * Open a new {@link Http2StreamChannel} to use and notifies the given {@link Promise}.
     * @return the {@link Future} that will be notified once the channel was opened successfully or it failed.
     */
    @SuppressWarnings("deprecation")
    public Future<Http2StreamChannel> open(final Promise<Http2StreamChannel> promise) {
        try {
            ChannelHandlerContext ctx = findCtx();
            EventExecutor executor = ctx.executor();
            if (executor.inEventLoop()) {
                open0(ctx, promise);
            } else {
<<<<<<< HEAD
                final ChannelHandlerContext finalCtx = ctx;
                executor.execute(new Runnable() {
                    @Override
                    public void run() {
                        open0(finalCtx, promise);
                    }
                });
=======
                executor.execute(() -> open0(ctx, promise));
>>>>>>> 806dace3
            }
        } catch (Throwable cause) {
            promise.setFailure(cause);
        }
        return promise;
    }

    private ChannelHandlerContext findCtx() throws ClosedChannelException {
        // First try to use cached context and if this not work lets try to lookup the context.
        ChannelHandlerContext ctx = this.multiplexCtx;
        if (ctx != null && !ctx.isRemoved()) {
            return ctx;
        }
        ChannelPipeline pipeline = channel.pipeline();
        ctx = pipeline.context(Http2MultiplexCodec.class);
        if (ctx == null) {
            ctx = pipeline.context(Http2MultiplexHandler.class);
        }
        if (ctx == null) {
            if (channel.isActive()) {
                throw new IllegalStateException(StringUtil.simpleClassName(Http2MultiplexCodec.class) + " or "
                        + StringUtil.simpleClassName(Http2MultiplexHandler.class)
                        + " must be in the ChannelPipeline of Channel " + channel);
            } else {
                throw new ClosedChannelException();
            }
        }
        this.multiplexCtx = ctx;
        return ctx;
    }

    /**
     * @deprecated should not be used directly. Use {@link #open()} or {@link #open(Promise)}
     */
    @Deprecated
    public void open0(ChannelHandlerContext ctx, final Promise<Http2StreamChannel> promise) {
        assert ctx.executor().inEventLoop();
        if (!promise.setUncancellable()) {
            return;
        }
        final Http2StreamChannel streamChannel;
        if (ctx.handler() instanceof Http2MultiplexCodec) {
            streamChannel = ((Http2MultiplexCodec) ctx.handler()).newOutboundStream();
        } else {
            streamChannel = ((Http2MultiplexHandler) ctx.handler()).newOutboundStream();
        }
        try {
            init(streamChannel);
        } catch (Exception e) {
            streamChannel.unsafe().closeForcibly();
            promise.setFailure(e);
            return;
        }

<<<<<<< HEAD
        ChannelFuture future = ctx.channel().eventLoop().register(streamChannel);
        future.addListener(new ChannelFutureListener() {
            @Override
            public void operationComplete(ChannelFuture future) {
                if (future.isSuccess()) {
                    promise.setSuccess(streamChannel);
                } else if (future.isCancelled()) {
                    promise.cancel(false);
=======
        ChannelFuture future = streamChannel.register();
        future.addListener((ChannelFutureListener) future1 -> {
            if (future1.isSuccess()) {
                promise.setSuccess(streamChannel);
            } else if (future1.isCancelled()) {
                promise.cancel(false);
            } else {
                if (streamChannel.isRegistered()) {
                    streamChannel.close();
>>>>>>> 806dace3
                } else {
                    streamChannel.unsafe().closeForcibly();
                }

                promise.setFailure(future1.cause());
            }
        });
    }

    private void init(Channel channel) {
        ChannelPipeline p = channel.pipeline();
        ChannelHandler handler = this.handler;
        if (handler != null) {
            p.addLast(handler);
        }
        final Map.Entry<ChannelOption<?>, Object> [] optionArray;
        synchronized (options) {
            optionArray = options.entrySet().toArray(EMPTY_OPTION_ARRAY);
        }

        setChannelOptions(channel, optionArray);
        setAttributes(channel, attrs.entrySet().toArray(EMPTY_ATTRIBUTE_ARRAY));
    }

    private static void setChannelOptions(
            Channel channel, Map.Entry<ChannelOption<?>, Object>[] options) {
        for (Map.Entry<ChannelOption<?>, Object> e: options) {
            setChannelOption(channel, e.getKey(), e.getValue());
        }
    }

    private static void setChannelOption(
            Channel channel, ChannelOption<?> option, Object value) {
        try {
            @SuppressWarnings("unchecked")
            ChannelOption<Object> opt = (ChannelOption<Object>) option;
            if (!channel.config().setOption(opt, value)) {
                logger.warn("Unknown channel option '{}' for channel '{}'", option, channel);
            }
        } catch (Throwable t) {
            logger.warn(
                    "Failed to set channel option '{}' with value '{}' for channel '{}'", option, value, channel, t);
        }
    }

    private static void setAttributes(
            Channel channel, Map.Entry<AttributeKey<?>, Object>[] options) {
        for (Map.Entry<AttributeKey<?>, Object> e: options) {
            @SuppressWarnings("unchecked")
            AttributeKey<Object> key = (AttributeKey<Object>) e.getKey();
            channel.attr(key).set(e.getValue());
        }
    }
}<|MERGE_RESOLUTION|>--- conflicted
+++ resolved
@@ -36,30 +36,15 @@
 import java.nio.channels.ClosedChannelException;
 import java.util.LinkedHashMap;
 import java.util.Map;
-import java.util.concurrent.ConcurrentHashMap;
 
 @UnstableApi
 public final class Http2StreamChannelBootstrap {
     private static final InternalLogger logger = InternalLoggerFactory.getInstance(Http2StreamChannelBootstrap.class);
-    @SuppressWarnings("unchecked")
-    private static final Map.Entry<ChannelOption<?>, Object>[] EMPTY_OPTION_ARRAY = new Map.Entry[0];
-    @SuppressWarnings("unchecked")
-    private static final Map.Entry<AttributeKey<?>, Object>[] EMPTY_ATTRIBUTE_ARRAY = new Map.Entry[0];
 
-<<<<<<< HEAD
-    // The order in which ChannelOptions are applied is important they may depend on each other for validation
-    // purposes.
-    private final Map<ChannelOption<?>, Object> options = new LinkedHashMap<ChannelOption<?>, Object>();
-    private final Map<AttributeKey<?>, Object> attrs = new ConcurrentHashMap<AttributeKey<?>, Object>();
-=======
     private final Map<ChannelOption<?>, Object> options = new LinkedHashMap<>();
     private final Map<AttributeKey<?>, Object> attrs = new LinkedHashMap<>();
->>>>>>> 806dace3
     private final Channel channel;
     private volatile ChannelHandler handler;
-
-    // Cache the ChannelHandlerContext to speed up open(...) operations.
-    private volatile ChannelHandlerContext multiplexCtx;
 
     public Http2StreamChannelBootstrap(Channel channel) {
         this.channel = requireNonNull(channel, "channel");
@@ -71,18 +56,13 @@
      */
     @SuppressWarnings("unchecked")
     public <T> Http2StreamChannelBootstrap option(ChannelOption<T> option, T value) {
-<<<<<<< HEAD
-        ObjectUtil.checkNotNull(option, "option");
-
-        synchronized (options) {
-            if (value == null) {
-=======
         requireNonNull(option, "option");
         if (value == null) {
             synchronized (options) {
->>>>>>> 806dace3
                 options.remove(option);
-            } else {
+            }
+        } else {
+            synchronized (options) {
                 options.put(option, value);
             }
         }
@@ -95,15 +75,15 @@
      */
     @SuppressWarnings("unchecked")
     public <T> Http2StreamChannelBootstrap attr(AttributeKey<T> key, T value) {
-<<<<<<< HEAD
-        ObjectUtil.checkNotNull(key, "key");
-=======
         requireNonNull(key, "key");
->>>>>>> 806dace3
         if (value == null) {
-            attrs.remove(key);
+            synchronized (attrs) {
+                attrs.remove(key);
+            }
         } else {
-            attrs.put(key, value);
+            synchronized (attrs) {
+                attrs.put(key, value);
+            }
         }
         return this;
     }
@@ -111,88 +91,39 @@
     /**
      * the {@link ChannelHandler} to use for serving the requests.
      */
+    @SuppressWarnings("unchecked")
     public Http2StreamChannelBootstrap handler(ChannelHandler handler) {
         this.handler = requireNonNull(handler, "handler");
         return this;
     }
 
-    /**
-     * Open a new {@link Http2StreamChannel} to use.
-     * @return the {@link Future} that will be notified once the channel was opened successfully or it failed.
-     */
     public Future<Http2StreamChannel> open() {
         return open(channel.eventLoop().newPromise());
     }
 
-    /**
-     * Open a new {@link Http2StreamChannel} to use and notifies the given {@link Promise}.
-     * @return the {@link Future} that will be notified once the channel was opened successfully or it failed.
-     */
-    @SuppressWarnings("deprecation")
     public Future<Http2StreamChannel> open(final Promise<Http2StreamChannel> promise) {
-        try {
-            ChannelHandlerContext ctx = findCtx();
+        final ChannelHandlerContext ctx = channel.pipeline().context(Http2MultiplexCodec.class);
+        if (ctx == null) {
+            if (channel.isActive()) {
+                promise.setFailure(new IllegalStateException(StringUtil.simpleClassName(Http2MultiplexCodec.class) +
+                        " must be in the ChannelPipeline of Channel " + channel));
+            } else {
+                promise.setFailure(new ClosedChannelException());
+            }
+        } else {
             EventExecutor executor = ctx.executor();
             if (executor.inEventLoop()) {
                 open0(ctx, promise);
             } else {
-<<<<<<< HEAD
-                final ChannelHandlerContext finalCtx = ctx;
-                executor.execute(new Runnable() {
-                    @Override
-                    public void run() {
-                        open0(finalCtx, promise);
-                    }
-                });
-=======
                 executor.execute(() -> open0(ctx, promise));
->>>>>>> 806dace3
             }
-        } catch (Throwable cause) {
-            promise.setFailure(cause);
         }
         return promise;
     }
 
-    private ChannelHandlerContext findCtx() throws ClosedChannelException {
-        // First try to use cached context and if this not work lets try to lookup the context.
-        ChannelHandlerContext ctx = this.multiplexCtx;
-        if (ctx != null && !ctx.isRemoved()) {
-            return ctx;
-        }
-        ChannelPipeline pipeline = channel.pipeline();
-        ctx = pipeline.context(Http2MultiplexCodec.class);
-        if (ctx == null) {
-            ctx = pipeline.context(Http2MultiplexHandler.class);
-        }
-        if (ctx == null) {
-            if (channel.isActive()) {
-                throw new IllegalStateException(StringUtil.simpleClassName(Http2MultiplexCodec.class) + " or "
-                        + StringUtil.simpleClassName(Http2MultiplexHandler.class)
-                        + " must be in the ChannelPipeline of Channel " + channel);
-            } else {
-                throw new ClosedChannelException();
-            }
-        }
-        this.multiplexCtx = ctx;
-        return ctx;
-    }
-
-    /**
-     * @deprecated should not be used directly. Use {@link #open()} or {@link #open(Promise)}
-     */
-    @Deprecated
     public void open0(ChannelHandlerContext ctx, final Promise<Http2StreamChannel> promise) {
         assert ctx.executor().inEventLoop();
-        if (!promise.setUncancellable()) {
-            return;
-        }
-        final Http2StreamChannel streamChannel;
-        if (ctx.handler() instanceof Http2MultiplexCodec) {
-            streamChannel = ((Http2MultiplexCodec) ctx.handler()).newOutboundStream();
-        } else {
-            streamChannel = ((Http2MultiplexHandler) ctx.handler()).newOutboundStream();
-        }
+        final Http2StreamChannel streamChannel = ((Http2MultiplexCodec) ctx.handler()).newOutboundStream();
         try {
             init(streamChannel);
         } catch (Exception e) {
@@ -201,16 +132,6 @@
             return;
         }
 
-<<<<<<< HEAD
-        ChannelFuture future = ctx.channel().eventLoop().register(streamChannel);
-        future.addListener(new ChannelFutureListener() {
-            @Override
-            public void operationComplete(ChannelFuture future) {
-                if (future.isSuccess()) {
-                    promise.setSuccess(streamChannel);
-                } else if (future.isCancelled()) {
-                    promise.cancel(false);
-=======
         ChannelFuture future = streamChannel.register();
         future.addListener((ChannelFutureListener) future1 -> {
             if (future1.isSuccess()) {
@@ -220,7 +141,6 @@
             } else {
                 if (streamChannel.isRegistered()) {
                     streamChannel.close();
->>>>>>> 806dace3
                 } else {
                     streamChannel.unsafe().closeForcibly();
                 }
@@ -230,34 +150,36 @@
         });
     }
 
-    private void init(Channel channel) {
+    @SuppressWarnings("unchecked")
+    private void init(Channel channel) throws Exception {
         ChannelPipeline p = channel.pipeline();
         ChannelHandler handler = this.handler;
         if (handler != null) {
             p.addLast(handler);
         }
-        final Map.Entry<ChannelOption<?>, Object> [] optionArray;
         synchronized (options) {
-            optionArray = options.entrySet().toArray(EMPTY_OPTION_ARRAY);
+            setChannelOptions(channel, options, logger);
         }
 
-        setChannelOptions(channel, optionArray);
-        setAttributes(channel, attrs.entrySet().toArray(EMPTY_ATTRIBUTE_ARRAY));
+        synchronized (attrs) {
+            for (Map.Entry<AttributeKey<?>, Object> e: attrs.entrySet()) {
+                channel.attr((AttributeKey<Object>) e.getKey()).set(e.getValue());
+            }
+        }
     }
 
     private static void setChannelOptions(
-            Channel channel, Map.Entry<ChannelOption<?>, Object>[] options) {
-        for (Map.Entry<ChannelOption<?>, Object> e: options) {
-            setChannelOption(channel, e.getKey(), e.getValue());
+            Channel channel, Map<ChannelOption<?>, Object> options, InternalLogger logger) {
+        for (Map.Entry<ChannelOption<?>, Object> e: options.entrySet()) {
+            setChannelOption(channel, e.getKey(), e.getValue(), logger);
         }
     }
 
+    @SuppressWarnings("unchecked")
     private static void setChannelOption(
-            Channel channel, ChannelOption<?> option, Object value) {
+            Channel channel, ChannelOption<?> option, Object value, InternalLogger logger) {
         try {
-            @SuppressWarnings("unchecked")
-            ChannelOption<Object> opt = (ChannelOption<Object>) option;
-            if (!channel.config().setOption(opt, value)) {
+            if (!channel.config().setOption((ChannelOption<Object>) option, value)) {
                 logger.warn("Unknown channel option '{}' for channel '{}'", option, channel);
             }
         } catch (Throwable t) {
@@ -265,13 +187,4 @@
                     "Failed to set channel option '{}' with value '{}' for channel '{}'", option, value, channel, t);
         }
     }
-
-    private static void setAttributes(
-            Channel channel, Map.Entry<AttributeKey<?>, Object>[] options) {
-        for (Map.Entry<AttributeKey<?>, Object> e: options) {
-            @SuppressWarnings("unchecked")
-            AttributeKey<Object> key = (AttributeKey<Object>) e.getKey();
-            channel.attr(key).set(e.getValue());
-        }
-    }
 }