/*
 * Copyright 2015 The Netty Project
 *
 * The Netty Project licenses this file to you under the Apache License,
 * version 2.0 (the "License"); you may not use this file except in compliance
 * with the License. You may obtain a copy of the License at:
 *
 *   http://www.apache.org/licenses/LICENSE-2.0
 *
 * Unless required by applicable law or agreed to in writing, software
 * distributed under the License is distributed on an "AS IS" BASIS, WITHOUT
 * WARRANTIES OR CONDITIONS OF ANY KIND, either express or implied. See the
 * License for the specific language governing permissions and limitations
 * under the License.
 */

/*
 * Copyright 2014 Twitter, Inc.
 *
 * Licensed under the Apache License, Version 2.0 (the "License");
 * you may not use this file except in compliance with the License.
 * You may obtain a copy of the License at
 *
 *     http://www.apache.org/licenses/LICENSE-2.0
 *
 * Unless required by applicable law or agreed to in writing, software
 * distributed under the License is distributed on an "AS IS" BASIS,
 * WITHOUT WARRANTIES OR CONDITIONS OF ANY KIND, either express or implied.
 * See the License for the specific language governing permissions and
 * limitations under the License.
 */
package io.netty.handler.codec.http2;

import io.netty.buffer.ByteBuf;
import io.netty.handler.codec.http2.HpackUtil.IndexType;
import io.netty.handler.codec.http2.Http2HeadersEncoder.SensitivityDetector;
import io.netty.util.AsciiString;
import io.netty.util.CharsetUtil;

import java.util.Arrays;
import java.util.Map;

import static io.netty.handler.codec.http2.HpackUtil.equalsConstantTime;
import static io.netty.handler.codec.http2.HpackUtil.equalsVariableTime;
import static io.netty.handler.codec.http2.Http2CodecUtil.DEFAULT_HEADER_TABLE_SIZE;
import static io.netty.handler.codec.http2.Http2CodecUtil.MAX_HEADER_LIST_SIZE;
import static io.netty.handler.codec.http2.Http2CodecUtil.MAX_HEADER_TABLE_SIZE;
import static io.netty.handler.codec.http2.Http2CodecUtil.MIN_HEADER_LIST_SIZE;
import static io.netty.handler.codec.http2.Http2CodecUtil.MIN_HEADER_TABLE_SIZE;
import static io.netty.handler.codec.http2.Http2CodecUtil.headerListSizeExceeded;
import static io.netty.handler.codec.http2.Http2Error.PROTOCOL_ERROR;
import static io.netty.handler.codec.http2.Http2Exception.connectionError;
import static io.netty.util.internal.MathUtil.findNextPositivePowerOfTwo;
import static java.lang.Math.max;
import static java.lang.Math.min;

/**
 * An HPACK encoder.
 *
 * <p>Implementation note:  This class is security sensitive, and depends on users correctly identifying their headers
 * as security sensitive or not.  If a header is considered not sensitive, methods names "insensitive" are used which
 * are fast, but don't provide any security guarantees.
 */
final class HpackEncoder {
    static final int HUFF_CODE_THRESHOLD = 512;
    // a linked hash map of header fields
    private final HeaderEntry[] headerFields;
    private final HeaderEntry head = new HeaderEntry(-1, AsciiString.EMPTY_STRING,
            AsciiString.EMPTY_STRING, Integer.MAX_VALUE, null);
    private final HpackHuffmanEncoder hpackHuffmanEncoder = new HpackHuffmanEncoder();
    private final byte hashMask;
    private final boolean ignoreMaxHeaderListSize;
    private final int huffCodeThreshold;
    private long size;
    private long maxHeaderTableSize;
    private long maxHeaderListSize;

    /**
     * Creates a new encoder.
     */
    HpackEncoder() {
        this(false);
    }

    /**
     * Creates a new encoder.
     */
    HpackEncoder(boolean ignoreMaxHeaderListSize) {
<<<<<<< HEAD
        this(ignoreMaxHeaderListSize, 16, HUFF_CODE_THRESHOLD);
=======
        this(ignoreMaxHeaderListSize, 16);
>>>>>>> 806dace3
    }

    /**
     * Creates a new encoder.
     */
<<<<<<< HEAD
    HpackEncoder(boolean ignoreMaxHeaderListSize, int arraySizeHint, int huffCodeThreshold) {
=======
    HpackEncoder(boolean ignoreMaxHeaderListSize, int arraySizeHint) {
>>>>>>> 806dace3
        this.ignoreMaxHeaderListSize = ignoreMaxHeaderListSize;
        maxHeaderTableSize = DEFAULT_HEADER_TABLE_SIZE;
        maxHeaderListSize = MAX_HEADER_LIST_SIZE;
        // Enforce a bound of [2, 128] because hashMask is a byte. The max possible value of hashMask is one less
        // than the length of this array, and we want the mask to be > 0.
        headerFields = new HeaderEntry[findNextPositivePowerOfTwo(max(2, min(arraySizeHint, 128)))];
        hashMask = (byte) (headerFields.length - 1);
        head.before = head.after = head;
        this.huffCodeThreshold = huffCodeThreshold;
    }

    /**
     * Encode the header field into the header block.
     *
     * <strong>The given {@link CharSequence}s must be immutable!</strong>
     */
    public void encodeHeaders(int streamId, ByteBuf out, Http2Headers headers, SensitivityDetector sensitivityDetector)
            throws Http2Exception {
        if (ignoreMaxHeaderListSize) {
            encodeHeadersIgnoreMaxHeaderListSize(out, headers, sensitivityDetector);
        } else {
            encodeHeadersEnforceMaxHeaderListSize(streamId, out, headers, sensitivityDetector);
        }
    }

    private void encodeHeadersEnforceMaxHeaderListSize(int streamId, ByteBuf out, Http2Headers headers,
                                                       SensitivityDetector sensitivityDetector)
            throws Http2Exception {
        long headerSize = 0;
        // To ensure we stay consistent with our peer check the size is valid before we potentially modify HPACK state.
        for (Map.Entry<CharSequence, CharSequence> header : headers) {
            CharSequence name = header.getKey();
            CharSequence value = header.getValue();
            // OK to increment now and check for bounds after because this value is limited to unsigned int and will not
            // overflow.
            headerSize += HpackHeaderField.sizeOf(name, value);
            if (headerSize > maxHeaderListSize) {
                headerListSizeExceeded(streamId, maxHeaderListSize, false);
            }
        }
        encodeHeadersIgnoreMaxHeaderListSize(out, headers, sensitivityDetector);
    }

    private void encodeHeadersIgnoreMaxHeaderListSize(ByteBuf out, Http2Headers headers,
                                                      SensitivityDetector sensitivityDetector) throws Http2Exception {
        for (Map.Entry<CharSequence, CharSequence> header : headers) {
            CharSequence name = header.getKey();
            CharSequence value = header.getValue();
            encodeHeader(out, name, value, sensitivityDetector.isSensitive(name, value),
                         HpackHeaderField.sizeOf(name, value));
        }
    }

    /**
     * Encode the header field into the header block.
     *
     * <strong>The given {@link CharSequence}s must be immutable!</strong>
     */
    private void encodeHeader(ByteBuf out, CharSequence name, CharSequence value, boolean sensitive, long headerSize) {
        // If the header value is sensitive then it must never be indexed
        if (sensitive) {
            int nameIndex = getNameIndex(name);
            encodeLiteral(out, name, value, IndexType.NEVER, nameIndex);
            return;
        }

        // If the peer will only use the static table
        if (maxHeaderTableSize == 0) {
            int staticTableIndex = HpackStaticTable.getIndexInsensitive(name, value);
            if (staticTableIndex == -1) {
                int nameIndex = HpackStaticTable.getIndex(name);
                encodeLiteral(out, name, value, IndexType.NONE, nameIndex);
            } else {
                encodeInteger(out, 0x80, 7, staticTableIndex);
            }
            return;
        }

        // If the headerSize is greater than the max table size then it must be encoded literally
        if (headerSize > maxHeaderTableSize) {
            int nameIndex = getNameIndex(name);
            encodeLiteral(out, name, value, IndexType.NONE, nameIndex);
            return;
        }

        HeaderEntry headerField = getEntryInsensitive(name, value);
        if (headerField != null) {
            int index = getIndex(headerField.index) + HpackStaticTable.length;
            // Section 6.1. Indexed Header Field Representation
            encodeInteger(out, 0x80, 7, index);
        } else {
            int staticTableIndex = HpackStaticTable.getIndexInsensitive(name, value);
            if (staticTableIndex != -1) {
                // Section 6.1. Indexed Header Field Representation
                encodeInteger(out, 0x80, 7, staticTableIndex);
            } else {
                ensureCapacity(headerSize);
                encodeLiteral(out, name, value, IndexType.INCREMENTAL, getNameIndex(name));
                add(name, value, headerSize);
            }
        }
    }

    /**
     * Set the maximum table size.
     */
    public void setMaxHeaderTableSize(ByteBuf out, long maxHeaderTableSize) throws Http2Exception {
        if (maxHeaderTableSize < MIN_HEADER_TABLE_SIZE || maxHeaderTableSize > MAX_HEADER_TABLE_SIZE) {
            throw connectionError(PROTOCOL_ERROR, "Header Table Size must be >= %d and <= %d but was %d",
                    MIN_HEADER_TABLE_SIZE, MAX_HEADER_TABLE_SIZE, maxHeaderTableSize);
        }
        if (this.maxHeaderTableSize == maxHeaderTableSize) {
            return;
        }
        this.maxHeaderTableSize = maxHeaderTableSize;
        ensureCapacity(0);
        // Casting to integer is safe as we verified the maxHeaderTableSize is a valid unsigned int.
        encodeInteger(out, 0x20, 5, maxHeaderTableSize);
    }

    /**
     * Return the maximum table size.
     */
    public long getMaxHeaderTableSize() {
        return maxHeaderTableSize;
    }

    public void setMaxHeaderListSize(long maxHeaderListSize) throws Http2Exception {
        if (maxHeaderListSize < MIN_HEADER_LIST_SIZE || maxHeaderListSize > MAX_HEADER_LIST_SIZE) {
            throw connectionError(PROTOCOL_ERROR, "Header List Size must be >= %d and <= %d but was %d",
                    MIN_HEADER_LIST_SIZE, MAX_HEADER_LIST_SIZE, maxHeaderListSize);
        }
        this.maxHeaderListSize = maxHeaderListSize;
    }

    public long getMaxHeaderListSize() {
        return maxHeaderListSize;
    }

    /**
     * Encode integer according to <a href="https://tools.ietf.org/html/rfc7541#section-5.1">Section 5.1</a>.
     */
    private static void encodeInteger(ByteBuf out, int mask, int n, int i) {
        encodeInteger(out, mask, n, (long) i);
    }

    /**
     * Encode integer according to <a href="https://tools.ietf.org/html/rfc7541#section-5.1">Section 5.1</a>.
     */
    private static void encodeInteger(ByteBuf out, int mask, int n, long i) {
        assert n >= 0 && n <= 8 : "N: " + n;
        int nbits = 0xFF >>> (8 - n);
        if (i < nbits) {
            out.writeByte((int) (mask | i));
        } else {
            out.writeByte(mask | nbits);
            long length = i - nbits;
            for (; (length & ~0x7F) != 0; length >>>= 7) {
                out.writeByte((int) ((length & 0x7F) | 0x80));
            }
            out.writeByte((int) length);
        }
    }

    /**
     * Encode string literal according to Section 5.2.
     */
    private void encodeStringLiteral(ByteBuf out, CharSequence string) {
        int huffmanLength;
        if (string.length() >= huffCodeThreshold
                && (huffmanLength = hpackHuffmanEncoder.getEncodedLength(string)) < string.length()) {
            encodeInteger(out, 0x80, 7, huffmanLength);
            hpackHuffmanEncoder.encode(out, string);
        } else {
            encodeInteger(out, 0x00, 7, string.length());
            if (string instanceof AsciiString) {
                // Fast-path
                AsciiString asciiString = (AsciiString) string;
                out.writeBytes(asciiString.array(), asciiString.arrayOffset(), asciiString.length());
            } else {
                // Only ASCII is allowed in http2 headers, so its fine to use this.
                // https://tools.ietf.org/html/rfc7540#section-8.1.2
                out.writeCharSequence(string, CharsetUtil.ISO_8859_1);
            }
        }
    }

    /**
     * Encode literal header field according to Section 6.2.
     */
    private void encodeLiteral(ByteBuf out, CharSequence name, CharSequence value, IndexType indexType,
                               int nameIndex) {
        boolean nameIndexValid = nameIndex != -1;
        switch (indexType) {
            case INCREMENTAL:
                encodeInteger(out, 0x40, 6, nameIndexValid ? nameIndex : 0);
                break;
            case NONE:
                encodeInteger(out, 0x00, 4, nameIndexValid ? nameIndex : 0);
                break;
            case NEVER:
                encodeInteger(out, 0x10, 4, nameIndexValid ? nameIndex : 0);
                break;
            default:
                throw new Error("should not reach here");
        }
        if (!nameIndexValid) {
            encodeStringLiteral(out, name);
        }
        encodeStringLiteral(out, value);
    }

    private int getNameIndex(CharSequence name) {
        int index = HpackStaticTable.getIndex(name);
        if (index == -1) {
            index = getIndex(name);
            if (index >= 0) {
                index += HpackStaticTable.length;
            }
        }
        return index;
    }

    /**
     * Ensure that the dynamic table has enough room to hold 'headerSize' more bytes. Removes the
     * oldest entry from the dynamic table until sufficient space is available.
     */
    private void ensureCapacity(long headerSize) {
        while (maxHeaderTableSize - size < headerSize) {
            int index = length();
            if (index == 0) {
                break;
            }
            remove();
        }
    }

    /**
     * Return the number of header fields in the dynamic table. Exposed for testing.
     */
    int length() {
        return size == 0 ? 0 : head.after.index - head.before.index + 1;
    }

    /**
     * Return the size of the dynamic table. Exposed for testing.
     */
    long size() {
        return size;
    }

    /**
     * Return the header field at the given index. Exposed for testing.
     */
    HpackHeaderField getHeaderField(int index) {
        HeaderEntry entry = head;
        while (index-- >= 0) {
            entry = entry.before;
        }
        return entry;
    }

    /**
     * Returns the header entry with the lowest index value for the header field. Returns null if
     * header field is not in the dynamic table.
     */
    private HeaderEntry getEntryInsensitive(CharSequence name, CharSequence value) {
        if (length() == 0 || name == null || value == null) {
            return null;
        }
        int h = AsciiString.hashCode(name);
        int i = index(h);
        for (HeaderEntry e = headerFields[i]; e != null; e = e.next) {
            // Check the value before then name, as it is more likely the value will be different incase there is no
            // match.
            if (e.hash == h && equalsVariableTime(value, e.value) && equalsVariableTime(name, e.name)) {
                return e;
            }
        }
        return null;
    }

    /**
     * Returns the lowest index value for the header field name in the dynamic table. Returns -1 if
     * the header field name is not in the dynamic table.
     */
    private int getIndex(CharSequence name) {
        if (length() == 0 || name == null) {
            return -1;
        }
        int h = AsciiString.hashCode(name);
        int i = index(h);
        for (HeaderEntry e = headerFields[i]; e != null; e = e.next) {
            if (e.hash == h && equalsConstantTime(name, e.name) != 0) {
                return getIndex(e.index);
            }
        }
        return -1;
    }

    /**
     * Compute the index into the dynamic table given the index in the header entry.
     */
    private int getIndex(int index) {
        return index == -1 ? -1 : index - head.before.index + 1;
    }

    /**
     * Add the header field to the dynamic table. Entries are evicted from the dynamic table until
     * the size of the table and the new header field is less than the table's maxHeaderTableSize. If the size
     * of the new entry is larger than the table's maxHeaderTableSize, the dynamic table will be cleared.
     */
    private void add(CharSequence name, CharSequence value, long headerSize) {
        // Clear the table if the header field size is larger than the maxHeaderTableSize.
        if (headerSize > maxHeaderTableSize) {
            clear();
            return;
        }

        // Evict oldest entries until we have enough maxHeaderTableSize.
        while (maxHeaderTableSize - size < headerSize) {
            remove();
        }

        int h = AsciiString.hashCode(name);
        int i = index(h);
        HeaderEntry old = headerFields[i];
        HeaderEntry e = new HeaderEntry(h, name, value, head.before.index - 1, old);
        headerFields[i] = e;
        e.addBefore(head);
        size += headerSize;
    }

    /**
     * Remove and return the oldest header field from the dynamic table.
     */
    private HpackHeaderField remove() {
        if (size == 0) {
            return null;
        }
        HeaderEntry eldest = head.after;
        int h = eldest.hash;
        int i = index(h);
        HeaderEntry prev = headerFields[i];
        HeaderEntry e = prev;
        while (e != null) {
            HeaderEntry next = e.next;
            if (e == eldest) {
                if (prev == eldest) {
                    headerFields[i] = next;
                } else {
                    prev.next = next;
                }
                eldest.remove();
                size -= eldest.size();
                return eldest;
            }
            prev = e;
            e = next;
        }
        return null;
    }

    /**
     * Remove all entries from the dynamic table.
     */
    private void clear() {
        Arrays.fill(headerFields, null);
        head.before = head.after = head;
        size = 0;
    }

    /**
     * Returns the index into the hash table for the hash code h.
     */
    private int index(int h) {
        return h & hashMask;
    }

    /**
     * A linked hash map HpackHeaderField entry.
     */
    private static final class HeaderEntry extends HpackHeaderField {
        // These fields comprise the doubly linked list used for iteration.
        HeaderEntry before, after;

        // These fields comprise the chained list for header fields with the same hash.
        HeaderEntry next;
        int hash;

        // This is used to compute the index in the dynamic table.
        int index;

        /**
         * Creates new entry.
         */
        HeaderEntry(int hash, CharSequence name, CharSequence value, int index, HeaderEntry next) {
            super(name, value);
            this.index = index;
            this.hash = hash;
            this.next = next;
        }

        /**
         * Removes this entry from the linked list.
         */
        private void remove() {
            before.after = after;
            after.before = before;
            before = null; // null references to prevent nepotism in generational GC.
            after = null;
            next = null;
        }

        /**
         * Inserts this entry before the specified existing entry in the list.
         */
        private void addBefore(HeaderEntry existingEntry) {
            after = existingEntry;
            before = existingEntry.before;
            before.after = this;
            after.before = this;
        }
    }
}<|MERGE_RESOLUTION|>--- conflicted
+++ resolved
@@ -41,7 +41,6 @@
 import java.util.Map;
 
 import static io.netty.handler.codec.http2.HpackUtil.equalsConstantTime;
-import static io.netty.handler.codec.http2.HpackUtil.equalsVariableTime;
 import static io.netty.handler.codec.http2.Http2CodecUtil.DEFAULT_HEADER_TABLE_SIZE;
 import static io.netty.handler.codec.http2.Http2CodecUtil.MAX_HEADER_LIST_SIZE;
 import static io.netty.handler.codec.http2.Http2CodecUtil.MAX_HEADER_TABLE_SIZE;
@@ -54,15 +53,7 @@
 import static java.lang.Math.max;
 import static java.lang.Math.min;
 
-/**
- * An HPACK encoder.
- *
- * <p>Implementation note:  This class is security sensitive, and depends on users correctly identifying their headers
- * as security sensitive or not.  If a header is considered not sensitive, methods names "insensitive" are used which
- * are fast, but don't provide any security guarantees.
- */
 final class HpackEncoder {
-    static final int HUFF_CODE_THRESHOLD = 512;
     // a linked hash map of header fields
     private final HeaderEntry[] headerFields;
     private final HeaderEntry head = new HeaderEntry(-1, AsciiString.EMPTY_STRING,
@@ -70,7 +61,6 @@
     private final HpackHuffmanEncoder hpackHuffmanEncoder = new HpackHuffmanEncoder();
     private final byte hashMask;
     private final boolean ignoreMaxHeaderListSize;
-    private final int huffCodeThreshold;
     private long size;
     private long maxHeaderTableSize;
     private long maxHeaderListSize;
@@ -86,21 +76,13 @@
      * Creates a new encoder.
      */
     HpackEncoder(boolean ignoreMaxHeaderListSize) {
-<<<<<<< HEAD
-        this(ignoreMaxHeaderListSize, 16, HUFF_CODE_THRESHOLD);
-=======
         this(ignoreMaxHeaderListSize, 16);
->>>>>>> 806dace3
     }
 
     /**
      * Creates a new encoder.
      */
-<<<<<<< HEAD
-    HpackEncoder(boolean ignoreMaxHeaderListSize, int arraySizeHint, int huffCodeThreshold) {
-=======
     HpackEncoder(boolean ignoreMaxHeaderListSize, int arraySizeHint) {
->>>>>>> 806dace3
         this.ignoreMaxHeaderListSize = ignoreMaxHeaderListSize;
         maxHeaderTableSize = DEFAULT_HEADER_TABLE_SIZE;
         maxHeaderListSize = MAX_HEADER_LIST_SIZE;
@@ -109,7 +91,6 @@
         headerFields = new HeaderEntry[findNextPositivePowerOfTwo(max(2, min(arraySizeHint, 128)))];
         hashMask = (byte) (headerFields.length - 1);
         head.before = head.after = head;
-        this.huffCodeThreshold = huffCodeThreshold;
     }
 
     /**
@@ -169,7 +150,7 @@
 
         // If the peer will only use the static table
         if (maxHeaderTableSize == 0) {
-            int staticTableIndex = HpackStaticTable.getIndexInsensitive(name, value);
+            int staticTableIndex = HpackStaticTable.getIndex(name, value);
             if (staticTableIndex == -1) {
                 int nameIndex = HpackStaticTable.getIndex(name);
                 encodeLiteral(out, name, value, IndexType.NONE, nameIndex);
@@ -186,13 +167,13 @@
             return;
         }
 
-        HeaderEntry headerField = getEntryInsensitive(name, value);
+        HeaderEntry headerField = getEntry(name, value);
         if (headerField != null) {
             int index = getIndex(headerField.index) + HpackStaticTable.length;
             // Section 6.1. Indexed Header Field Representation
             encodeInteger(out, 0x80, 7, index);
         } else {
-            int staticTableIndex = HpackStaticTable.getIndexInsensitive(name, value);
+            int staticTableIndex = HpackStaticTable.getIndex(name, value);
             if (staticTableIndex != -1) {
                 // Section 6.1. Indexed Header Field Representation
                 encodeInteger(out, 0x80, 7, staticTableIndex);
@@ -269,9 +250,8 @@
      * Encode string literal according to Section 5.2.
      */
     private void encodeStringLiteral(ByteBuf out, CharSequence string) {
-        int huffmanLength;
-        if (string.length() >= huffCodeThreshold
-                && (huffmanLength = hpackHuffmanEncoder.getEncodedLength(string)) < string.length()) {
+        int huffmanLength = hpackHuffmanEncoder.getEncodedLength(string);
+        if (huffmanLength < string.length()) {
             encodeInteger(out, 0x80, 7, huffmanLength);
             hpackHuffmanEncoder.encode(out, string);
         } else {
@@ -367,16 +347,15 @@
      * Returns the header entry with the lowest index value for the header field. Returns null if
      * header field is not in the dynamic table.
      */
-    private HeaderEntry getEntryInsensitive(CharSequence name, CharSequence value) {
+    private HeaderEntry getEntry(CharSequence name, CharSequence value) {
         if (length() == 0 || name == null || value == null) {
             return null;
         }
         int h = AsciiString.hashCode(name);
         int i = index(h);
         for (HeaderEntry e = headerFields[i]; e != null; e = e.next) {
-            // Check the value before then name, as it is more likely the value will be different incase there is no
-            // match.
-            if (e.hash == h && equalsVariableTime(value, e.value) && equalsVariableTime(name, e.name)) {
+            // To avoid short circuit behavior a bitwise operator is used instead of a boolean operator.
+            if (e.hash == h && (equalsConstantTime(name, e.name) & equalsConstantTime(value, e.value)) != 0) {
                 return e;
             }
         }
