/*
 * Copyright 2014 The Netty Project
 *
 * The Netty Project licenses this file to you under the Apache License, version 2.0 (the
 * "License"); you may not use this file except in compliance with the License. You may obtain a
 * copy of the License at:
 *
 * http://www.apache.org/licenses/LICENSE-2.0
 *
 * Unless required by applicable law or agreed to in writing, software distributed under the License
 * is distributed on an "AS IS" BASIS, WITHOUT WARRANTIES OR CONDITIONS OF ANY KIND, either express
 * or implied. See the License for the specific language governing permissions and limitations under
 * the License.
 */
package io.netty.handler.codec.http2;

import io.netty.buffer.ByteBuf;
import io.netty.channel.ChannelFuture;
import io.netty.channel.ChannelFutureListener;
import io.netty.channel.ChannelHandlerContext;
import io.netty.channel.ChannelPromise;
import io.netty.channel.CoalescingBufferQueue;
import io.netty.handler.codec.http.HttpStatusClass;
import io.netty.handler.codec.http2.Http2CodecUtil.SimpleChannelPromiseAggregator;
import io.netty.util.internal.UnstableApi;

import java.util.ArrayDeque;
import java.util.Queue;

import static io.netty.handler.codec.http.HttpStatusClass.INFORMATIONAL;
import static io.netty.handler.codec.http2.Http2Error.INTERNAL_ERROR;
import static io.netty.handler.codec.http2.Http2Error.PROTOCOL_ERROR;
import static io.netty.handler.codec.http2.Http2Exception.connectionError;
<<<<<<< HEAD
import static io.netty.util.internal.ObjectUtil.checkNotNull;
=======
>>>>>>> 806dace3
import static io.netty.util.internal.ObjectUtil.checkPositiveOrZero;
import static java.lang.Integer.MAX_VALUE;
import static java.lang.Math.min;
import static java.util.Objects.requireNonNull;

/**
 * Default implementation of {@link Http2ConnectionEncoder}.
 */
@UnstableApi
public class DefaultHttp2ConnectionEncoder implements Http2ConnectionEncoder, Http2SettingsReceivedConsumer {
    private final Http2FrameWriter frameWriter;
    private final Http2Connection connection;
    private Http2LifecycleManager lifecycleManager;
    // We prefer ArrayDeque to LinkedList because later will produce more GC.
    // This initial capacity is plenty for SETTINGS traffic.
<<<<<<< HEAD
    private final Queue<Http2Settings> outstandingLocalSettingsQueue = new ArrayDeque<Http2Settings>(4);
    private Queue<Http2Settings> outstandingRemoteSettingsQueue;
=======
    private final ArrayDeque<Http2Settings> outstandingLocalSettingsQueue = new ArrayDeque<>(4);
>>>>>>> 806dace3

    public DefaultHttp2ConnectionEncoder(Http2Connection connection, Http2FrameWriter frameWriter) {
        this.connection = requireNonNull(connection, "connection");
        this.frameWriter = requireNonNull(frameWriter, "frameWriter");
        if (connection.remote().flowController() == null) {
            connection.remote().flowController(new DefaultHttp2RemoteFlowController(connection));
        }
    }

    @Override
    public void lifecycleManager(Http2LifecycleManager lifecycleManager) {
        this.lifecycleManager = requireNonNull(lifecycleManager, "lifecycleManager");
    }

    @Override
    public Http2FrameWriter frameWriter() {
        return frameWriter;
    }

    @Override
    public Http2Connection connection() {
        return connection;
    }

    @Override
    public final Http2RemoteFlowController flowController() {
        return connection().remote().flowController();
    }

    @Override
    public void remoteSettings(Http2Settings settings) throws Http2Exception {
        Boolean pushEnabled = settings.pushEnabled();
        Http2FrameWriter.Configuration config = configuration();
        Http2HeadersEncoder.Configuration outboundHeaderConfig = config.headersConfiguration();
        Http2FrameSizePolicy outboundFrameSizePolicy = config.frameSizePolicy();
        if (pushEnabled != null) {
            if (!connection.isServer() && pushEnabled) {
                throw connectionError(PROTOCOL_ERROR,
                    "Client received a value of ENABLE_PUSH specified to other than 0");
            }
            connection.remote().allowPushTo(pushEnabled);
        }

        Long maxConcurrentStreams = settings.maxConcurrentStreams();
        if (maxConcurrentStreams != null) {
            connection.local().maxActiveStreams((int) min(maxConcurrentStreams, MAX_VALUE));
        }

        Long headerTableSize = settings.headerTableSize();
        if (headerTableSize != null) {
            outboundHeaderConfig.maxHeaderTableSize((int) min(headerTableSize, MAX_VALUE));
        }

        Long maxHeaderListSize = settings.maxHeaderListSize();
        if (maxHeaderListSize != null) {
            outboundHeaderConfig.maxHeaderListSize(maxHeaderListSize);
        }

        Integer maxFrameSize = settings.maxFrameSize();
        if (maxFrameSize != null) {
            outboundFrameSizePolicy.maxFrameSize(maxFrameSize);
        }

        Integer initialWindowSize = settings.initialWindowSize();
        if (initialWindowSize != null) {
            flowController().initialWindowSize(initialWindowSize);
        }
    }

    @Override
    public ChannelFuture writeData(final ChannelHandlerContext ctx, final int streamId, ByteBuf data, int padding,
            final boolean endOfStream, ChannelPromise promise) {
        final Http2Stream stream;
        try {
            stream = requireStream(streamId);

            // Verify that the stream is in the appropriate state for sending DATA frames.
            switch (stream.state()) {
                case OPEN:
                case HALF_CLOSED_REMOTE:
                    // Allowed sending DATA frames in these states.
                    break;
                default:
                    throw new IllegalStateException("Stream " + stream.id() + " in unexpected state " + stream.state());
            }
        } catch (Throwable e) {
            data.release();
            return promise.setFailure(e);
        }

        // Hand control of the frame to the flow controller.
        flowController().addFlowControlled(stream,
                new FlowControlledData(stream, data, padding, endOfStream, promise));
        return promise;
    }

    @Override
    public ChannelFuture writeHeaders(ChannelHandlerContext ctx, int streamId, Http2Headers headers, int padding,
            boolean endStream, ChannelPromise promise) {
        return writeHeaders0(ctx, streamId, headers, false, 0, (short) 0, false, padding, endStream, promise);
    }

    private static boolean validateHeadersSentState(Http2Stream stream, Http2Headers headers, boolean isServer,
                                                    boolean endOfStream) {
        boolean isInformational = isServer && HttpStatusClass.valueOf(headers.status()) == INFORMATIONAL;
        if ((isInformational || !endOfStream) && stream.isHeadersSent() || stream.isTrailersSent()) {
            throw new IllegalStateException("Stream " + stream.id() + " sent too many headers EOS: " + endOfStream);
        }
        return isInformational;
    }

    @Override
    public ChannelFuture writeHeaders(final ChannelHandlerContext ctx, final int streamId,
            final Http2Headers headers, final int streamDependency, final short weight,
            final boolean exclusive, final int padding, final boolean endOfStream, ChannelPromise promise) {
        return writeHeaders0(ctx, streamId, headers, true, streamDependency,
                weight, exclusive, padding, endOfStream, promise);
    }

    /**
     * Write headers via {@link Http2FrameWriter}. If {@code hasPriority} is {@code false} it will ignore the
     * {@code streamDependency}, {@code weight} and {@code exclusive} parameters.
     */
    private static ChannelFuture sendHeaders(Http2FrameWriter frameWriter, ChannelHandlerContext ctx, int streamId,
                                       Http2Headers headers, final boolean hasPriority,
                                       int streamDependency, final short weight,
                                       boolean exclusive, final int padding,
                                       boolean endOfStream, ChannelPromise promise) {
        if (hasPriority) {
            return frameWriter.writeHeaders(ctx, streamId, headers, streamDependency,
                    weight, exclusive, padding, endOfStream, promise);
        }
        return frameWriter.writeHeaders(ctx, streamId, headers, padding, endOfStream, promise);
    }

    private ChannelFuture writeHeaders0(final ChannelHandlerContext ctx, final int streamId,
                                        final Http2Headers headers, final boolean hasPriority,
                                        final int streamDependency, final short weight,
                                        final boolean exclusive, final int padding,
                                        final boolean endOfStream, ChannelPromise promise) {
        try {
            Http2Stream stream = connection.stream(streamId);
            if (stream == null) {
                try {
                    // We don't create the stream in a `halfClosed` state because if this is an initial
                    // HEADERS frame we don't want the connection state to signify that the HEADERS have
                    // been sent until after they have been encoded and placed in the outbound buffer.
                    // Therefore, we let the `LifeCycleManager` will take care of transitioning the state
                    // as appropriate.
                    stream = connection.local().createStream(streamId, /*endOfStream*/ false);
                } catch (Http2Exception cause) {
                    if (connection.remote().mayHaveCreatedStream(streamId)) {
                        promise.tryFailure(new IllegalStateException("Stream no longer exists: " + streamId, cause));
                        return promise;
                    }
                    throw cause;
                }
            } else {
                switch (stream.state()) {
                    case RESERVED_LOCAL:
                        stream.open(endOfStream);
                        break;
                    case OPEN:
                    case HALF_CLOSED_REMOTE:
                        // Allowed sending headers in these states.
                        break;
                    default:
                        throw new IllegalStateException("Stream " + stream.id() + " in unexpected state " +
                                                        stream.state());
                }
            }

            // Trailing headers must go through flow control if there are other frames queued in flow control
            // for this stream.
            Http2RemoteFlowController flowController = flowController();
            if (!endOfStream || !flowController.hasFlowControlled(stream)) {
                // The behavior here should mirror that in FlowControlledHeaders

                promise = promise.unvoid();
                boolean isInformational = validateHeadersSentState(stream, headers, connection.isServer(), endOfStream);

                ChannelFuture future = sendHeaders(frameWriter, ctx, streamId, headers, hasPriority, streamDependency,
                        weight, exclusive, padding, endOfStream, promise);

                // Writing headers may fail during the encode state if they violate HPACK limits.
                Throwable failureCause = future.cause();
                if (failureCause == null) {
                    // Synchronously set the headersSent flag to ensure that we do not subsequently write
                    // other headers containing pseudo-header fields.
                    //
                    // This just sets internal stream state which is used elsewhere in the codec and doesn't
                    // necessarily mean the write will complete successfully.
                    stream.headersSent(isInformational);

                    if (!future.isSuccess()) {
                        // Either the future is not done or failed in the meantime.
                        notifyLifecycleManagerOnError(future, ctx);
                    }
                } else {
                    lifecycleManager.onError(ctx, true, failureCause);
                }

                if (endOfStream) {
                    // Must handle calling onError before calling closeStreamLocal, otherwise the error handler will
                    // incorrectly think the stream no longer exists and so may not send RST_STREAM or perform similar
                    // appropriate action.
                    lifecycleManager.closeStreamLocal(stream, future);
                }

                return future;
            } else {
                // Pass headers to the flow-controller so it can maintain their sequence relative to DATA frames.
                flowController.addFlowControlled(stream,
                        new FlowControlledHeaders(stream, headers, hasPriority, streamDependency,
                                weight, exclusive, padding, true, promise));
                return promise;
            }
        } catch (Throwable t) {
            lifecycleManager.onError(ctx, true, t);
            promise.tryFailure(t);
            return promise;
        }
    }

    @Override
    public ChannelFuture writePriority(ChannelHandlerContext ctx, int streamId, int streamDependency, short weight,
            boolean exclusive, ChannelPromise promise) {
        return frameWriter.writePriority(ctx, streamId, streamDependency, weight, exclusive, promise);
    }

    @Override
    public ChannelFuture writeRstStream(ChannelHandlerContext ctx, int streamId, long errorCode,
            ChannelPromise promise) {
        // Delegate to the lifecycle manager for proper updating of connection state.
        return lifecycleManager.resetStream(ctx, streamId, errorCode, promise);
    }

    @Override
    public ChannelFuture writeSettings(ChannelHandlerContext ctx, Http2Settings settings,
            ChannelPromise promise) {
        outstandingLocalSettingsQueue.add(settings);
        try {
            Boolean pushEnabled = settings.pushEnabled();
            if (pushEnabled != null && connection.isServer()) {
                throw connectionError(PROTOCOL_ERROR, "Server sending SETTINGS frame with ENABLE_PUSH specified");
            }
        } catch (Throwable e) {
            return promise.setFailure(e);
        }

        return frameWriter.writeSettings(ctx, settings, promise);
    }

    @Override
    public ChannelFuture writeSettingsAck(ChannelHandlerContext ctx, ChannelPromise promise) {
        if (outstandingRemoteSettingsQueue == null) {
            return frameWriter.writeSettingsAck(ctx, promise);
        }
        Http2Settings settings = outstandingRemoteSettingsQueue.poll();
        if (settings == null) {
            return promise.setFailure(new Http2Exception(INTERNAL_ERROR, "attempted to write a SETTINGS ACK with no " +
                    " pending SETTINGS"));
        }
        SimpleChannelPromiseAggregator aggregator = new SimpleChannelPromiseAggregator(promise, ctx.channel(),
                ctx.executor());
        // Acknowledge receipt of the settings. We should do this before we process the settings to ensure our
        // remote peer applies these settings before any subsequent frames that we may send which depend upon
        // these new settings. See https://github.com/netty/netty/issues/6520.
        frameWriter.writeSettingsAck(ctx, aggregator.newPromise());

        // We create a "new promise" to make sure that status from both the write and the application are taken into
        // account independently.
        ChannelPromise applySettingsPromise = aggregator.newPromise();
        try {
            remoteSettings(settings);
            applySettingsPromise.setSuccess();
        } catch (Throwable e) {
            applySettingsPromise.setFailure(e);
            lifecycleManager.onError(ctx, true, e);
        }
        return aggregator.doneAllocatingPromises();
    }

    @Override
    public ChannelFuture writePing(ChannelHandlerContext ctx, boolean ack, long data, ChannelPromise promise) {
        return frameWriter.writePing(ctx, ack, data, promise);
    }

    @Override
    public ChannelFuture writePushPromise(ChannelHandlerContext ctx, int streamId, int promisedStreamId,
            Http2Headers headers, int padding, ChannelPromise promise) {
        try {
            if (connection.goAwayReceived()) {
                throw connectionError(PROTOCOL_ERROR, "Sending PUSH_PROMISE after GO_AWAY received.");
            }

            Http2Stream stream = requireStream(streamId);
            // Reserve the promised stream.
            connection.local().reservePushStream(promisedStreamId, stream);

            promise = promise.unvoid();
            ChannelFuture future = frameWriter.writePushPromise(ctx, streamId, promisedStreamId, headers, padding,
                                                                promise);
            // Writing headers may fail during the encode state if they violate HPACK limits.
            Throwable failureCause = future.cause();
            if (failureCause == null) {
                // This just sets internal stream state which is used elsewhere in the codec and doesn't
                // necessarily mean the write will complete successfully.
                stream.pushPromiseSent();

                if (!future.isSuccess()) {
                    // Either the future is not done or failed in the meantime.
                    notifyLifecycleManagerOnError(future, ctx);
                }
            } else {
                lifecycleManager.onError(ctx, true, failureCause);
            }
            return future;
        } catch (Throwable t) {
            lifecycleManager.onError(ctx, true, t);
            promise.tryFailure(t);
            return promise;
        }
    }

    @Override
    public ChannelFuture writeGoAway(ChannelHandlerContext ctx, int lastStreamId, long errorCode, ByteBuf debugData,
            ChannelPromise promise) {
        return lifecycleManager.goAway(ctx, lastStreamId, errorCode, debugData, promise);
    }

    @Override
    public ChannelFuture writeWindowUpdate(ChannelHandlerContext ctx, int streamId, int windowSizeIncrement,
            ChannelPromise promise) {
        return promise.setFailure(new UnsupportedOperationException("Use the Http2[Inbound|Outbound]FlowController" +
                " objects to control window sizes"));
    }

    @Override
    public ChannelFuture writeFrame(ChannelHandlerContext ctx, byte frameType, int streamId, Http2Flags flags,
            ByteBuf payload, ChannelPromise promise) {
        return frameWriter.writeFrame(ctx, frameType, streamId, flags, payload, promise);
    }

    @Override
    public void close() {
        frameWriter.close();
    }

    @Override
    public Http2Settings pollSentSettings() {
        return outstandingLocalSettingsQueue.poll();
    }

    @Override
    public Configuration configuration() {
        return frameWriter.configuration();
    }

    private Http2Stream requireStream(int streamId) {
        Http2Stream stream = connection.stream(streamId);
        if (stream == null) {
            final String message;
            if (connection.streamMayHaveExisted(streamId)) {
                message = "Stream no longer exists: " + streamId;
            } else {
                message = "Stream does not exist: " + streamId;
            }
            throw new IllegalArgumentException(message);
        }
        return stream;
    }

    @Override
    public void consumeReceivedSettings(Http2Settings settings) {
        if (outstandingRemoteSettingsQueue == null) {
            outstandingRemoteSettingsQueue = new ArrayDeque<Http2Settings>(2);
        }
        outstandingRemoteSettingsQueue.add(settings);
    }

    /**
     * Wrap a DATA frame so it can be written subject to flow-control. Note that this implementation assumes it
     * only writes padding once for the entire payload as opposed to writing it once per-frame. This makes the
     * {@link #size} calculation deterministic thereby greatly simplifying the implementation.
     * <p>
     * If frame-splitting is required to fit within max-frame-size and flow-control constraints we ensure that
     * the passed promise is not completed until last frame write.
     * </p>
     */
    private final class FlowControlledData extends FlowControlledBase {
        private final CoalescingBufferQueue queue;
        private int dataSize;

        FlowControlledData(Http2Stream stream, ByteBuf buf, int padding, boolean endOfStream,
                                   ChannelPromise promise) {
            super(stream, padding, endOfStream, promise);
            queue = new CoalescingBufferQueue(promise.channel());
            queue.add(buf, promise);
            dataSize = queue.readableBytes();
        }

        @Override
        public int size() {
            return dataSize + padding;
        }

        @Override
        public void error(ChannelHandlerContext ctx, Throwable cause) {
            queue.releaseAndFailAll(cause);
            // Don't update dataSize because we need to ensure the size() method returns a consistent size even after
            // error so we don't invalidate flow control when returning bytes to flow control.
            //
            // That said we will set dataSize and padding to 0 in the write(...) method if we cleared the queue
            // because of an error.
            lifecycleManager.onError(ctx, true, cause);
        }

        @Override
        public void write(ChannelHandlerContext ctx, int allowedBytes) {
            int queuedData = queue.readableBytes();
            if (!endOfStream) {
                if (queuedData == 0) {
                    if (queue.isEmpty()) {
                        // When the queue is empty it means we did clear it because of an error(...) call
                        // (as otherwise we will have at least 1 entry in there), which will happen either when called
                        // explicit or when the write itself fails. In this case just set dataSize and padding to 0
                        // which will signal back that the whole frame was consumed.
                        //
                        // See https://github.com/netty/netty/issues/8707.
                        padding = dataSize = 0;
                    } else {
                        // There's no need to write any data frames because there are only empty data frames in the
                        // queue and it is not end of stream yet. Just complete their promises by getting the buffer
                        // corresponding to 0 bytes and writing it to the channel (to preserve notification order).
                        ChannelPromise writePromise = ctx.newPromise().addListener(this);
                        ctx.write(queue.remove(0, writePromise), writePromise);
                    }
                    return;
                }

                if (allowedBytes == 0) {
                    return;
                }
            }

            // Determine how much data to write.
            int writableData = min(queuedData, allowedBytes);
            ChannelPromise writePromise = ctx.newPromise().addListener(this);
            ByteBuf toWrite = queue.remove(writableData, writePromise);
            dataSize = queue.readableBytes();

            // Determine how much padding to write.
            int writablePadding = min(allowedBytes - writableData, padding);
            padding -= writablePadding;

            // Write the frame(s).
            frameWriter().writeData(ctx, stream.id(), toWrite, writablePadding,
                    endOfStream && size() == 0, writePromise);
        }

        @Override
        public boolean merge(ChannelHandlerContext ctx, Http2RemoteFlowController.FlowControlled next) {
            FlowControlledData nextData;
            if (FlowControlledData.class != next.getClass() ||
                MAX_VALUE - (nextData = (FlowControlledData) next).size() < size()) {
                return false;
            }
            nextData.queue.copyTo(queue);
            dataSize = queue.readableBytes();
            // Given that we're merging data into a frame it doesn't really make sense to accumulate padding.
            padding = Math.max(padding, nextData.padding);
            endOfStream = nextData.endOfStream;
            return true;
        }
    }

    private void notifyLifecycleManagerOnError(ChannelFuture future, final ChannelHandlerContext ctx) {
        future.addListener((ChannelFutureListener) future1 -> {
            Throwable cause = future1.cause();
            if (cause != null) {
                lifecycleManager.onError(ctx, true, cause);
            }
        });
    }

    /**
     * Wrap headers so they can be written subject to flow-control. While headers do not have cost against the
     * flow-control window their order with respect to other frames must be maintained, hence if a DATA frame is
     * blocked on flow-control a HEADER frame must wait until this frame has been written.
     */
    private final class FlowControlledHeaders extends FlowControlledBase {
        private final Http2Headers headers;
        private final boolean hasPriorty;
        private final int streamDependency;
        private final short weight;
        private final boolean exclusive;

        FlowControlledHeaders(Http2Stream stream, Http2Headers headers, boolean hasPriority,
                              int streamDependency, short weight, boolean exclusive,
                              int padding, boolean endOfStream, ChannelPromise promise) {
            super(stream, padding, endOfStream, promise.unvoid());
            this.headers = headers;
            this.hasPriorty = hasPriority;
            this.streamDependency = streamDependency;
            this.weight = weight;
            this.exclusive = exclusive;
        }

        @Override
        public int size() {
            return 0;
        }

        @Override
        public void error(ChannelHandlerContext ctx, Throwable cause) {
            if (ctx != null) {
                lifecycleManager.onError(ctx, true, cause);
            }
            promise.tryFailure(cause);
        }

        @Override
        public void write(ChannelHandlerContext ctx, int allowedBytes) {
            boolean isInformational = validateHeadersSentState(stream, headers, connection.isServer(), endOfStream);
            // The code is currently requiring adding this listener before writing, in order to call onError() before
            // closeStreamLocal().
            promise.addListener(this);

            ChannelFuture f = sendHeaders(frameWriter, ctx, stream.id(), headers, hasPriorty, streamDependency,
                    weight, exclusive, padding, endOfStream, promise);
            // Writing headers may fail during the encode state if they violate HPACK limits.
            Throwable failureCause = f.cause();
            if (failureCause == null) {
                // This just sets internal stream state which is used elsewhere in the codec and doesn't
                // necessarily mean the write will complete successfully.
                stream.headersSent(isInformational);
            }
        }

        @Override
        public boolean merge(ChannelHandlerContext ctx, Http2RemoteFlowController.FlowControlled next) {
            return false;
        }
    }

    /**
     * Common base type for payloads to deliver via flow-control.
     */
    public abstract class FlowControlledBase implements Http2RemoteFlowController.FlowControlled,
            ChannelFutureListener {
        protected final Http2Stream stream;
        protected ChannelPromise promise;
        protected boolean endOfStream;
        protected int padding;

        FlowControlledBase(final Http2Stream stream, int padding, boolean endOfStream,
                final ChannelPromise promise) {
            checkPositiveOrZero(padding, "padding");
            this.padding = padding;
            this.endOfStream = endOfStream;
            this.stream = stream;
            this.promise = promise;
        }

        @Override
        public void writeComplete() {
            if (endOfStream) {
                lifecycleManager.closeStreamLocal(stream, promise);
            }
        }

        @Override
        public void operationComplete(ChannelFuture future) throws Exception {
            if (!future.isSuccess()) {
                error(flowController().channelHandlerContext(), future.cause());
            }
        }
    }
}<|MERGE_RESOLUTION|>--- conflicted
+++ resolved
@@ -21,20 +21,14 @@
 import io.netty.channel.ChannelPromise;
 import io.netty.channel.CoalescingBufferQueue;
 import io.netty.handler.codec.http.HttpStatusClass;
-import io.netty.handler.codec.http2.Http2CodecUtil.SimpleChannelPromiseAggregator;
 import io.netty.util.internal.UnstableApi;
 
 import java.util.ArrayDeque;
-import java.util.Queue;
 
 import static io.netty.handler.codec.http.HttpStatusClass.INFORMATIONAL;
-import static io.netty.handler.codec.http2.Http2Error.INTERNAL_ERROR;
+import static io.netty.handler.codec.http2.Http2CodecUtil.DEFAULT_PRIORITY_WEIGHT;
 import static io.netty.handler.codec.http2.Http2Error.PROTOCOL_ERROR;
 import static io.netty.handler.codec.http2.Http2Exception.connectionError;
-<<<<<<< HEAD
-import static io.netty.util.internal.ObjectUtil.checkNotNull;
-=======
->>>>>>> 806dace3
 import static io.netty.util.internal.ObjectUtil.checkPositiveOrZero;
 import static java.lang.Integer.MAX_VALUE;
 import static java.lang.Math.min;
@@ -44,18 +38,13 @@
  * Default implementation of {@link Http2ConnectionEncoder}.
  */
 @UnstableApi
-public class DefaultHttp2ConnectionEncoder implements Http2ConnectionEncoder, Http2SettingsReceivedConsumer {
+public class DefaultHttp2ConnectionEncoder implements Http2ConnectionEncoder {
     private final Http2FrameWriter frameWriter;
     private final Http2Connection connection;
     private Http2LifecycleManager lifecycleManager;
     // We prefer ArrayDeque to LinkedList because later will produce more GC.
     // This initial capacity is plenty for SETTINGS traffic.
-<<<<<<< HEAD
-    private final Queue<Http2Settings> outstandingLocalSettingsQueue = new ArrayDeque<Http2Settings>(4);
-    private Queue<Http2Settings> outstandingRemoteSettingsQueue;
-=======
     private final ArrayDeque<Http2Settings> outstandingLocalSettingsQueue = new ArrayDeque<>(4);
->>>>>>> 806dace3
 
     public DefaultHttp2ConnectionEncoder(Http2Connection connection, Http2FrameWriter frameWriter) {
         this.connection = requireNonNull(connection, "connection");
@@ -155,7 +144,7 @@
     @Override
     public ChannelFuture writeHeaders(ChannelHandlerContext ctx, int streamId, Http2Headers headers, int padding,
             boolean endStream, ChannelPromise promise) {
-        return writeHeaders0(ctx, streamId, headers, false, 0, (short) 0, false, padding, endStream, promise);
+        return writeHeaders(ctx, streamId, headers, 0, DEFAULT_PRIORITY_WEIGHT, false, padding, endStream, promise);
     }
 
     private static boolean validateHeadersSentState(Http2Stream stream, Http2Headers headers, boolean isServer,
@@ -171,31 +160,6 @@
     public ChannelFuture writeHeaders(final ChannelHandlerContext ctx, final int streamId,
             final Http2Headers headers, final int streamDependency, final short weight,
             final boolean exclusive, final int padding, final boolean endOfStream, ChannelPromise promise) {
-        return writeHeaders0(ctx, streamId, headers, true, streamDependency,
-                weight, exclusive, padding, endOfStream, promise);
-    }
-
-    /**
-     * Write headers via {@link Http2FrameWriter}. If {@code hasPriority} is {@code false} it will ignore the
-     * {@code streamDependency}, {@code weight} and {@code exclusive} parameters.
-     */
-    private static ChannelFuture sendHeaders(Http2FrameWriter frameWriter, ChannelHandlerContext ctx, int streamId,
-                                       Http2Headers headers, final boolean hasPriority,
-                                       int streamDependency, final short weight,
-                                       boolean exclusive, final int padding,
-                                       boolean endOfStream, ChannelPromise promise) {
-        if (hasPriority) {
-            return frameWriter.writeHeaders(ctx, streamId, headers, streamDependency,
-                    weight, exclusive, padding, endOfStream, promise);
-        }
-        return frameWriter.writeHeaders(ctx, streamId, headers, padding, endOfStream, promise);
-    }
-
-    private ChannelFuture writeHeaders0(final ChannelHandlerContext ctx, final int streamId,
-                                        final Http2Headers headers, final boolean hasPriority,
-                                        final int streamDependency, final short weight,
-                                        final boolean exclusive, final int padding,
-                                        final boolean endOfStream, ChannelPromise promise) {
         try {
             Http2Stream stream = connection.stream(streamId);
             if (stream == null) {
@@ -237,9 +201,8 @@
                 promise = promise.unvoid();
                 boolean isInformational = validateHeadersSentState(stream, headers, connection.isServer(), endOfStream);
 
-                ChannelFuture future = sendHeaders(frameWriter, ctx, streamId, headers, hasPriority, streamDependency,
-                        weight, exclusive, padding, endOfStream, promise);
-
+                ChannelFuture future = frameWriter.writeHeaders(ctx, streamId, headers, streamDependency,
+                                                                weight, exclusive, padding, endOfStream, promise);
                 // Writing headers may fail during the encode state if they violate HPACK limits.
                 Throwable failureCause = future.cause();
                 if (failureCause == null) {
@@ -269,8 +232,8 @@
             } else {
                 // Pass headers to the flow-controller so it can maintain their sequence relative to DATA frames.
                 flowController.addFlowControlled(stream,
-                        new FlowControlledHeaders(stream, headers, hasPriority, streamDependency,
-                                weight, exclusive, padding, true, promise));
+                        new FlowControlledHeaders(stream, headers, streamDependency, weight, exclusive, padding,
+                                                  true, promise));
                 return promise;
             }
         } catch (Throwable t) {
@@ -311,32 +274,7 @@
 
     @Override
     public ChannelFuture writeSettingsAck(ChannelHandlerContext ctx, ChannelPromise promise) {
-        if (outstandingRemoteSettingsQueue == null) {
-            return frameWriter.writeSettingsAck(ctx, promise);
-        }
-        Http2Settings settings = outstandingRemoteSettingsQueue.poll();
-        if (settings == null) {
-            return promise.setFailure(new Http2Exception(INTERNAL_ERROR, "attempted to write a SETTINGS ACK with no " +
-                    " pending SETTINGS"));
-        }
-        SimpleChannelPromiseAggregator aggregator = new SimpleChannelPromiseAggregator(promise, ctx.channel(),
-                ctx.executor());
-        // Acknowledge receipt of the settings. We should do this before we process the settings to ensure our
-        // remote peer applies these settings before any subsequent frames that we may send which depend upon
-        // these new settings. See https://github.com/netty/netty/issues/6520.
-        frameWriter.writeSettingsAck(ctx, aggregator.newPromise());
-
-        // We create a "new promise" to make sure that status from both the write and the application are taken into
-        // account independently.
-        ChannelPromise applySettingsPromise = aggregator.newPromise();
-        try {
-            remoteSettings(settings);
-            applySettingsPromise.setSuccess();
-        } catch (Throwable e) {
-            applySettingsPromise.setFailure(e);
-            lifecycleManager.onError(ctx, true, e);
-        }
-        return aggregator.doneAllocatingPromises();
+        return frameWriter.writeSettingsAck(ctx, promise);
     }
 
     @Override
@@ -427,14 +365,6 @@
             throw new IllegalArgumentException(message);
         }
         return stream;
-    }
-
-    @Override
-    public void consumeReceivedSettings(Http2Settings settings) {
-        if (outstandingRemoteSettingsQueue == null) {
-            outstandingRemoteSettingsQueue = new ArrayDeque<Http2Settings>(2);
-        }
-        outstandingRemoteSettingsQueue.add(settings);
     }
 
     /**
@@ -549,17 +479,14 @@
      */
     private final class FlowControlledHeaders extends FlowControlledBase {
         private final Http2Headers headers;
-        private final boolean hasPriorty;
         private final int streamDependency;
         private final short weight;
         private final boolean exclusive;
 
-        FlowControlledHeaders(Http2Stream stream, Http2Headers headers, boolean hasPriority,
-                              int streamDependency, short weight, boolean exclusive,
-                              int padding, boolean endOfStream, ChannelPromise promise) {
+        FlowControlledHeaders(Http2Stream stream, Http2Headers headers, int streamDependency, short weight,
+                boolean exclusive, int padding, boolean endOfStream, ChannelPromise promise) {
             super(stream, padding, endOfStream, promise.unvoid());
             this.headers = headers;
-            this.hasPriorty = hasPriority;
             this.streamDependency = streamDependency;
             this.weight = weight;
             this.exclusive = exclusive;
@@ -585,8 +512,8 @@
             // closeStreamLocal().
             promise.addListener(this);
 
-            ChannelFuture f = sendHeaders(frameWriter, ctx, stream.id(), headers, hasPriorty, streamDependency,
-                    weight, exclusive, padding, endOfStream, promise);
+            ChannelFuture f = frameWriter.writeHeaders(ctx, stream.id(), headers, streamDependency, weight, exclusive,
+                                                       padding, endOfStream, promise);
             // Writing headers may fail during the encode state if they violate HPACK limits.
             Throwable failureCause = f.cause();
             if (failureCause == null) {
