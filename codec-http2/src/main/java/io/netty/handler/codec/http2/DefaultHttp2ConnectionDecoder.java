/*
 * Copyright 2014 The Netty Project
 *
 * The Netty Project licenses this file to you under the Apache License, version 2.0 (the
 * "License"); you may not use this file except in compliance with the License. You may obtain a
 * copy of the License at:
 *
 * http://www.apache.org/licenses/LICENSE-2.0
 *
 * Unless required by applicable law or agreed to in writing, software distributed under the License
 * is distributed on an "AS IS" BASIS, WITHOUT WARRANTIES OR CONDITIONS OF ANY KIND, either express
 * or implied. See the License for the specific language governing permissions and limitations under
 * the License.
 */
package io.netty.handler.codec.http2;

import io.netty.buffer.ByteBuf;
import io.netty.channel.ChannelHandlerContext;
import io.netty.handler.codec.http.HttpStatusClass;
import io.netty.handler.codec.http2.Http2Connection.Endpoint;
import io.netty.util.internal.UnstableApi;
import io.netty.util.internal.logging.InternalLogger;
import io.netty.util.internal.logging.InternalLoggerFactory;

import java.util.List;

import static io.netty.handler.codec.http.HttpStatusClass.INFORMATIONAL;
import static io.netty.handler.codec.http2.Http2CodecUtil.DEFAULT_PRIORITY_WEIGHT;
import static io.netty.handler.codec.http2.Http2Error.INTERNAL_ERROR;
import static io.netty.handler.codec.http2.Http2Error.PROTOCOL_ERROR;
import static io.netty.handler.codec.http2.Http2Error.STREAM_CLOSED;
import static io.netty.handler.codec.http2.Http2Exception.connectionError;
import static io.netty.handler.codec.http2.Http2Exception.streamError;
import static io.netty.handler.codec.http2.Http2PromisedRequestVerifier.ALWAYS_VERIFY;
import static io.netty.handler.codec.http2.Http2Stream.State.CLOSED;
import static io.netty.handler.codec.http2.Http2Stream.State.HALF_CLOSED_REMOTE;
import static java.lang.Integer.MAX_VALUE;
import static java.lang.Math.min;
import static java.util.Objects.requireNonNull;

/**
 * Provides the default implementation for processing inbound frame events and delegates to a
 * {@link Http2FrameListener}
 * <p>
 * This class will read HTTP/2 frames and delegate the events to a {@link Http2FrameListener}
 * <p>
 * This interface enforces inbound flow control functionality through
 * {@link Http2LocalFlowController}
 */
@UnstableApi
public class DefaultHttp2ConnectionDecoder implements Http2ConnectionDecoder {
    private static final InternalLogger logger = InternalLoggerFactory.getInstance(DefaultHttp2ConnectionDecoder.class);
    private Http2FrameListener internalFrameListener = new PrefaceFrameListener();
    private final Http2Connection connection;
    private Http2LifecycleManager lifecycleManager;
    private final Http2ConnectionEncoder encoder;
    private final Http2FrameReader frameReader;
    private Http2FrameListener listener;
    private final Http2PromisedRequestVerifier requestVerifier;
    private final Http2SettingsReceivedConsumer settingsReceivedConsumer;
    private final boolean autoAckPing;

    public DefaultHttp2ConnectionDecoder(Http2Connection connection,
                                         Http2ConnectionEncoder encoder,
                                         Http2FrameReader frameReader) {
        this(connection, encoder, frameReader, ALWAYS_VERIFY);
    }

    public DefaultHttp2ConnectionDecoder(Http2Connection connection,
                                         Http2ConnectionEncoder encoder,
                                         Http2FrameReader frameReader,
                                         Http2PromisedRequestVerifier requestVerifier) {
<<<<<<< HEAD
        this(connection, encoder, frameReader, requestVerifier, true);
    }

    /**
     * Create a new instance.
     * @param connection The {@link Http2Connection} associated with this decoder.
     * @param encoder The {@link Http2ConnectionEncoder} associated with this decoder.
     * @param frameReader Responsible for reading/parsing the raw frames. As opposed to this object which applies
     *                    h2 semantics on top of the frames.
     * @param requestVerifier Determines if push promised streams are valid.
     * @param autoAckSettings {@code false} to disable automatically applying and sending settings acknowledge frame.
     *  The {@code Http2ConnectionEncoder} is expected to be an instance of {@link Http2SettingsReceivedConsumer} and
     *  will apply the earliest received but not yet ACKed SETTINGS when writing the SETTINGS ACKs.
     * {@code true} to enable automatically applying and sending settings acknowledge frame.
     */
    public DefaultHttp2ConnectionDecoder(Http2Connection connection,
                                         Http2ConnectionEncoder encoder,
                                         Http2FrameReader frameReader,
                                         Http2PromisedRequestVerifier requestVerifier,
                                         boolean autoAckSettings) {
        this(connection, encoder, frameReader, requestVerifier, autoAckSettings, true);
    }

    /**
     * Create a new instance.
     * @param connection The {@link Http2Connection} associated with this decoder.
     * @param encoder The {@link Http2ConnectionEncoder} associated with this decoder.
     * @param frameReader Responsible for reading/parsing the raw frames. As opposed to this object which applies
     *                    h2 semantics on top of the frames.
     * @param requestVerifier Determines if push promised streams are valid.
     * @param autoAckSettings {@code false} to disable automatically applying and sending settings acknowledge frame.
     *                        The {@code Http2ConnectionEncoder} is expected to be an instance of
     *                        {@link Http2SettingsReceivedConsumer} and will apply the earliest received but not yet
     *                        ACKed SETTINGS when writing the SETTINGS ACKs. {@code true} to enable automatically
     *                        applying and sending settings acknowledge frame.
     * @param autoAckPing {@code false} to disable automatically sending ping acknowledge frame. {@code true} to enable
     *                    automatically sending ping ack frame.
     */
    public DefaultHttp2ConnectionDecoder(Http2Connection connection,
                                         Http2ConnectionEncoder encoder,
                                         Http2FrameReader frameReader,
                                         Http2PromisedRequestVerifier requestVerifier,
                                         boolean autoAckSettings,
                                         boolean autoAckPing) {
        this.autoAckPing = autoAckPing;
        if (autoAckSettings) {
            settingsReceivedConsumer = null;
        } else {
            if (!(encoder instanceof Http2SettingsReceivedConsumer)) {
                throw new IllegalArgumentException("disabling autoAckSettings requires the encoder to be a " +
                        Http2SettingsReceivedConsumer.class);
            }
            settingsReceivedConsumer = (Http2SettingsReceivedConsumer) encoder;
        }
        this.connection = checkNotNull(connection, "connection");
        this.frameReader = checkNotNull(frameReader, "frameReader");
        this.encoder = checkNotNull(encoder, "encoder");
        this.requestVerifier = checkNotNull(requestVerifier, "requestVerifier");
=======
        this.connection = requireNonNull(connection, "connection");
        this.frameReader = requireNonNull(frameReader, "frameReader");
        this.encoder = requireNonNull(encoder, "encoder");
        this.requestVerifier = requireNonNull(requestVerifier, "requestVerifier");
>>>>>>> 806dace3
        if (connection.local().flowController() == null) {
            connection.local().flowController(new DefaultHttp2LocalFlowController(connection));
        }
        connection.local().flowController().frameWriter(encoder.frameWriter());
    }

    @Override
    public void lifecycleManager(Http2LifecycleManager lifecycleManager) {
        this.lifecycleManager = requireNonNull(lifecycleManager, "lifecycleManager");
    }

    @Override
    public Http2Connection connection() {
        return connection;
    }

    @Override
    public final Http2LocalFlowController flowController() {
        return connection.local().flowController();
    }

    @Override
    public void frameListener(Http2FrameListener listener) {
        this.listener = requireNonNull(listener, "listener");
    }

    @Override
    public Http2FrameListener frameListener() {
        return listener;
    }

    // Visible for testing
    Http2FrameListener internalFrameListener() {
        return internalFrameListener;
    }

    @Override
    public boolean prefaceReceived() {
        return FrameReadListener.class == internalFrameListener.getClass();
    }

    @Override
    public void decodeFrame(ChannelHandlerContext ctx, ByteBuf in, List<Object> out) throws Http2Exception {
        frameReader.readFrame(ctx, in, internalFrameListener);
    }

    @Override
    public Http2Settings localSettings() {
        Http2Settings settings = new Http2Settings();
        Http2FrameReader.Configuration config = frameReader.configuration();
        Http2HeadersDecoder.Configuration headersConfig = config.headersConfiguration();
        Http2FrameSizePolicy frameSizePolicy = config.frameSizePolicy();
        settings.initialWindowSize(flowController().initialWindowSize());
        settings.maxConcurrentStreams(connection.remote().maxActiveStreams());
        settings.headerTableSize(headersConfig.maxHeaderTableSize());
        settings.maxFrameSize(frameSizePolicy.maxFrameSize());
        settings.maxHeaderListSize(headersConfig.maxHeaderListSize());
        if (!connection.isServer()) {
            // Only set the pushEnabled flag if this is a client endpoint.
            settings.pushEnabled(connection.local().allowPushTo());
        }
        return settings;
    }

    @Override
    public void close() {
        frameReader.close();
    }

    /**
     * Calculate the threshold in bytes which should trigger a {@code GO_AWAY} if a set of headers exceeds this amount.
     * @param maxHeaderListSize
     *      <a href="https://tools.ietf.org/html/rfc7540#section-6.5.2">SETTINGS_MAX_HEADER_LIST_SIZE</a> for the local
     *      endpoint.
     * @return the threshold in bytes which should trigger a {@code GO_AWAY} if a set of headers exceeds this amount.
     */
    protected long calculateMaxHeaderListSizeGoAway(long maxHeaderListSize) {
        return Http2CodecUtil.calculateMaxHeaderListSizeGoAway(maxHeaderListSize);
    }

    private int unconsumedBytes(Http2Stream stream) {
        return flowController().unconsumedBytes(stream);
    }

    void onGoAwayRead0(ChannelHandlerContext ctx, int lastStreamId, long errorCode, ByteBuf debugData)
            throws Http2Exception {
        listener.onGoAwayRead(ctx, lastStreamId, errorCode, debugData);
        connection.goAwayReceived(lastStreamId, errorCode, debugData);
    }

    void onUnknownFrame0(ChannelHandlerContext ctx, byte frameType, int streamId, Http2Flags flags,
            ByteBuf payload) throws Http2Exception {
        listener.onUnknownFrame(ctx, frameType, streamId, flags, payload);
    }

    /**
     * Handles all inbound frames from the network.
     */
    private final class FrameReadListener implements Http2FrameListener {
        @Override
        public int onDataRead(final ChannelHandlerContext ctx, int streamId, ByteBuf data, int padding,
                              boolean endOfStream) throws Http2Exception {
            Http2Stream stream = connection.stream(streamId);
            Http2LocalFlowController flowController = flowController();
            int bytesToReturn = data.readableBytes() + padding;

            final boolean shouldIgnore;
            try {
                shouldIgnore = shouldIgnoreHeadersOrDataFrame(ctx, streamId, stream, "DATA");
            } catch (Http2Exception e) {
                // Ignoring this frame. We still need to count the frame towards the connection flow control
                // window, but we immediately mark all bytes as consumed.
                flowController.receiveFlowControlledFrame(stream, data, padding, endOfStream);
                flowController.consumeBytes(stream, bytesToReturn);
                throw e;
            } catch (Throwable t) {
                throw connectionError(INTERNAL_ERROR, t, "Unhandled error on data stream id %d", streamId);
            }

            if (shouldIgnore) {
                // Ignoring this frame. We still need to count the frame towards the connection flow control
                // window, but we immediately mark all bytes as consumed.
                flowController.receiveFlowControlledFrame(stream, data, padding, endOfStream);
                flowController.consumeBytes(stream, bytesToReturn);

                // Verify that the stream may have existed after we apply flow control.
                verifyStreamMayHaveExisted(streamId);

                // All bytes have been consumed.
                return bytesToReturn;
            }

            Http2Exception error = null;
            switch (stream.state()) {
                case OPEN:
                case HALF_CLOSED_LOCAL:
                    break;
                case HALF_CLOSED_REMOTE:
                case CLOSED:
                    error = streamError(stream.id(), STREAM_CLOSED, "Stream %d in unexpected state: %s",
                        stream.id(), stream.state());
                    break;
                default:
                    error = streamError(stream.id(), PROTOCOL_ERROR,
                        "Stream %d in unexpected state: %s", stream.id(), stream.state());
                    break;
            }

            int unconsumedBytes = unconsumedBytes(stream);
            try {
                flowController.receiveFlowControlledFrame(stream, data, padding, endOfStream);
                // Update the unconsumed bytes after flow control is applied.
                unconsumedBytes = unconsumedBytes(stream);

                // If the stream is in an invalid state to receive the frame, throw the error.
                if (error != null) {
                    throw error;
                }

                // Call back the application and retrieve the number of bytes that have been
                // immediately processed.
                bytesToReturn = listener.onDataRead(ctx, streamId, data, padding, endOfStream);
                return bytesToReturn;
            } catch (Http2Exception | RuntimeException e) {
                // If an exception happened during delivery, the listener may have returned part
                // of the bytes before the error occurred. If that's the case, subtract that from
                // the total processed bytes so that we don't return too many bytes.
                int delta = unconsumedBytes - unconsumedBytes(stream);
                bytesToReturn -= delta;
                throw e;
            } finally {
                // If appropriate, return the processed bytes to the flow controller.
                flowController.consumeBytes(stream, bytesToReturn);

                if (endOfStream) {
                    lifecycleManager.closeStreamRemote(stream, ctx.newSucceededFuture());
                }
            }
        }

        @Override
        public void onHeadersRead(ChannelHandlerContext ctx, int streamId, Http2Headers headers, int padding,
                boolean endOfStream) throws Http2Exception {
            onHeadersRead(ctx, streamId, headers, 0, DEFAULT_PRIORITY_WEIGHT, false, padding, endOfStream);
        }

        @Override
        public void onHeadersRead(ChannelHandlerContext ctx, int streamId, Http2Headers headers, int streamDependency,
                short weight, boolean exclusive, int padding, boolean endOfStream) throws Http2Exception {
            Http2Stream stream = connection.stream(streamId);
            boolean allowHalfClosedRemote = false;
            if (stream == null && !connection.streamMayHaveExisted(streamId)) {
                stream = connection.remote().createStream(streamId, endOfStream);
                // Allow the state to be HALF_CLOSE_REMOTE if we're creating it in that state.
                allowHalfClosedRemote = stream.state() == HALF_CLOSED_REMOTE;
            }

            if (shouldIgnoreHeadersOrDataFrame(ctx, streamId, stream, "HEADERS")) {
                return;
            }

            boolean isInformational = !connection.isServer() &&
                    HttpStatusClass.valueOf(headers.status()) == INFORMATIONAL;
            if ((isInformational || !endOfStream) && stream.isHeadersReceived() || stream.isTrailersReceived()) {
                throw streamError(streamId, PROTOCOL_ERROR,
                                  "Stream %d received too many headers EOS: %s state: %s",
                                  streamId, endOfStream, stream.state());
            }

            switch (stream.state()) {
                case RESERVED_REMOTE:
                    stream.open(endOfStream);
                    break;
                case OPEN:
                case HALF_CLOSED_LOCAL:
                    // Allowed to receive headers in these states.
                    break;
                case HALF_CLOSED_REMOTE:
                    if (!allowHalfClosedRemote) {
                        throw streamError(stream.id(), STREAM_CLOSED, "Stream %d in unexpected state: %s",
                                stream.id(), stream.state());
                    }
                    break;
                case CLOSED:
                    throw streamError(stream.id(), STREAM_CLOSED, "Stream %d in unexpected state: %s",
                            stream.id(), stream.state());
                default:
                    // Connection error.
                    throw connectionError(PROTOCOL_ERROR, "Stream %d in unexpected state: %s", stream.id(),
                            stream.state());
            }

            stream.headersReceived(isInformational);
            encoder.flowController().updateDependencyTree(streamId, streamDependency, weight, exclusive);

            listener.onHeadersRead(ctx, streamId, headers, streamDependency, weight, exclusive, padding, endOfStream);

            // If the headers completes this stream, close it.
            if (endOfStream) {
                lifecycleManager.closeStreamRemote(stream, ctx.newSucceededFuture());
            }
        }

        @Override
        public void onPriorityRead(ChannelHandlerContext ctx, int streamId, int streamDependency, short weight,
                boolean exclusive) throws Http2Exception {
            encoder.flowController().updateDependencyTree(streamId, streamDependency, weight, exclusive);

            listener.onPriorityRead(ctx, streamId, streamDependency, weight, exclusive);
        }

        @Override
        public void onRstStreamRead(ChannelHandlerContext ctx, int streamId, long errorCode) throws Http2Exception {
            Http2Stream stream = connection.stream(streamId);
            if (stream == null) {
                verifyStreamMayHaveExisted(streamId);
                return;
            }

            switch(stream.state()) {
            case IDLE:
                throw connectionError(PROTOCOL_ERROR, "RST_STREAM received for IDLE stream %d", streamId);
            case CLOSED:
                return; // RST_STREAM frames must be ignored for closed streams.
            default:
                break;
            }

            listener.onRstStreamRead(ctx, streamId, errorCode);

            lifecycleManager.closeStream(stream, ctx.newSucceededFuture());
        }

        @Override
        public void onSettingsAckRead(ChannelHandlerContext ctx) throws Http2Exception {
            // Apply oldest outstanding local settings here. This is a synchronization point between endpoints.
            Http2Settings settings = encoder.pollSentSettings();

            if (settings != null) {
                applyLocalSettings(settings);
            }

            listener.onSettingsAckRead(ctx);
        }

        /**
         * Applies settings sent from the local endpoint.
         * <p>
         * This method is only called after the local settings have been acknowledged from the remote endpoint.
         */
        private void applyLocalSettings(Http2Settings settings) throws Http2Exception {
            Boolean pushEnabled = settings.pushEnabled();
            final Http2FrameReader.Configuration config = frameReader.configuration();
            final Http2HeadersDecoder.Configuration headerConfig = config.headersConfiguration();
            final Http2FrameSizePolicy frameSizePolicy = config.frameSizePolicy();
            if (pushEnabled != null) {
                if (connection.isServer()) {
                    throw connectionError(PROTOCOL_ERROR, "Server sending SETTINGS frame with ENABLE_PUSH specified");
                }
                connection.local().allowPushTo(pushEnabled);
            }

            Long maxConcurrentStreams = settings.maxConcurrentStreams();
            if (maxConcurrentStreams != null) {
                connection.remote().maxActiveStreams((int) min(maxConcurrentStreams, MAX_VALUE));
            }

            Long headerTableSize = settings.headerTableSize();
            if (headerTableSize != null) {
                headerConfig.maxHeaderTableSize(headerTableSize);
            }

            Long maxHeaderListSize = settings.maxHeaderListSize();
            if (maxHeaderListSize != null) {
                headerConfig.maxHeaderListSize(maxHeaderListSize, calculateMaxHeaderListSizeGoAway(maxHeaderListSize));
            }

            Integer maxFrameSize = settings.maxFrameSize();
            if (maxFrameSize != null) {
                frameSizePolicy.maxFrameSize(maxFrameSize);
            }

            Integer initialWindowSize = settings.initialWindowSize();
            if (initialWindowSize != null) {
                flowController().initialWindowSize(initialWindowSize);
            }
        }

        @Override
        public void onSettingsRead(final ChannelHandlerContext ctx, Http2Settings settings) throws Http2Exception {
            if (settingsReceivedConsumer == null) {
                // Acknowledge receipt of the settings. We should do this before we process the settings to ensure our
                // remote peer applies these settings before any subsequent frames that we may send which depend upon
                // these new settings. See https://github.com/netty/netty/issues/6520.
                encoder.writeSettingsAck(ctx, ctx.newPromise());

                encoder.remoteSettings(settings);
            } else {
                settingsReceivedConsumer.consumeReceivedSettings(settings);
            }

            listener.onSettingsRead(ctx, settings);
        }

        @Override
        public void onPingRead(ChannelHandlerContext ctx, long data) throws Http2Exception {
            if (autoAckPing) {
                // Send an ack back to the remote client.
                encoder.writePing(ctx, true, data, ctx.newPromise());
            }
            listener.onPingRead(ctx, data);
        }

        @Override
        public void onPingAckRead(ChannelHandlerContext ctx, long data) throws Http2Exception {
            listener.onPingAckRead(ctx, data);
        }

        @Override
        public void onPushPromiseRead(ChannelHandlerContext ctx, int streamId, int promisedStreamId,
                Http2Headers headers, int padding) throws Http2Exception {
            // A client cannot push.
            if (connection().isServer()) {
                throw connectionError(PROTOCOL_ERROR, "A client cannot push.");
            }

            Http2Stream parentStream = connection.stream(streamId);

            if (shouldIgnoreHeadersOrDataFrame(ctx, streamId, parentStream, "PUSH_PROMISE")) {
                return;
            }

            if (parentStream == null) {
                throw connectionError(PROTOCOL_ERROR, "Stream %d does not exist", streamId);
            }

            switch (parentStream.state()) {
              case OPEN:
              case HALF_CLOSED_LOCAL:
                  // Allowed to receive push promise in these states.
                  break;
              default:
                  // Connection error.
                  throw connectionError(PROTOCOL_ERROR,
                      "Stream %d in unexpected state for receiving push promise: %s",
                      parentStream.id(), parentStream.state());
            }

            if (!requestVerifier.isAuthoritative(ctx, headers)) {
                throw streamError(promisedStreamId, PROTOCOL_ERROR,
                        "Promised request on stream %d for promised stream %d is not authoritative",
                        streamId, promisedStreamId);
            }
            if (!requestVerifier.isCacheable(headers)) {
                throw streamError(promisedStreamId, PROTOCOL_ERROR,
                        "Promised request on stream %d for promised stream %d is not known to be cacheable",
                        streamId, promisedStreamId);
            }
            if (!requestVerifier.isSafe(headers)) {
                throw streamError(promisedStreamId, PROTOCOL_ERROR,
                        "Promised request on stream %d for promised stream %d is not known to be safe",
                        streamId, promisedStreamId);
            }

            // Reserve the push stream based with a priority based on the current stream's priority.
            connection.remote().reservePushStream(promisedStreamId, parentStream);

            listener.onPushPromiseRead(ctx, streamId, promisedStreamId, headers, padding);
        }

        @Override
        public void onGoAwayRead(ChannelHandlerContext ctx, int lastStreamId, long errorCode, ByteBuf debugData)
                throws Http2Exception {
            onGoAwayRead0(ctx, lastStreamId, errorCode, debugData);
        }

        @Override
        public void onWindowUpdateRead(ChannelHandlerContext ctx, int streamId, int windowSizeIncrement)
                throws Http2Exception {
            Http2Stream stream = connection.stream(streamId);
            if (stream == null || stream.state() == CLOSED || streamCreatedAfterGoAwaySent(streamId)) {
                // Ignore this frame.
                verifyStreamMayHaveExisted(streamId);
                return;
            }

            // Update the outbound flow control window.
            encoder.flowController().incrementWindowSize(stream, windowSizeIncrement);

            listener.onWindowUpdateRead(ctx, streamId, windowSizeIncrement);
        }

        @Override
        public void onUnknownFrame(ChannelHandlerContext ctx, byte frameType, int streamId, Http2Flags flags,
                ByteBuf payload) throws Http2Exception {
            onUnknownFrame0(ctx, frameType, streamId, flags, payload);
        }

        /**
         * Helper method to determine if a frame that has the semantics of headers or data should be ignored for the
         * {@code stream} (which may be {@code null}) associated with {@code streamId}.
         */
        private boolean shouldIgnoreHeadersOrDataFrame(ChannelHandlerContext ctx, int streamId, Http2Stream stream,
                String frameName) throws Http2Exception {
            if (stream == null) {
                if (streamCreatedAfterGoAwaySent(streamId)) {
                    logger.info("{} ignoring {} frame for stream {}. Stream sent after GOAWAY sent",
                            ctx.channel(), frameName, streamId);
                    return true;
                }

                // Make sure it's not an out-of-order frame, like a rogue DATA frame, for a stream that could
                // never have existed.
                verifyStreamMayHaveExisted(streamId);

                // Its possible that this frame would result in stream ID out of order creation (PROTOCOL ERROR) and its
                // also possible that this frame is received on a CLOSED stream (STREAM_CLOSED after a RST_STREAM is
                // sent). We don't have enough information to know for sure, so we choose the lesser of the two errors.
                throw streamError(streamId, STREAM_CLOSED, "Received %s frame for an unknown stream %d",
                                  frameName, streamId);
            } else if (stream.isResetSent() || streamCreatedAfterGoAwaySent(streamId)) {
                // If we have sent a reset stream it is assumed the stream will be closed after the write completes.
                // If we have not sent a reset, but the stream was created after a GoAway this is not supported by
                // DefaultHttp2Connection and if a custom Http2Connection is used it is assumed the lifetime is managed
                // elsewhere so we don't close the stream or otherwise modify the stream's state.

                if (logger.isInfoEnabled()) {
                    logger.info("{} ignoring {} frame for stream {}", ctx.channel(), frameName,
                            stream.isResetSent() ? "RST_STREAM sent." :
                                ("Stream created after GOAWAY sent. Last known stream by peer " +
                                 connection.remote().lastStreamKnownByPeer()));
                }

                return true;
            }
            return false;
        }

        /**
         * Helper method for determining whether or not to ignore inbound frames. A stream is considered to be created
         * after a {@code GOAWAY} is sent if the following conditions hold:
         * <p/>
         * <ul>
         *     <li>A {@code GOAWAY} must have been sent by the local endpoint</li>
         *     <li>The {@code streamId} must identify a legitimate stream id for the remote endpoint to be creating</li>
         *     <li>{@code streamId} is greater than the Last Known Stream ID which was sent by the local endpoint
         *     in the last {@code GOAWAY} frame</li>
         * </ul>
         * <p/>
         */
        private boolean streamCreatedAfterGoAwaySent(int streamId) {
            Endpoint<?> remote = connection.remote();
            return connection.goAwaySent() && remote.isValidStreamId(streamId) &&
                    streamId > remote.lastStreamKnownByPeer();
        }

        private void verifyStreamMayHaveExisted(int streamId) throws Http2Exception {
            if (!connection.streamMayHaveExisted(streamId)) {
                throw connectionError(PROTOCOL_ERROR, "Stream %d does not exist", streamId);
            }
        }
    }

    private final class PrefaceFrameListener implements Http2FrameListener {
        /**
         * Verifies that the HTTP/2 connection preface has been received from the remote endpoint.
         * It is possible that the current call to
         * {@link Http2FrameReader#readFrame(ChannelHandlerContext, ByteBuf, Http2FrameListener)} will have multiple
         * frames to dispatch. So it may be OK for this class to get legitimate frames for the first readFrame.
         */
        private void verifyPrefaceReceived() throws Http2Exception {
            if (!prefaceReceived()) {
                throw connectionError(PROTOCOL_ERROR, "Received non-SETTINGS as first frame.");
            }
        }

        @Override
        public int onDataRead(ChannelHandlerContext ctx, int streamId, ByteBuf data, int padding, boolean endOfStream)
                throws Http2Exception {
            verifyPrefaceReceived();
            return internalFrameListener.onDataRead(ctx, streamId, data, padding, endOfStream);
        }

        @Override
        public void onHeadersRead(ChannelHandlerContext ctx, int streamId, Http2Headers headers, int padding,
                boolean endOfStream) throws Http2Exception {
            verifyPrefaceReceived();
            internalFrameListener.onHeadersRead(ctx, streamId, headers, padding, endOfStream);
        }

        @Override
        public void onHeadersRead(ChannelHandlerContext ctx, int streamId, Http2Headers headers, int streamDependency,
                short weight, boolean exclusive, int padding, boolean endOfStream) throws Http2Exception {
            verifyPrefaceReceived();
            internalFrameListener.onHeadersRead(ctx, streamId, headers, streamDependency, weight,
                    exclusive, padding, endOfStream);
        }

        @Override
        public void onPriorityRead(ChannelHandlerContext ctx, int streamId, int streamDependency, short weight,
                boolean exclusive) throws Http2Exception {
            verifyPrefaceReceived();
            internalFrameListener.onPriorityRead(ctx, streamId, streamDependency, weight, exclusive);
        }

        @Override
        public void onRstStreamRead(ChannelHandlerContext ctx, int streamId, long errorCode) throws Http2Exception {
            verifyPrefaceReceived();
            internalFrameListener.onRstStreamRead(ctx, streamId, errorCode);
        }

        @Override
        public void onSettingsAckRead(ChannelHandlerContext ctx) throws Http2Exception {
            verifyPrefaceReceived();
            internalFrameListener.onSettingsAckRead(ctx);
        }

        @Override
        public void onSettingsRead(ChannelHandlerContext ctx, Http2Settings settings) throws Http2Exception {
            // The first settings should change the internalFrameListener to the "real" listener
            // that expects the preface to be verified.
            if (!prefaceReceived()) {
                internalFrameListener = new FrameReadListener();
            }
            internalFrameListener.onSettingsRead(ctx, settings);
        }

        @Override
        public void onPingRead(ChannelHandlerContext ctx, long data) throws Http2Exception {
            verifyPrefaceReceived();
            internalFrameListener.onPingRead(ctx, data);
        }

        @Override
        public void onPingAckRead(ChannelHandlerContext ctx, long data) throws Http2Exception {
            verifyPrefaceReceived();
            internalFrameListener.onPingAckRead(ctx, data);
        }

        @Override
        public void onPushPromiseRead(ChannelHandlerContext ctx, int streamId, int promisedStreamId,
                Http2Headers headers, int padding) throws Http2Exception {
            verifyPrefaceReceived();
            internalFrameListener.onPushPromiseRead(ctx, streamId, promisedStreamId, headers, padding);
        }

        @Override
        public void onGoAwayRead(ChannelHandlerContext ctx, int lastStreamId, long errorCode, ByteBuf debugData)
                throws Http2Exception {
            onGoAwayRead0(ctx, lastStreamId, errorCode, debugData);
        }

        @Override
        public void onWindowUpdateRead(ChannelHandlerContext ctx, int streamId, int windowSizeIncrement)
                throws Http2Exception {
            verifyPrefaceReceived();
            internalFrameListener.onWindowUpdateRead(ctx, streamId, windowSizeIncrement);
        }

        @Override
        public void onUnknownFrame(ChannelHandlerContext ctx, byte frameType, int streamId, Http2Flags flags,
                ByteBuf payload) throws Http2Exception {
            onUnknownFrame0(ctx, frameType, streamId, flags, payload);
        }
    }
}<|MERGE_RESOLUTION|>--- conflicted
+++ resolved
@@ -57,8 +57,6 @@
     private final Http2FrameReader frameReader;
     private Http2FrameListener listener;
     private final Http2PromisedRequestVerifier requestVerifier;
-    private final Http2SettingsReceivedConsumer settingsReceivedConsumer;
-    private final boolean autoAckPing;
 
     public DefaultHttp2ConnectionDecoder(Http2Connection connection,
                                          Http2ConnectionEncoder encoder,
@@ -70,71 +68,10 @@
                                          Http2ConnectionEncoder encoder,
                                          Http2FrameReader frameReader,
                                          Http2PromisedRequestVerifier requestVerifier) {
-<<<<<<< HEAD
-        this(connection, encoder, frameReader, requestVerifier, true);
-    }
-
-    /**
-     * Create a new instance.
-     * @param connection The {@link Http2Connection} associated with this decoder.
-     * @param encoder The {@link Http2ConnectionEncoder} associated with this decoder.
-     * @param frameReader Responsible for reading/parsing the raw frames. As opposed to this object which applies
-     *                    h2 semantics on top of the frames.
-     * @param requestVerifier Determines if push promised streams are valid.
-     * @param autoAckSettings {@code false} to disable automatically applying and sending settings acknowledge frame.
-     *  The {@code Http2ConnectionEncoder} is expected to be an instance of {@link Http2SettingsReceivedConsumer} and
-     *  will apply the earliest received but not yet ACKed SETTINGS when writing the SETTINGS ACKs.
-     * {@code true} to enable automatically applying and sending settings acknowledge frame.
-     */
-    public DefaultHttp2ConnectionDecoder(Http2Connection connection,
-                                         Http2ConnectionEncoder encoder,
-                                         Http2FrameReader frameReader,
-                                         Http2PromisedRequestVerifier requestVerifier,
-                                         boolean autoAckSettings) {
-        this(connection, encoder, frameReader, requestVerifier, autoAckSettings, true);
-    }
-
-    /**
-     * Create a new instance.
-     * @param connection The {@link Http2Connection} associated with this decoder.
-     * @param encoder The {@link Http2ConnectionEncoder} associated with this decoder.
-     * @param frameReader Responsible for reading/parsing the raw frames. As opposed to this object which applies
-     *                    h2 semantics on top of the frames.
-     * @param requestVerifier Determines if push promised streams are valid.
-     * @param autoAckSettings {@code false} to disable automatically applying and sending settings acknowledge frame.
-     *                        The {@code Http2ConnectionEncoder} is expected to be an instance of
-     *                        {@link Http2SettingsReceivedConsumer} and will apply the earliest received but not yet
-     *                        ACKed SETTINGS when writing the SETTINGS ACKs. {@code true} to enable automatically
-     *                        applying and sending settings acknowledge frame.
-     * @param autoAckPing {@code false} to disable automatically sending ping acknowledge frame. {@code true} to enable
-     *                    automatically sending ping ack frame.
-     */
-    public DefaultHttp2ConnectionDecoder(Http2Connection connection,
-                                         Http2ConnectionEncoder encoder,
-                                         Http2FrameReader frameReader,
-                                         Http2PromisedRequestVerifier requestVerifier,
-                                         boolean autoAckSettings,
-                                         boolean autoAckPing) {
-        this.autoAckPing = autoAckPing;
-        if (autoAckSettings) {
-            settingsReceivedConsumer = null;
-        } else {
-            if (!(encoder instanceof Http2SettingsReceivedConsumer)) {
-                throw new IllegalArgumentException("disabling autoAckSettings requires the encoder to be a " +
-                        Http2SettingsReceivedConsumer.class);
-            }
-            settingsReceivedConsumer = (Http2SettingsReceivedConsumer) encoder;
-        }
-        this.connection = checkNotNull(connection, "connection");
-        this.frameReader = checkNotNull(frameReader, "frameReader");
-        this.encoder = checkNotNull(encoder, "encoder");
-        this.requestVerifier = checkNotNull(requestVerifier, "requestVerifier");
-=======
         this.connection = requireNonNull(connection, "connection");
         this.frameReader = requireNonNull(frameReader, "frameReader");
         this.encoder = requireNonNull(encoder, "encoder");
         this.requestVerifier = requireNonNull(requestVerifier, "requestVerifier");
->>>>>>> 806dace3
         if (connection.local().flowController() == null) {
             connection.local().flowController(new DefaultHttp2LocalFlowController(connection));
         }
@@ -221,8 +158,8 @@
 
     void onGoAwayRead0(ChannelHandlerContext ctx, int lastStreamId, long errorCode, ByteBuf debugData)
             throws Http2Exception {
+        connection.goAwayReceived(lastStreamId, errorCode, debugData);
         listener.onGoAwayRead(ctx, lastStreamId, errorCode, debugData);
-        connection.goAwayReceived(lastStreamId, errorCode, debugData);
     }
 
     void onUnknownFrame0(ChannelHandlerContext ctx, byte frameType, int streamId, Http2Flags flags,
@@ -464,27 +401,23 @@
         }
 
         @Override
-        public void onSettingsRead(final ChannelHandlerContext ctx, Http2Settings settings) throws Http2Exception {
-            if (settingsReceivedConsumer == null) {
-                // Acknowledge receipt of the settings. We should do this before we process the settings to ensure our
-                // remote peer applies these settings before any subsequent frames that we may send which depend upon
-                // these new settings. See https://github.com/netty/netty/issues/6520.
-                encoder.writeSettingsAck(ctx, ctx.newPromise());
-
-                encoder.remoteSettings(settings);
-            } else {
-                settingsReceivedConsumer.consumeReceivedSettings(settings);
-            }
+        public void onSettingsRead(ChannelHandlerContext ctx, Http2Settings settings) throws Http2Exception {
+            // Acknowledge receipt of the settings. We should do this before we process the settings to ensure our
+            // remote peer applies these settings before any subsequent frames that we may send which depend upon these
+            // new settings. See https://github.com/netty/netty/issues/6520.
+            encoder.writeSettingsAck(ctx, ctx.newPromise());
+
+            encoder.remoteSettings(settings);
 
             listener.onSettingsRead(ctx, settings);
         }
 
         @Override
         public void onPingRead(ChannelHandlerContext ctx, long data) throws Http2Exception {
-            if (autoAckPing) {
-                // Send an ack back to the remote client.
-                encoder.writePing(ctx, true, data, ctx.newPromise());
-            }
+            // Send an ack back to the remote client.
+            // Need to retain the buffer here since it will be released after the write completes.
+            encoder.writePing(ctx, true, data, ctx.newPromise());
+
             listener.onPingRead(ctx, data);
         }
 
@@ -585,11 +518,6 @@
                             ctx.channel(), frameName, streamId);
                     return true;
                 }
-
-                // Make sure it's not an out-of-order frame, like a rogue DATA frame, for a stream that could
-                // never have existed.
-                verifyStreamMayHaveExisted(streamId);
-
                 // Its possible that this frame would result in stream ID out of order creation (PROTOCOL ERROR) and its
                 // also possible that this frame is received on a CLOSED stream (STREAM_CLOSED after a RST_STREAM is
                 // sent). We don't have enough information to know for sure, so we choose the lesser of the two errors.
