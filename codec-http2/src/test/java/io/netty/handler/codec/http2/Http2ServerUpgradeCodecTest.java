--- conflicted
+++ resolved
@@ -17,12 +17,6 @@
 import io.netty.buffer.ByteBuf;
 import io.netty.channel.ChannelHandler;
 import io.netty.channel.ChannelHandlerContext;
-<<<<<<< HEAD
-import io.netty.channel.ChannelInboundHandlerAdapter;
-import io.netty.channel.DefaultChannelId;
-import io.netty.channel.ServerChannel;
-=======
->>>>>>> 806dace3
 import io.netty.channel.embedded.EmbeddedChannel;
 import io.netty.handler.codec.http.DefaultFullHttpRequest;
 import io.netty.handler.codec.http.DefaultHttpHeaders;
@@ -37,63 +31,40 @@
 import static org.junit.Assert.assertTrue;
 
 import org.junit.Test;
-import org.mockito.Mockito;
 
 public class Http2ServerUpgradeCodecTest {
 
     @Test
     public void testUpgradeToHttp2ConnectionHandler() {
-        testUpgrade(new Http2ConnectionHandlerBuilder().frameListener(new Http2FrameAdapter()).build(), null);
+        testUpgrade(new Http2ConnectionHandlerBuilder().frameListener(new Http2FrameAdapter()).build());
     }
 
     @Test
     public void testUpgradeToHttp2FrameCodec() {
-        testUpgrade(new Http2FrameCodecBuilder(true).build(), null);
+        testUpgrade(new Http2FrameCodecBuilder(true).build());
     }
 
     @Test
     public void testUpgradeToHttp2MultiplexCodec() {
-        testUpgrade(new Http2MultiplexCodecBuilder(true, new HttpInboundHandler()).build(), null);
+        testUpgrade(new Http2MultiplexCodecBuilder(true, new HttpInboundHandler()).build());
     }
 
-    @Test
-    public void testUpgradeToHttp2FrameCodecWithMultiplexer() {
-        testUpgrade(new Http2FrameCodecBuilder(true).build(),
-                new Http2MultiplexHandler(new HttpInboundHandler()));
-    }
-
-    private static void testUpgrade(Http2ConnectionHandler handler, ChannelHandler multiplexer) {
+    private static void testUpgrade(Http2ConnectionHandler handler) {
         FullHttpRequest request = new DefaultFullHttpRequest(HttpVersion.HTTP_1_1, HttpMethod.OPTIONS, "*");
         request.headers().set(HttpHeaderNames.HOST, "netty.io");
         request.headers().set(HttpHeaderNames.CONNECTION, "Upgrade, HTTP2-Settings");
         request.headers().set(HttpHeaderNames.UPGRADE, "h2c");
         request.headers().set("HTTP2-Settings", "AAMAAABkAAQAAP__");
 
-<<<<<<< HEAD
-        ServerChannel parent = Mockito.mock(ServerChannel.class);
-        EmbeddedChannel channel = new EmbeddedChannel(parent, DefaultChannelId.newInstance(), true, false,
-                new ChannelInboundHandlerAdapter());
-=======
         EmbeddedChannel channel = new EmbeddedChannel(new ChannelHandler() { });
->>>>>>> 806dace3
         ChannelHandlerContext ctx = channel.pipeline().firstContext();
-        Http2ServerUpgradeCodec codec;
-        if (multiplexer == null) {
-            codec = new Http2ServerUpgradeCodec(handler);
-        } else {
-            codec = new Http2ServerUpgradeCodec((Http2FrameCodec) handler, multiplexer);
-        }
+        Http2ServerUpgradeCodec codec = new Http2ServerUpgradeCodec("connectionHandler", handler);
         assertTrue(codec.prepareUpgradeResponse(ctx, request, new DefaultHttpHeaders()));
         codec.upgradeTo(ctx, request);
         // Flush the channel to ensure we write out all buffered data
         channel.flush();
 
-        channel.writeInbound(Http2CodecUtil.connectionPrefaceBuf());
-        Http2FrameInboundWriter writer = new Http2FrameInboundWriter(channel);
-        writer.writeInboundSettings(new Http2Settings());
-        writer.writeInboundRstStream(Http2CodecUtil.HTTP_UPGRADE_STREAM_ID, Http2Error.CANCEL.code());
-
-        assertSame(handler, channel.pipeline().remove(handler.getClass()));
+        assertSame(handler, channel.pipeline().remove("connectionHandler"));
         assertNull(channel.pipeline().get(handler.getClass()));
         assertTrue(channel.finish());
 
@@ -102,10 +73,6 @@
         assertNotNull(settingsBuffer);
         settingsBuffer.release();
 
-        ByteBuf buf = channel.readOutbound();
-        assertNotNull(buf);
-        buf.release();
-
         assertNull(channel.readOutbound());
     }
 
