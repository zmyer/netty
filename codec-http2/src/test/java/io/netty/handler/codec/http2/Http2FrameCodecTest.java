/*
 * Copyright 2016 The Netty Project
 *
 * The Netty Project licenses this file to you under the Apache License, version 2.0 (the
 * "License"); you may not use this file except in compliance with the License. You may obtain a
 * copy of the License at:
 *
 * http://www.apache.org/licenses/LICENSE-2.0
 *
 * Unless required by applicable law or agreed to in writing, software distributed under the License
 * is distributed on an "AS IS" BASIS, WITHOUT WARRANTIES OR CONDITIONS OF ANY KIND, either express
 * or implied. See the License for the specific language governing permissions and limitations under
 * the License.
 */
package io.netty.handler.codec.http2;

import io.netty.buffer.ByteBuf;
import io.netty.buffer.Unpooled;
import io.netty.channel.ChannelFuture;
import io.netty.channel.ChannelFutureListener;
import io.netty.channel.ChannelHandler;
import io.netty.channel.ChannelHandlerContext;
import io.netty.channel.ChannelPromise;
import io.netty.channel.embedded.EmbeddedChannel;
import io.netty.handler.codec.UnsupportedMessageTypeException;
import io.netty.handler.codec.http.DefaultFullHttpRequest;
import io.netty.handler.codec.http.FullHttpRequest;
import io.netty.handler.codec.http.HttpMethod;
import io.netty.handler.codec.http.HttpResponseStatus;
import io.netty.handler.codec.http.HttpScheme;
import io.netty.handler.codec.http.HttpServerUpgradeHandler;
import io.netty.handler.codec.http.HttpServerUpgradeHandler.UpgradeEvent;
import io.netty.handler.codec.http.HttpVersion;
import io.netty.handler.codec.http2.Http2Exception.StreamException;
import io.netty.handler.codec.http2.Http2Stream.State;
import io.netty.handler.logging.LogLevel;
import io.netty.util.AbstractReferenceCounted;
import io.netty.util.AsciiString;
import io.netty.util.ReferenceCountUtil;
import io.netty.util.ReferenceCounted;
import io.netty.util.concurrent.DefaultPromise;
import io.netty.util.concurrent.GlobalEventExecutor;
import io.netty.util.concurrent.Promise;
import io.netty.util.internal.ReflectionUtil;
import org.junit.After;
import org.junit.Assume;
import org.junit.Before;
import org.junit.Test;
import org.mockito.ArgumentCaptor;

import java.lang.reflect.Constructor;
import java.net.InetSocketAddress;
import java.util.HashSet;
import java.util.Set;
import java.util.concurrent.atomic.AtomicBoolean;

import static io.netty.handler.codec.http2.Http2CodecUtil.isStreamIdValid;
<<<<<<< HEAD
import static io.netty.handler.codec.http2.Http2Error.NO_ERROR;
=======
>>>>>>> 806dace3
import static io.netty.handler.codec.http2.Http2TestUtil.anyChannelPromise;
import static io.netty.handler.codec.http2.Http2TestUtil.anyHttp2Settings;
import static io.netty.handler.codec.http2.Http2TestUtil.assertEqualsAndRelease;
import static io.netty.handler.codec.http2.Http2TestUtil.bb;
<<<<<<< HEAD
=======

>>>>>>> 806dace3
import static org.hamcrest.Matchers.instanceOf;
import static org.junit.Assert.assertEquals;
import static org.junit.Assert.assertFalse;
import static org.junit.Assert.assertNotNull;
import static org.junit.Assert.assertNull;
import static org.junit.Assert.assertThat;
import static org.junit.Assert.assertTrue;
import static org.junit.Assert.fail;
import static org.mockito.Mockito.any;
import static org.mockito.Mockito.anyBoolean;
import static org.mockito.Mockito.anyInt;
import static org.mockito.Mockito.anyLong;
import static org.mockito.Mockito.anyShort;
import static org.mockito.Mockito.eq;
import static org.mockito.Mockito.never;
import static org.mockito.Mockito.same;
import static org.mockito.Mockito.verify;
import static org.mockito.Mockito.verifyNoMoreInteractions;

/**
 * Unit tests for {@link Http2FrameCodec}.
 */
public class Http2FrameCodecTest {

    // For verifying outbound frames
    private Http2FrameWriter frameWriter;
    private Http2FrameCodec frameCodec;
    private EmbeddedChannel channel;

    // For injecting inbound frames
    private Http2FrameInboundWriter frameInboundWriter;

    private LastInboundHandler inboundHandler;

    private final Http2Headers request = new DefaultHttp2Headers()
            .method(HttpMethod.GET.asciiName()).scheme(HttpScheme.HTTPS.name())
            .authority(new AsciiString("example.org")).path(new AsciiString("/foo"));
    private final Http2Headers response = new DefaultHttp2Headers()
            .status(HttpResponseStatus.OK.codeAsText());

    @Before
    public void setUp() throws Exception {
        setUp(Http2FrameCodecBuilder.forServer(), new Http2Settings());
    }

    @After
    public void tearDown() throws Exception {
        if (inboundHandler != null) {
            inboundHandler.finishAndReleaseAll();
            inboundHandler = null;
        }
        if (channel != null) {
            channel.finishAndReleaseAll();
            channel.close();
            channel = null;
        }
    }

    private void setUp(Http2FrameCodecBuilder frameCodecBuilder, Http2Settings initialRemoteSettings) throws Exception {
        /**
         * Some tests call this method twice. Once with JUnit's @Before and once directly to pass special settings.
         * This call ensures that in case of two consecutive calls to setUp(), the previous channel is shutdown and
         * ByteBufs are released correctly.
         */
        tearDown();

        frameWriter = Http2TestUtil.mockedFrameWriter();

        frameCodec = frameCodecBuilder.frameWriter(frameWriter).frameLogger(new Http2FrameLogger(LogLevel.TRACE))
                .initialSettings(initialRemoteSettings).build();
        inboundHandler = new LastInboundHandler();

        channel = new EmbeddedChannel();
        frameInboundWriter = new Http2FrameInboundWriter(channel);
        channel.connect(new InetSocketAddress(0));
        channel.pipeline().addLast(frameCodec);
        channel.pipeline().addLast(inboundHandler);
        channel.pipeline().fireChannelActive();

        // Handshake
        verify(frameWriter).writeSettings(eqFrameCodecCtx(), anyHttp2Settings(), anyChannelPromise());
        verifyNoMoreInteractions(frameWriter);
        channel.writeInbound(Http2CodecUtil.connectionPrefaceBuf());

        frameInboundWriter.writeInboundSettings(initialRemoteSettings);

        verify(frameWriter).writeSettingsAck(eqFrameCodecCtx(), anyChannelPromise());

        frameInboundWriter.writeInboundSettingsAck();

        Http2SettingsFrame settingsFrame = inboundHandler.readInbound();
        assertNotNull(settingsFrame);
        Http2SettingsAckFrame settingsAckFrame = inboundHandler.readInbound();
        assertNotNull(settingsAckFrame);
    }

    @Test
    public void stateChanges() throws Exception {
        frameInboundWriter.writeInboundHeaders(1, request, 31, true);

        Http2Stream stream = frameCodec.connection().stream(1);
        assertNotNull(stream);
        assertEquals(State.HALF_CLOSED_REMOTE, stream.state());

        Http2FrameStreamEvent event = inboundHandler.readInboundMessageOrUserEvent();
        assertEquals(State.HALF_CLOSED_REMOTE, event.stream().state());

        Http2StreamFrame inboundFrame = inboundHandler.readInbound();
        Http2FrameStream stream2 = inboundFrame.stream();
        assertNotNull(stream2);
        assertEquals(1, stream2.id());
        assertEquals(inboundFrame, new DefaultHttp2HeadersFrame(request, true, 31).stream(stream2));
        assertNull(inboundHandler.readInbound());

        channel.writeOutbound(new DefaultHttp2HeadersFrame(response, true, 27).stream(stream2));
        verify(frameWriter).writeHeaders(
<<<<<<< HEAD
                eqFrameCodecCtx(), eq(1), eq(response),
=======
                eqFrameCodecCtx(), eq(1), eq(response), anyInt(), anyShort(), anyBoolean(),
>>>>>>> 806dace3
                eq(27), eq(true), anyChannelPromise());
        verify(frameWriter, never()).writeRstStream(
                eqFrameCodecCtx(), anyInt(), anyLong(), anyChannelPromise());

        assertEquals(State.CLOSED, stream.state());
        event = inboundHandler.readInboundMessageOrUserEvent();
        assertEquals(State.CLOSED, event.stream().state());

        assertTrue(channel.isActive());
    }

    @Test
    public void headerRequestHeaderResponse() throws Exception {
        frameInboundWriter.writeInboundHeaders(1, request, 31, true);

        Http2Stream stream = frameCodec.connection().stream(1);
        assertNotNull(stream);
        assertEquals(State.HALF_CLOSED_REMOTE, stream.state());

        Http2StreamFrame inboundFrame = inboundHandler.readInbound();
        Http2FrameStream stream2 = inboundFrame.stream();
        assertNotNull(stream2);
        assertEquals(1, stream2.id());
        assertEquals(inboundFrame, new DefaultHttp2HeadersFrame(request, true, 31).stream(stream2));
        assertNull(inboundHandler.readInbound());

        channel.writeOutbound(new DefaultHttp2HeadersFrame(response, true, 27).stream(stream2));
        verify(frameWriter).writeHeaders(
<<<<<<< HEAD
                eqFrameCodecCtx(), eq(1), eq(response),
=======
                eqFrameCodecCtx(), eq(1), eq(response), anyInt(), anyShort(), anyBoolean(),
>>>>>>> 806dace3
                eq(27), eq(true), anyChannelPromise());
        verify(frameWriter, never()).writeRstStream(
                eqFrameCodecCtx(), anyInt(), anyLong(), anyChannelPromise());

        assertEquals(State.CLOSED, stream.state());
        assertTrue(channel.isActive());
    }

    @Test
    public void flowControlShouldBeResilientToMissingStreams() throws Http2Exception {
        Http2Connection conn = new DefaultHttp2Connection(true);
        Http2ConnectionEncoder enc = new DefaultHttp2ConnectionEncoder(conn, new DefaultHttp2FrameWriter());
        Http2ConnectionDecoder dec = new DefaultHttp2ConnectionDecoder(conn, enc, new DefaultHttp2FrameReader());
<<<<<<< HEAD
        Http2FrameCodec codec = new Http2FrameCodec(enc, dec, new Http2Settings(), false);
=======
        Http2FrameCodec codec = new Http2FrameCodec(enc, dec, new Http2Settings());
>>>>>>> 806dace3
        EmbeddedChannel em = new EmbeddedChannel(codec);

        // We call #consumeBytes on a stream id which has not been seen yet to emulate the case
        // where a stream is deregistered which in reality can happen in response to a RST.
        assertFalse(codec.consumeBytes(1, 1));
        assertTrue(em.finishAndReleaseAll());
    }

    @Test
    public void entityRequestEntityResponse() throws Exception {
        frameInboundWriter.writeInboundHeaders(1, request, 0, false);

        Http2Stream stream = frameCodec.connection().stream(1);
        assertNotNull(stream);
        assertEquals(State.OPEN, stream.state());

        Http2HeadersFrame inboundHeaders = inboundHandler.readInbound();
        Http2FrameStream stream2 = inboundHeaders.stream();
        assertNotNull(stream2);
        assertEquals(1, stream2.id());
        assertEquals(new DefaultHttp2HeadersFrame(request, false).stream(stream2), inboundHeaders);
        assertNull(inboundHandler.readInbound());

        ByteBuf hello = bb("hello");
        frameInboundWriter.writeInboundData(1, hello, 31, true);
        Http2DataFrame inboundData = inboundHandler.readInbound();
        Http2DataFrame expected = new DefaultHttp2DataFrame(bb("hello"), true, 31).stream(stream2);
        assertEqualsAndRelease(expected, inboundData);

        assertNull(inboundHandler.readInbound());

        channel.writeOutbound(new DefaultHttp2HeadersFrame(response, false).stream(stream2));
<<<<<<< HEAD
        verify(frameWriter).writeHeaders(eqFrameCodecCtx(), eq(1), eq(response),
                eq(0), eq(false), anyChannelPromise());
=======
        verify(frameWriter).writeHeaders(eqFrameCodecCtx(), eq(1), eq(response), anyInt(),
                                         anyShort(), anyBoolean(), eq(0), eq(false), anyChannelPromise());
>>>>>>> 806dace3

        channel.writeOutbound(new DefaultHttp2DataFrame(bb("world"), true, 27).stream(stream2));
        ArgumentCaptor<ByteBuf> outboundData = ArgumentCaptor.forClass(ByteBuf.class);
        verify(frameWriter).writeData(eqFrameCodecCtx(), eq(1), outboundData.capture(), eq(27),
                                      eq(true), anyChannelPromise());

        ByteBuf bb = bb("world");
        assertEquals(bb, outboundData.getValue());
        assertEquals(1, outboundData.getValue().refCnt());
        bb.release();
        outboundData.getValue().release();

        verify(frameWriter, never()).writeRstStream(eqFrameCodecCtx(), anyInt(), anyLong(), anyChannelPromise());
        assertTrue(channel.isActive());
    }

    @Test
    public void sendRstStream() throws Exception {
        frameInboundWriter.writeInboundHeaders(3, request, 31, true);

        Http2Stream stream = frameCodec.connection().stream(3);
        assertNotNull(stream);
        assertEquals(State.HALF_CLOSED_REMOTE, stream.state());

        Http2HeadersFrame inboundHeaders = inboundHandler.readInbound();
        assertNotNull(inboundHeaders);
        assertTrue(inboundHeaders.isEndStream());

        Http2FrameStream stream2 = inboundHeaders.stream();
        assertNotNull(stream2);
        assertEquals(3, stream2.id());

        channel.writeOutbound(new DefaultHttp2ResetFrame(314 /* non-standard error */).stream(stream2));
        verify(frameWriter).writeRstStream(eqFrameCodecCtx(), eq(3), eq(314L), anyChannelPromise());
        assertEquals(State.CLOSED, stream.state());
        assertTrue(channel.isActive());
    }

    @Test
    public void receiveRstStream() throws Exception {
        frameInboundWriter.writeInboundHeaders(3, request, 31, false);

        Http2Stream stream = frameCodec.connection().stream(3);
        assertNotNull(stream);
        assertEquals(State.OPEN, stream.state());

        Http2HeadersFrame expectedHeaders = new DefaultHttp2HeadersFrame(request, false, 31);
        Http2HeadersFrame actualHeaders = inboundHandler.readInbound();
        assertEquals(expectedHeaders.stream(actualHeaders.stream()), actualHeaders);

<<<<<<< HEAD
        frameInboundWriter.writeInboundRstStream(3, NO_ERROR.code());
=======
        frameInboundWriter.writeInboundRstStream(3, Http2Error.NO_ERROR.code());
>>>>>>> 806dace3

        Http2ResetFrame expectedRst = new DefaultHttp2ResetFrame(NO_ERROR).stream(actualHeaders.stream());
        Http2ResetFrame actualRst = inboundHandler.readInbound();
        assertEquals(expectedRst, actualRst);

        assertNull(inboundHandler.readInbound());
    }

    @Test
    public void sendGoAway() throws Exception {
        frameInboundWriter.writeInboundHeaders(3, request, 31, false);
        Http2Stream stream = frameCodec.connection().stream(3);
        assertNotNull(stream);
        assertEquals(State.OPEN, stream.state());

        ByteBuf debugData = bb("debug");
        ByteBuf expected = debugData.copy();

<<<<<<< HEAD
        Http2GoAwayFrame goAwayFrame = new DefaultHttp2GoAwayFrame(NO_ERROR.code(),
                debugData.retainedDuplicate());
=======
        Http2GoAwayFrame goAwayFrame = new DefaultHttp2GoAwayFrame(Http2Error.NO_ERROR.code(), debugData);
>>>>>>> 806dace3
        goAwayFrame.setExtraStreamIds(2);

        channel.writeOutbound(goAwayFrame);
        verify(frameWriter).writeGoAway(eqFrameCodecCtx(), eq(7),
<<<<<<< HEAD
                eq(NO_ERROR.code()), eq(expected), anyChannelPromise());
=======
                eq(Http2Error.NO_ERROR.code()), eq(expected), anyChannelPromise());
        assertEquals(1, debugData.refCnt());
>>>>>>> 806dace3
        assertEquals(State.OPEN, stream.state());
        assertTrue(channel.isActive());
        expected.release();
        debugData.release();
    }

    @Test
    public void receiveGoaway() throws Exception {
        ByteBuf debugData = bb("foo");
<<<<<<< HEAD
        frameInboundWriter.writeInboundGoAway(2, NO_ERROR.code(), debugData);
        Http2GoAwayFrame expectedFrame = new DefaultHttp2GoAwayFrame(2, NO_ERROR.code(), bb("foo"));
=======
        frameInboundWriter.writeInboundGoAway(2, Http2Error.NO_ERROR.code(), debugData);
        Http2GoAwayFrame expectedFrame = new DefaultHttp2GoAwayFrame(2, Http2Error.NO_ERROR.code(), bb("foo"));
>>>>>>> 806dace3
        Http2GoAwayFrame actualFrame = inboundHandler.readInbound();

        assertEqualsAndRelease(expectedFrame, actualFrame);

        assertNull(inboundHandler.readInbound());
    }

    @Test
    public void unknownFrameTypeShouldThrowAndBeReleased() throws Exception {
        class UnknownHttp2Frame extends AbstractReferenceCounted implements Http2Frame {
            @Override
            public String name() {
                return "UNKNOWN";
            }

            @Override
            protected void deallocate() {
            }

            @Override
            public ReferenceCounted touch(Object hint) {
                return this;
            }
        }

        UnknownHttp2Frame frame = new UnknownHttp2Frame();
        assertEquals(1, frame.refCnt());

        ChannelFuture f = channel.write(frame);
        f.await();
        assertTrue(f.isDone());
        assertFalse(f.isSuccess());
        assertThat(f.cause(), instanceOf(UnsupportedMessageTypeException.class));
        assertEquals(0, frame.refCnt());
    }

    @Test
    public void goAwayLastStreamIdOverflowed() throws Exception {
        frameInboundWriter.writeInboundHeaders(5, request, 31, false);

        Http2Stream stream = frameCodec.connection().stream(5);
        assertNotNull(stream);
        assertEquals(State.OPEN, stream.state());

        ByteBuf debugData = bb("debug");
        Http2GoAwayFrame goAwayFrame = new DefaultHttp2GoAwayFrame(NO_ERROR.code(),
                debugData.retainedDuplicate());
        goAwayFrame.setExtraStreamIds(Integer.MAX_VALUE);

        channel.writeOutbound(goAwayFrame);
        // When the last stream id computation overflows, the last stream id should just be set to 2^31 - 1.
        verify(frameWriter).writeGoAway(eqFrameCodecCtx(), eq(Integer.MAX_VALUE),
<<<<<<< HEAD
                eq(NO_ERROR.code()), eq(debugData), anyChannelPromise());
        debugData.release();
=======
                eq(Http2Error.NO_ERROR.code()), eq(debugData), anyChannelPromise());
        assertEquals(1, debugData.refCnt());
>>>>>>> 806dace3
        assertEquals(State.OPEN, stream.state());
        assertTrue(channel.isActive());
    }

    @Test
    public void streamErrorShouldFireExceptionForInbound() throws Exception {
        frameInboundWriter.writeInboundHeaders(3, request, 31, false);

        Http2Stream stream = frameCodec.connection().stream(3);
        assertNotNull(stream);

        StreamException streamEx = new StreamException(3, Http2Error.INTERNAL_ERROR, "foo");
        channel.pipeline().fireExceptionCaught(streamEx);

        Http2FrameStreamEvent event = inboundHandler.readInboundMessageOrUserEvent();
        assertEquals(Http2FrameStreamEvent.Type.State, event.type());
        assertEquals(State.OPEN, event.stream().state());
        Http2HeadersFrame headersFrame = inboundHandler.readInboundMessageOrUserEvent();
        assertNotNull(headersFrame);

        try {
            inboundHandler.checkException();
            fail("stream exception expected");
        } catch (Http2FrameStreamException e) {
            assertEquals(streamEx, e.getCause());
        }

        assertNull(inboundHandler.readInboundMessageOrUserEvent());
    }

    @Test
    public void streamErrorShouldNotFireExceptionForOutbound() throws Exception {
        frameInboundWriter.writeInboundHeaders(3, request, 31, false);

        Http2Stream stream = frameCodec.connection().stream(3);
        assertNotNull(stream);

        StreamException streamEx = new StreamException(3, Http2Error.INTERNAL_ERROR, "foo");
        frameCodec.onError(frameCodec.ctx, true, streamEx);

        Http2FrameStreamEvent event = inboundHandler.readInboundMessageOrUserEvent();
        assertEquals(Http2FrameStreamEvent.Type.State, event.type());
        assertEquals(State.OPEN, event.stream().state());
        Http2HeadersFrame headersFrame = inboundHandler.readInboundMessageOrUserEvent();
        assertNotNull(headersFrame);

        // No exception expected
        inboundHandler.checkException();

        assertNull(inboundHandler.readInboundMessageOrUserEvent());
    }

    @Test
    public void windowUpdateFrameDecrementsConsumedBytes() throws Exception {
        frameInboundWriter.writeInboundHeaders(3, request, 31, false);

        Http2Connection connection = frameCodec.connection();
        Http2Stream stream = connection.stream(3);
        assertNotNull(stream);

        ByteBuf data = Unpooled.buffer(100).writeZero(100);
        frameInboundWriter.writeInboundData(3, data, 0, false);

        Http2HeadersFrame inboundHeaders = inboundHandler.readInbound();
        assertNotNull(inboundHeaders);
        assertNotNull(inboundHeaders.stream());

        Http2FrameStream stream2 = inboundHeaders.stream();

        int before = connection.local().flowController().unconsumedBytes(stream);
        ChannelFuture f = channel.write(new DefaultHttp2WindowUpdateFrame(100).stream(stream2));
        int after = connection.local().flowController().unconsumedBytes(stream);
        assertEquals(100, before - after);
        assertTrue(f.isSuccess());
    }

    @Test
    public void windowUpdateMayFail() throws Exception {
        frameInboundWriter.writeInboundHeaders(3, request, 31, false);
        Http2Connection connection = frameCodec.connection();
        Http2Stream stream = connection.stream(3);
        assertNotNull(stream);

        Http2HeadersFrame inboundHeaders = inboundHandler.readInbound();
        assertNotNull(inboundHeaders);

        Http2FrameStream stream2 = inboundHeaders.stream();

        // Fails, cause trying to return too many bytes to the flow controller
        ChannelFuture f = channel.write(new DefaultHttp2WindowUpdateFrame(100).stream(stream2));
        assertTrue(f.isDone());
        assertFalse(f.isSuccess());
        assertThat(f.cause(), instanceOf(Http2Exception.class));
    }

    @Test
    public void inboundWindowUpdateShouldBeForwarded() throws Exception {
        frameInboundWriter.writeInboundHeaders(3, request, 31, false);
        frameInboundWriter.writeInboundWindowUpdate(3, 100);
        // Connection-level window update
        frameInboundWriter.writeInboundWindowUpdate(0, 100);

        Http2HeadersFrame headersFrame = inboundHandler.readInbound();
        assertNotNull(headersFrame);

        Http2WindowUpdateFrame windowUpdateFrame = inboundHandler.readInbound();
        assertNotNull(windowUpdateFrame);
        assertEquals(3, windowUpdateFrame.stream().id());
        assertEquals(100, windowUpdateFrame.windowSizeIncrement());

        // Window update for the connection should not be forwarded.
        assertNull(inboundHandler.readInbound());
    }

    @Test
    public void streamZeroWindowUpdateIncrementsConnectionWindow() throws Http2Exception {
        Http2Connection connection = frameCodec.connection();
        Http2LocalFlowController localFlow = connection.local().flowController();
        int initialWindowSizeBefore = localFlow.initialWindowSize();
        Http2Stream connectionStream = connection.connectionStream();
        int connectionWindowSizeBefore = localFlow.windowSize(connectionStream);
        // We only replenish the flow control window after the amount consumed drops below the following threshold.
        // We make the threshold very "high" so that window updates will be sent when the delta is relatively small.
        ((DefaultHttp2LocalFlowController) localFlow).windowUpdateRatio(connectionStream, .999f);

        int windowUpdate = 1024;

        channel.write(new DefaultHttp2WindowUpdateFrame(windowUpdate));

        // The initial window size is only changed by Http2Settings, so it shouldn't change.
        assertEquals(initialWindowSizeBefore, localFlow.initialWindowSize());
        // The connection window should be increased by the delta amount.
        assertEquals(connectionWindowSizeBefore + windowUpdate, localFlow.windowSize(connectionStream));
    }

    @Test
    public void windowUpdateDoesNotOverflowConnectionWindow() {
        Http2Connection connection = frameCodec.connection();
        Http2LocalFlowController localFlow = connection.local().flowController();
        int initialWindowSizeBefore = localFlow.initialWindowSize();

        channel.write(new DefaultHttp2WindowUpdateFrame(Integer.MAX_VALUE));

        // The initial window size is only changed by Http2Settings, so it shouldn't change.
        assertEquals(initialWindowSizeBefore, localFlow.initialWindowSize());
        // The connection window should be increased by the delta amount.
        assertEquals(Integer.MAX_VALUE, localFlow.windowSize(connection.connectionStream()));
    }

    @Test
    public void writeUnknownFrame() {
        final Http2FrameStream stream = frameCodec.newStream();

        ByteBuf buffer = Unpooled.buffer().writeByte(1);
        DefaultHttp2UnknownFrame unknownFrame = new DefaultHttp2UnknownFrame(
                (byte) 20, new Http2Flags().ack(true), buffer);
        unknownFrame.stream(stream);
        channel.write(unknownFrame);

        verify(frameWriter).writeFrame(eqFrameCodecCtx(), eq(unknownFrame.frameType()),
                eq(unknownFrame.stream().id()), eq(unknownFrame.flags()), eq(buffer), any(ChannelPromise.class));
    }

    @Test
    public void sendSettingsFrame() {
        Http2Settings settings = new Http2Settings();
        channel.write(new DefaultHttp2SettingsFrame(settings));

        verify(frameWriter).writeSettings(eqFrameCodecCtx(), same(settings), any(ChannelPromise.class));
    }

    @Test(timeout = 5000)
    public void newOutboundStream() {
        final Http2FrameStream stream = frameCodec.newStream();

        assertNotNull(stream);
        assertFalse(isStreamIdValid(stream.id()));

        final Promise<Void> listenerExecuted = new DefaultPromise<>(GlobalEventExecutor.INSTANCE);

        channel.writeAndFlush(new DefaultHttp2HeadersFrame(new DefaultHttp2Headers(), false).stream(stream))
               .addListener((ChannelFutureListener) future -> {
                   assertTrue(future.isSuccess());
                   assertTrue(isStreamIdValid(stream.id()));
                   listenerExecuted.setSuccess(null);
               }
               );
        ByteBuf data = Unpooled.buffer().writeZero(100);
        ChannelFuture f = channel.writeAndFlush(new DefaultHttp2DataFrame(data).stream(stream));
        assertTrue(f.isSuccess());

        listenerExecuted.syncUninterruptibly();
        assertTrue(listenerExecuted.isSuccess());
    }

    @Test
    public void newOutboundStreamsShouldBeBuffered() throws Exception {
        setUp(Http2FrameCodecBuilder.forServer().encoderEnforceMaxConcurrentStreams(true),
              new Http2Settings().maxConcurrentStreams(1));

        Http2FrameStream stream1 = frameCodec.newStream();
        Http2FrameStream stream2 = frameCodec.newStream();

        ChannelPromise promise1 = channel.newPromise();
        ChannelPromise promise2 = channel.newPromise();

        channel.writeAndFlush(new DefaultHttp2HeadersFrame(new DefaultHttp2Headers()).stream(stream1), promise1);
        channel.writeAndFlush(new DefaultHttp2HeadersFrame(new DefaultHttp2Headers()).stream(stream2), promise2);

        assertTrue(isStreamIdValid(stream1.id()));
        channel.runPendingTasks();
        assertTrue(isStreamIdValid(stream2.id()));

        assertTrue(promise1.syncUninterruptibly().isSuccess());
        assertFalse(promise2.isDone());

        // Increase concurrent streams limit to 2
        frameInboundWriter.writeInboundSettings(new Http2Settings().maxConcurrentStreams(2));
<<<<<<< HEAD

        channel.flush();

        assertTrue(promise2.syncUninterruptibly().isSuccess());
    }

    @Test
    public void multipleNewOutboundStreamsShouldBeBuffered() throws Exception {
        // We use a limit of 1 and then increase it step by step.
        setUp(Http2FrameCodecBuilder.forServer().encoderEnforceMaxConcurrentStreams(true),
                new Http2Settings().maxConcurrentStreams(1));

        Http2FrameStream stream1 = frameCodec.newStream();
        Http2FrameStream stream2 = frameCodec.newStream();
        Http2FrameStream stream3 = frameCodec.newStream();

        ChannelPromise promise1 = channel.newPromise();
        ChannelPromise promise2 = channel.newPromise();
        ChannelPromise promise3 = channel.newPromise();

        channel.writeAndFlush(new DefaultHttp2HeadersFrame(new DefaultHttp2Headers()).stream(stream1), promise1);
        channel.writeAndFlush(new DefaultHttp2HeadersFrame(new DefaultHttp2Headers()).stream(stream2), promise2);
        channel.writeAndFlush(new DefaultHttp2HeadersFrame(new DefaultHttp2Headers()).stream(stream3), promise3);

        assertTrue(isStreamIdValid(stream1.id()));
        channel.runPendingTasks();
        assertTrue(isStreamIdValid(stream2.id()));
=======
>>>>>>> 806dace3

        assertTrue(promise1.syncUninterruptibly().isSuccess());
        assertFalse(promise2.isDone());
        assertFalse(promise3.isDone());

        // Increase concurrent streams limit to 2
        frameInboundWriter.writeInboundSettings(new Http2Settings().maxConcurrentStreams(2));
        channel.flush();

        // As we increased the limit to 2 we should have also succeed the second frame.
        assertTrue(promise2.syncUninterruptibly().isSuccess());
        assertFalse(promise3.isDone());

        frameInboundWriter.writeInboundSettings(new Http2Settings().maxConcurrentStreams(3));
        channel.flush();

        // With the max streams of 3 all streams should be succeed now.
        assertTrue(promise3.syncUninterruptibly().isSuccess());

        assertFalse(channel.finishAndReleaseAll());
    }

    @Test
    public void doNotLeakOnFailedInitializationForChannels() throws Exception {
        setUp(Http2FrameCodecBuilder.forServer(), new Http2Settings().maxConcurrentStreams(2));

        Http2FrameStream stream1 = frameCodec.newStream();
        Http2FrameStream stream2 = frameCodec.newStream();

        ChannelPromise stream1HeaderPromise = channel.newPromise();
        ChannelPromise stream2HeaderPromise = channel.newPromise();

        channel.writeAndFlush(new DefaultHttp2HeadersFrame(new DefaultHttp2Headers()).stream(stream1),
                              stream1HeaderPromise);
        channel.runPendingTasks();

        frameInboundWriter.writeInboundGoAway(stream1.id(), 0L, Unpooled.EMPTY_BUFFER);

        channel.writeAndFlush(new DefaultHttp2HeadersFrame(new DefaultHttp2Headers()).stream(stream2),
                              stream2HeaderPromise);
        channel.runPendingTasks();

        assertTrue(stream1HeaderPromise.syncUninterruptibly().isSuccess());
        assertTrue(stream2HeaderPromise.isDone());

        assertEquals(0, frameCodec.numInitializingStreams());
        assertFalse(channel.finishAndReleaseAll());
    }

    @Test
    public void multipleNewOutboundStreamsShouldBeBuffered() throws Exception {
        // We use a limit of 1 and then increase it step by step.
        setUp(Http2FrameCodecBuilder.forServer().encoderEnforceMaxConcurrentStreams(true),
                new Http2Settings().maxConcurrentStreams(1));

        Http2FrameStream stream1 = frameCodec.newStream();
        Http2FrameStream stream2 = frameCodec.newStream();
        Http2FrameStream stream3 = frameCodec.newStream();

        ChannelPromise promise1 = channel.newPromise();
        ChannelPromise promise2 = channel.newPromise();
        ChannelPromise promise3 = channel.newPromise();

        channel.writeAndFlush(new DefaultHttp2HeadersFrame(new DefaultHttp2Headers()).stream(stream1), promise1);
        channel.writeAndFlush(new DefaultHttp2HeadersFrame(new DefaultHttp2Headers()).stream(stream2), promise2);
        channel.writeAndFlush(new DefaultHttp2HeadersFrame(new DefaultHttp2Headers()).stream(stream3), promise3);

        assertTrue(isStreamIdValid(stream1.id()));
        channel.runPendingTasks();
        assertTrue(isStreamIdValid(stream2.id()));

        assertTrue(promise1.syncUninterruptibly().isSuccess());
        assertFalse(promise2.isDone());
        assertFalse(promise3.isDone());

        // Increase concurrent streams limit to 2
        frameInboundWriter.writeInboundSettings(new Http2Settings().maxConcurrentStreams(2));
        channel.flush();

        // As we increased the limit to 2 we should have also succeed the second frame.
        assertTrue(promise2.syncUninterruptibly().isSuccess());
        assertFalse(promise3.isDone());

        frameInboundWriter.writeInboundSettings(new Http2Settings().maxConcurrentStreams(3));
        channel.flush();

        // With the max streams of 3 all streams should be succeed now.
        assertTrue(promise3.syncUninterruptibly().isSuccess());

        assertFalse(channel.finishAndReleaseAll());
    }

    @Test
    public void streamIdentifiersExhausted() throws Http2Exception {
        int maxServerStreamId = Integer.MAX_VALUE - 1;

        assertNotNull(frameCodec.connection().local().createStream(maxServerStreamId, false));

        Http2FrameStream stream = frameCodec.newStream();
        assertNotNull(stream);

        ChannelPromise writePromise = channel.newPromise();
        channel.writeAndFlush(new DefaultHttp2HeadersFrame(new DefaultHttp2Headers()).stream(stream), writePromise);

        Http2GoAwayFrame goAwayFrame = inboundHandler.readInbound();
        assertNotNull(goAwayFrame);
        assertEquals(NO_ERROR.code(), goAwayFrame.errorCode());
        assertEquals(Integer.MAX_VALUE, goAwayFrame.lastStreamId());
        goAwayFrame.release();
        assertThat(writePromise.cause(), instanceOf(Http2NoMoreStreamIdsException.class));
    }

    @Test
    public void receivePing() throws Http2Exception {
        frameInboundWriter.writeInboundPing(false, 12345L);

        Http2PingFrame pingFrame = inboundHandler.readInbound();
        assertNotNull(pingFrame);

        assertEquals(12345, pingFrame.content());
        assertFalse(pingFrame.ack());
    }

    @Test
    public void sendPing() {
        channel.writeAndFlush(new DefaultHttp2PingFrame(12345));

        verify(frameWriter).writePing(eqFrameCodecCtx(), eq(false), eq(12345L), anyChannelPromise());
    }

    @Test
    public void receiveSettings() throws Http2Exception {
        Http2Settings settings = new Http2Settings().maxConcurrentStreams(1);
        frameInboundWriter.writeInboundSettings(settings);

        Http2SettingsFrame settingsFrame = inboundHandler.readInbound();
        assertNotNull(settingsFrame);
        assertEquals(settings, settingsFrame.settings());
    }

    @Test
    public void sendSettings() {
        Http2Settings settings = new Http2Settings().maxConcurrentStreams(1);
        channel.writeAndFlush(new DefaultHttp2SettingsFrame(settings));

        verify(frameWriter).writeSettings(eqFrameCodecCtx(), eq(settings), anyChannelPromise());
    }

    @Test
    public void iterateActiveStreams() throws Exception {
        setUp(Http2FrameCodecBuilder.forServer().encoderEnforceMaxConcurrentStreams(true),
              new Http2Settings().maxConcurrentStreams(1));

        frameInboundWriter.writeInboundHeaders(3, request, 0, false);

        Http2HeadersFrame headersFrame = inboundHandler.readInbound();
        assertNotNull(headersFrame);

        Http2FrameStream activeInbond = headersFrame.stream();

        Http2FrameStream activeOutbound = frameCodec.newStream();
        channel.writeAndFlush(new DefaultHttp2HeadersFrame(new DefaultHttp2Headers()).stream(activeOutbound));

        Http2FrameStream bufferedOutbound = frameCodec.newStream();
        channel.writeAndFlush(new DefaultHttp2HeadersFrame(new DefaultHttp2Headers()).stream(bufferedOutbound));

        @SuppressWarnings("unused")
        Http2FrameStream idleStream = frameCodec.newStream();

        final Set<Http2FrameStream> activeStreams = new HashSet<>();
        frameCodec.forEachActiveStream(stream -> {
            activeStreams.add(stream);
            return true;
        });

        assertEquals(2, activeStreams.size());

        Set<Http2FrameStream> expectedStreams = new HashSet<>();
        expectedStreams.add(activeInbond);
        expectedStreams.add(activeOutbound);
        assertEquals(expectedStreams, activeStreams);
    }

    @Test
    public void autoAckPingTrue() throws Exception {
        setUp(Http2FrameCodecBuilder.forServer().autoAckPingFrame(true), new Http2Settings());
        frameInboundWriter.writeInboundPing(false, 8);
        Http2PingFrame frame = inboundHandler.readInbound();
        assertFalse(frame.ack());
        assertEquals(8, frame.content());
        verify(frameWriter).writePing(eqFrameCodecCtx(), eq(true), eq(8L), anyChannelPromise());
    }

    @Test
    public void autoAckPingFalse() throws Exception {
        setUp(Http2FrameCodecBuilder.forServer().autoAckPingFrame(false), new Http2Settings());
        frameInboundWriter.writeInboundPing(false, 8);
        verify(frameWriter, never()).writePing(eqFrameCodecCtx(), eq(true), eq(8L), anyChannelPromise());
        Http2PingFrame frame = inboundHandler.readInbound();
        assertFalse(frame.ack());
        assertEquals(8, frame.content());

        // Now ack the frame manually.
        channel.writeAndFlush(new DefaultHttp2PingFrame(8, true));
        verify(frameWriter).writePing(eqFrameCodecCtx(), eq(true), eq(8L), anyChannelPromise());
    }

    @Test
    public void streamShouldBeOpenInListener() {
        final Http2FrameStream stream2 = frameCodec.newStream();
        assertEquals(State.IDLE, stream2.state());

        final AtomicBoolean listenerExecuted = new AtomicBoolean();
        channel.writeAndFlush(new DefaultHttp2HeadersFrame(new DefaultHttp2Headers()).stream(stream2))
                .addListener((ChannelFutureListener) future -> {
                    assertTrue(future.isSuccess());
                    assertEquals(State.OPEN, stream2.state());
                    listenerExecuted.set(true);
                });

        assertTrue(listenerExecuted.get());
    }

    @Test
    public void upgradeEventNoRefCntError() throws Exception {
        frameInboundWriter.writeInboundHeaders(Http2CodecUtil.HTTP_UPGRADE_STREAM_ID, request, 31, false);
        // Using reflect as the constructor is package-private and the class is final.
        Constructor<UpgradeEvent> constructor =
                UpgradeEvent.class.getDeclaredConstructor(CharSequence.class, FullHttpRequest.class);

        // Check if we could make it accessible which may fail on java9.
        Assume.assumeTrue(ReflectionUtil.trySetAccessible(constructor, true) == null);

        HttpServerUpgradeHandler.UpgradeEvent upgradeEvent = constructor.newInstance(
                "HTTP/2", new DefaultFullHttpRequest(HttpVersion.HTTP_1_1, HttpMethod.GET, "/"));
        channel.pipeline().fireUserEventTriggered(upgradeEvent);
        assertEquals(1, upgradeEvent.refCnt());
    }

    @Test
    public void upgradeWithoutFlowControlling() throws Exception {
<<<<<<< HEAD
        channel.pipeline().addAfter(frameCodec.ctx.name(), null, new ChannelInboundHandlerAdapter() {
=======
        channel.pipeline().addAfter(frameCodec.ctx.name(), null, new ChannelHandler() {
>>>>>>> 806dace3
            @Override
            public void channelRead(final ChannelHandlerContext ctx, Object msg) throws Exception {
                if (msg instanceof Http2DataFrame) {
                    // Simulate consuming the frame and update the flow-controller.
                    Http2DataFrame data = (Http2DataFrame) msg;
                    ctx.writeAndFlush(new DefaultHttp2WindowUpdateFrame(data.initialFlowControlledBytes())
                            .stream(data.stream())).addListener((ChannelFutureListener) future -> {
                                Throwable cause = future.cause();
                                if (cause != null) {
                                    ctx.fireExceptionCaught(cause);
                                }
                            });
                }
                ReferenceCountUtil.release(msg);
            }
        });

        frameInboundWriter.writeInboundHeaders(Http2CodecUtil.HTTP_UPGRADE_STREAM_ID, request, 31, false);

        // Using reflect as the constructor is package-private and the class is final.
        Constructor<UpgradeEvent> constructor =
                UpgradeEvent.class.getDeclaredConstructor(CharSequence.class, FullHttpRequest.class);

        // Check if we could make it accessible which may fail on java9.
        Assume.assumeTrue(ReflectionUtil.trySetAccessible(constructor, true) == null);

        String longString = new String(new char[70000]).replace("\0", "*");
        DefaultFullHttpRequest request =
            new DefaultFullHttpRequest(HttpVersion.HTTP_1_1, HttpMethod.GET, "/", bb(longString));

        HttpServerUpgradeHandler.UpgradeEvent upgradeEvent = constructor.newInstance(
            "HTTP/2", request);
        channel.pipeline().fireUserEventTriggered(upgradeEvent);
    }

    private ChannelHandlerContext eqFrameCodecCtx() {
        return eq(frameCodec.ctx);
    }
}<|MERGE_RESOLUTION|>--- conflicted
+++ resolved
@@ -55,18 +55,11 @@
 import java.util.concurrent.atomic.AtomicBoolean;
 
 import static io.netty.handler.codec.http2.Http2CodecUtil.isStreamIdValid;
-<<<<<<< HEAD
-import static io.netty.handler.codec.http2.Http2Error.NO_ERROR;
-=======
->>>>>>> 806dace3
 import static io.netty.handler.codec.http2.Http2TestUtil.anyChannelPromise;
 import static io.netty.handler.codec.http2.Http2TestUtil.anyHttp2Settings;
 import static io.netty.handler.codec.http2.Http2TestUtil.assertEqualsAndRelease;
 import static io.netty.handler.codec.http2.Http2TestUtil.bb;
-<<<<<<< HEAD
-=======
-
->>>>>>> 806dace3
+
 import static org.hamcrest.Matchers.instanceOf;
 import static org.junit.Assert.assertEquals;
 import static org.junit.Assert.assertFalse;
@@ -159,8 +152,6 @@
 
         Http2SettingsFrame settingsFrame = inboundHandler.readInbound();
         assertNotNull(settingsFrame);
-        Http2SettingsAckFrame settingsAckFrame = inboundHandler.readInbound();
-        assertNotNull(settingsAckFrame);
     }
 
     @Test
@@ -183,11 +174,7 @@
 
         channel.writeOutbound(new DefaultHttp2HeadersFrame(response, true, 27).stream(stream2));
         verify(frameWriter).writeHeaders(
-<<<<<<< HEAD
-                eqFrameCodecCtx(), eq(1), eq(response),
-=======
                 eqFrameCodecCtx(), eq(1), eq(response), anyInt(), anyShort(), anyBoolean(),
->>>>>>> 806dace3
                 eq(27), eq(true), anyChannelPromise());
         verify(frameWriter, never()).writeRstStream(
                 eqFrameCodecCtx(), anyInt(), anyLong(), anyChannelPromise());
@@ -216,11 +203,7 @@
 
         channel.writeOutbound(new DefaultHttp2HeadersFrame(response, true, 27).stream(stream2));
         verify(frameWriter).writeHeaders(
-<<<<<<< HEAD
-                eqFrameCodecCtx(), eq(1), eq(response),
-=======
                 eqFrameCodecCtx(), eq(1), eq(response), anyInt(), anyShort(), anyBoolean(),
->>>>>>> 806dace3
                 eq(27), eq(true), anyChannelPromise());
         verify(frameWriter, never()).writeRstStream(
                 eqFrameCodecCtx(), anyInt(), anyLong(), anyChannelPromise());
@@ -234,11 +217,7 @@
         Http2Connection conn = new DefaultHttp2Connection(true);
         Http2ConnectionEncoder enc = new DefaultHttp2ConnectionEncoder(conn, new DefaultHttp2FrameWriter());
         Http2ConnectionDecoder dec = new DefaultHttp2ConnectionDecoder(conn, enc, new DefaultHttp2FrameReader());
-<<<<<<< HEAD
-        Http2FrameCodec codec = new Http2FrameCodec(enc, dec, new Http2Settings(), false);
-=======
         Http2FrameCodec codec = new Http2FrameCodec(enc, dec, new Http2Settings());
->>>>>>> 806dace3
         EmbeddedChannel em = new EmbeddedChannel(codec);
 
         // We call #consumeBytes on a stream id which has not been seen yet to emulate the case
@@ -271,13 +250,8 @@
         assertNull(inboundHandler.readInbound());
 
         channel.writeOutbound(new DefaultHttp2HeadersFrame(response, false).stream(stream2));
-<<<<<<< HEAD
-        verify(frameWriter).writeHeaders(eqFrameCodecCtx(), eq(1), eq(response),
-                eq(0), eq(false), anyChannelPromise());
-=======
         verify(frameWriter).writeHeaders(eqFrameCodecCtx(), eq(1), eq(response), anyInt(),
                                          anyShort(), anyBoolean(), eq(0), eq(false), anyChannelPromise());
->>>>>>> 806dace3
 
         channel.writeOutbound(new DefaultHttp2DataFrame(bb("world"), true, 27).stream(stream2));
         ArgumentCaptor<ByteBuf> outboundData = ArgumentCaptor.forClass(ByteBuf.class);
@@ -328,13 +302,9 @@
         Http2HeadersFrame actualHeaders = inboundHandler.readInbound();
         assertEquals(expectedHeaders.stream(actualHeaders.stream()), actualHeaders);
 
-<<<<<<< HEAD
-        frameInboundWriter.writeInboundRstStream(3, NO_ERROR.code());
-=======
         frameInboundWriter.writeInboundRstStream(3, Http2Error.NO_ERROR.code());
->>>>>>> 806dace3
-
-        Http2ResetFrame expectedRst = new DefaultHttp2ResetFrame(NO_ERROR).stream(actualHeaders.stream());
+
+        Http2ResetFrame expectedRst = new DefaultHttp2ResetFrame(Http2Error.NO_ERROR).stream(actualHeaders.stream());
         Http2ResetFrame actualRst = inboundHandler.readInbound();
         assertEquals(expectedRst, actualRst);
 
@@ -351,22 +321,13 @@
         ByteBuf debugData = bb("debug");
         ByteBuf expected = debugData.copy();
 
-<<<<<<< HEAD
-        Http2GoAwayFrame goAwayFrame = new DefaultHttp2GoAwayFrame(NO_ERROR.code(),
-                debugData.retainedDuplicate());
-=======
         Http2GoAwayFrame goAwayFrame = new DefaultHttp2GoAwayFrame(Http2Error.NO_ERROR.code(), debugData);
->>>>>>> 806dace3
         goAwayFrame.setExtraStreamIds(2);
 
         channel.writeOutbound(goAwayFrame);
         verify(frameWriter).writeGoAway(eqFrameCodecCtx(), eq(7),
-<<<<<<< HEAD
-                eq(NO_ERROR.code()), eq(expected), anyChannelPromise());
-=======
                 eq(Http2Error.NO_ERROR.code()), eq(expected), anyChannelPromise());
         assertEquals(1, debugData.refCnt());
->>>>>>> 806dace3
         assertEquals(State.OPEN, stream.state());
         assertTrue(channel.isActive());
         expected.release();
@@ -376,13 +337,8 @@
     @Test
     public void receiveGoaway() throws Exception {
         ByteBuf debugData = bb("foo");
-<<<<<<< HEAD
-        frameInboundWriter.writeInboundGoAway(2, NO_ERROR.code(), debugData);
-        Http2GoAwayFrame expectedFrame = new DefaultHttp2GoAwayFrame(2, NO_ERROR.code(), bb("foo"));
-=======
         frameInboundWriter.writeInboundGoAway(2, Http2Error.NO_ERROR.code(), debugData);
         Http2GoAwayFrame expectedFrame = new DefaultHttp2GoAwayFrame(2, Http2Error.NO_ERROR.code(), bb("foo"));
->>>>>>> 806dace3
         Http2GoAwayFrame actualFrame = inboundHandler.readInbound();
 
         assertEqualsAndRelease(expectedFrame, actualFrame);
@@ -428,20 +384,14 @@
         assertEquals(State.OPEN, stream.state());
 
         ByteBuf debugData = bb("debug");
-        Http2GoAwayFrame goAwayFrame = new DefaultHttp2GoAwayFrame(NO_ERROR.code(),
-                debugData.retainedDuplicate());
+        Http2GoAwayFrame goAwayFrame = new DefaultHttp2GoAwayFrame(Http2Error.NO_ERROR.code(), debugData.slice());
         goAwayFrame.setExtraStreamIds(Integer.MAX_VALUE);
 
         channel.writeOutbound(goAwayFrame);
         // When the last stream id computation overflows, the last stream id should just be set to 2^31 - 1.
         verify(frameWriter).writeGoAway(eqFrameCodecCtx(), eq(Integer.MAX_VALUE),
-<<<<<<< HEAD
-                eq(NO_ERROR.code()), eq(debugData), anyChannelPromise());
-        debugData.release();
-=======
                 eq(Http2Error.NO_ERROR.code()), eq(debugData), anyChannelPromise());
         assertEquals(1, debugData.refCnt());
->>>>>>> 806dace3
         assertEquals(State.OPEN, stream.state());
         assertTrue(channel.isActive());
     }
@@ -660,7 +610,6 @@
 
         // Increase concurrent streams limit to 2
         frameInboundWriter.writeInboundSettings(new Http2Settings().maxConcurrentStreams(2));
-<<<<<<< HEAD
 
         channel.flush();
 
@@ -688,8 +637,6 @@
         assertTrue(isStreamIdValid(stream1.id()));
         channel.runPendingTasks();
         assertTrue(isStreamIdValid(stream2.id()));
-=======
->>>>>>> 806dace3
 
         assertTrue(promise1.syncUninterruptibly().isSuccess());
         assertFalse(promise2.isDone());
@@ -713,76 +660,6 @@
     }
 
     @Test
-    public void doNotLeakOnFailedInitializationForChannels() throws Exception {
-        setUp(Http2FrameCodecBuilder.forServer(), new Http2Settings().maxConcurrentStreams(2));
-
-        Http2FrameStream stream1 = frameCodec.newStream();
-        Http2FrameStream stream2 = frameCodec.newStream();
-
-        ChannelPromise stream1HeaderPromise = channel.newPromise();
-        ChannelPromise stream2HeaderPromise = channel.newPromise();
-
-        channel.writeAndFlush(new DefaultHttp2HeadersFrame(new DefaultHttp2Headers()).stream(stream1),
-                              stream1HeaderPromise);
-        channel.runPendingTasks();
-
-        frameInboundWriter.writeInboundGoAway(stream1.id(), 0L, Unpooled.EMPTY_BUFFER);
-
-        channel.writeAndFlush(new DefaultHttp2HeadersFrame(new DefaultHttp2Headers()).stream(stream2),
-                              stream2HeaderPromise);
-        channel.runPendingTasks();
-
-        assertTrue(stream1HeaderPromise.syncUninterruptibly().isSuccess());
-        assertTrue(stream2HeaderPromise.isDone());
-
-        assertEquals(0, frameCodec.numInitializingStreams());
-        assertFalse(channel.finishAndReleaseAll());
-    }
-
-    @Test
-    public void multipleNewOutboundStreamsShouldBeBuffered() throws Exception {
-        // We use a limit of 1 and then increase it step by step.
-        setUp(Http2FrameCodecBuilder.forServer().encoderEnforceMaxConcurrentStreams(true),
-                new Http2Settings().maxConcurrentStreams(1));
-
-        Http2FrameStream stream1 = frameCodec.newStream();
-        Http2FrameStream stream2 = frameCodec.newStream();
-        Http2FrameStream stream3 = frameCodec.newStream();
-
-        ChannelPromise promise1 = channel.newPromise();
-        ChannelPromise promise2 = channel.newPromise();
-        ChannelPromise promise3 = channel.newPromise();
-
-        channel.writeAndFlush(new DefaultHttp2HeadersFrame(new DefaultHttp2Headers()).stream(stream1), promise1);
-        channel.writeAndFlush(new DefaultHttp2HeadersFrame(new DefaultHttp2Headers()).stream(stream2), promise2);
-        channel.writeAndFlush(new DefaultHttp2HeadersFrame(new DefaultHttp2Headers()).stream(stream3), promise3);
-
-        assertTrue(isStreamIdValid(stream1.id()));
-        channel.runPendingTasks();
-        assertTrue(isStreamIdValid(stream2.id()));
-
-        assertTrue(promise1.syncUninterruptibly().isSuccess());
-        assertFalse(promise2.isDone());
-        assertFalse(promise3.isDone());
-
-        // Increase concurrent streams limit to 2
-        frameInboundWriter.writeInboundSettings(new Http2Settings().maxConcurrentStreams(2));
-        channel.flush();
-
-        // As we increased the limit to 2 we should have also succeed the second frame.
-        assertTrue(promise2.syncUninterruptibly().isSuccess());
-        assertFalse(promise3.isDone());
-
-        frameInboundWriter.writeInboundSettings(new Http2Settings().maxConcurrentStreams(3));
-        channel.flush();
-
-        // With the max streams of 3 all streams should be succeed now.
-        assertTrue(promise3.syncUninterruptibly().isSuccess());
-
-        assertFalse(channel.finishAndReleaseAll());
-    }
-
-    @Test
     public void streamIdentifiersExhausted() throws Http2Exception {
         int maxServerStreamId = Integer.MAX_VALUE - 1;
 
@@ -794,11 +671,6 @@
         ChannelPromise writePromise = channel.newPromise();
         channel.writeAndFlush(new DefaultHttp2HeadersFrame(new DefaultHttp2Headers()).stream(stream), writePromise);
 
-        Http2GoAwayFrame goAwayFrame = inboundHandler.readInbound();
-        assertNotNull(goAwayFrame);
-        assertEquals(NO_ERROR.code(), goAwayFrame.errorCode());
-        assertEquals(Integer.MAX_VALUE, goAwayFrame.lastStreamId());
-        goAwayFrame.release();
         assertThat(writePromise.cause(), instanceOf(Http2NoMoreStreamIdsException.class));
     }
 
@@ -871,30 +743,6 @@
         expectedStreams.add(activeInbond);
         expectedStreams.add(activeOutbound);
         assertEquals(expectedStreams, activeStreams);
-    }
-
-    @Test
-    public void autoAckPingTrue() throws Exception {
-        setUp(Http2FrameCodecBuilder.forServer().autoAckPingFrame(true), new Http2Settings());
-        frameInboundWriter.writeInboundPing(false, 8);
-        Http2PingFrame frame = inboundHandler.readInbound();
-        assertFalse(frame.ack());
-        assertEquals(8, frame.content());
-        verify(frameWriter).writePing(eqFrameCodecCtx(), eq(true), eq(8L), anyChannelPromise());
-    }
-
-    @Test
-    public void autoAckPingFalse() throws Exception {
-        setUp(Http2FrameCodecBuilder.forServer().autoAckPingFrame(false), new Http2Settings());
-        frameInboundWriter.writeInboundPing(false, 8);
-        verify(frameWriter, never()).writePing(eqFrameCodecCtx(), eq(true), eq(8L), anyChannelPromise());
-        Http2PingFrame frame = inboundHandler.readInbound();
-        assertFalse(frame.ack());
-        assertEquals(8, frame.content());
-
-        // Now ack the frame manually.
-        channel.writeAndFlush(new DefaultHttp2PingFrame(8, true));
-        verify(frameWriter).writePing(eqFrameCodecCtx(), eq(true), eq(8L), anyChannelPromise());
     }
 
     @Test
@@ -931,11 +779,7 @@
 
     @Test
     public void upgradeWithoutFlowControlling() throws Exception {
-<<<<<<< HEAD
-        channel.pipeline().addAfter(frameCodec.ctx.name(), null, new ChannelInboundHandlerAdapter() {
-=======
         channel.pipeline().addAfter(frameCodec.ctx.name(), null, new ChannelHandler() {
->>>>>>> 806dace3
             @Override
             public void channelRead(final ChannelHandlerContext ctx, Object msg) throws Exception {
                 if (msg instanceof Http2DataFrame) {
