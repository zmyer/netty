--- conflicted
+++ resolved
@@ -1,5 +1,5 @@
 /*
- * Copyright 2019 The Netty Project
+ * Copyright 2016 The Netty Project
  *
  * The Netty Project licenses this file to you under the Apache License, version 2.0 (the
  * "License"); you may not use this file except in compliance with the License. You may obtain a
@@ -14,30 +14,6 @@
  */
 package io.netty.handler.codec.http2;
 
-<<<<<<< HEAD
-import io.netty.channel.ChannelHandler;
-
-public class Http2MultiplexCodecTest extends Http2MultiplexTest<Http2FrameCodec> {
-
-    @Override
-    protected Http2FrameCodec newCodec(TestChannelInitializer childChannelInitializer, Http2FrameWriter frameWriter) {
-        return new Http2MultiplexCodecBuilder(true, childChannelInitializer).frameWriter(frameWriter).build();
-    }
-
-    @Override
-    protected ChannelHandler newMultiplexer(TestChannelInitializer childChannelInitializer) {
-        return null;
-    }
-
-    @Override
-    protected boolean useUserEventForResetFrame() {
-        return false;
-    }
-
-    @Override
-    protected boolean ignoreWindowUpdateFrames() {
-        return false;
-=======
 import io.netty.buffer.ByteBuf;
 import io.netty.buffer.Unpooled;
 import io.netty.channel.Channel;
@@ -1000,6 +976,5 @@
 
     private static int eqStreamId(Http2StreamChannel channel) {
         return eq(channel.stream().id());
->>>>>>> 806dace3
     }
 }