/*
 * Copyright 2015 The Netty Project
 *
 * The Netty Project licenses this file to you under the Apache License,
 * version 2.0 (the "License"); you may not use this file except in compliance
 * with the License. You may obtain a copy of the License at:
 *
 *   http://www.apache.org/licenses/LICENSE-2.0
 *
 * Unless required by applicable law or agreed to in writing, software
 * distributed under the License is distributed on an "AS IS" BASIS, WITHOUT
 * WARRANTIES OR CONDITIONS OF ANY KIND, either express or implied. See the
 * License for the specific language governing permissions and limitations
 * under the License.
 */

/*
 * Copyright 2014 Twitter, Inc.
 *
 * Licensed under the Apache License, Version 2.0 (the "License");
 * you may not use this file except in compliance with the License.
 * You may obtain a copy of the License at
 *
 *     http://www.apache.org/licenses/LICENSE-2.0
 *
 * Unless required by applicable law or agreed to in writing, software
 * distributed under the License is distributed on an "AS IS" BASIS,
 * WITHOUT WARRANTIES OR CONDITIONS OF ANY KIND, either express or implied.
 * See the License for the specific language governing permissions and
 * limitations under the License.
 */
package io.netty.handler.codec.http2;

<<<<<<< HEAD
import io.netty.util.internal.ObjectUtil;
=======
>>>>>>> 806dace3
import io.netty.util.internal.ResourcesUtil;
import org.junit.Test;
import org.junit.runner.RunWith;
import org.junit.runners.Parameterized;
import org.junit.runners.Parameterized.Parameters;

import java.io.File;
import java.io.InputStream;
import java.util.ArrayList;
import java.util.Collection;

@RunWith(Parameterized.class)
public class HpackTest {

    private static final String TEST_DIR = '/' + HpackTest.class.getPackage().getName().replaceAll("\\.", "/")
            + "/testdata/";

    private final String fileName;

    public HpackTest(String fileName) {
        this.fileName = fileName;
    }

    @Parameters(name = "{0}")
    public static Collection<Object[]> data() {
        File[] files = ResourcesUtil.getFile(HpackTest.class, TEST_DIR).listFiles();
<<<<<<< HEAD
        ObjectUtil.checkNotNull(files, "files");
=======
        if (files == null) {
            throw new NullPointerException("files");
        }
>>>>>>> 806dace3

        ArrayList<Object[]> data = new ArrayList<>();
        for (File file : files) {
            data.add(new Object[]{file.getName()});
        }
        return data;
    }

    @Test
    public void test() throws Exception {
        InputStream is = HpackTest.class.getResourceAsStream(TEST_DIR + fileName);
        HpackTestCase hpackTestCase = HpackTestCase.load(is);
        hpackTestCase.testCompress();
        hpackTestCase.testDecompress();
    }
}<|MERGE_RESOLUTION|>--- conflicted
+++ resolved
@@ -31,10 +31,6 @@
  */
 package io.netty.handler.codec.http2;
 
-<<<<<<< HEAD
-import io.netty.util.internal.ObjectUtil;
-=======
->>>>>>> 806dace3
 import io.netty.util.internal.ResourcesUtil;
 import org.junit.Test;
 import org.junit.runner.RunWith;
@@ -61,13 +57,9 @@
     @Parameters(name = "{0}")
     public static Collection<Object[]> data() {
         File[] files = ResourcesUtil.getFile(HpackTest.class, TEST_DIR).listFiles();
-<<<<<<< HEAD
-        ObjectUtil.checkNotNull(files, "files");
-=======
         if (files == null) {
             throw new NullPointerException("files");
         }
->>>>>>> 806dace3
 
         ArrayList<Object[]> data = new ArrayList<>();
         for (File file : files) {
