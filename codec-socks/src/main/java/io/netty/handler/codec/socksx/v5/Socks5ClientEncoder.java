/*
 * Copyright 2014 The Netty Project
 *
 * The Netty Project licenses this file to you under the Apache License,
 * version 2.0 (the "License"); you may not use this file except in compliance
 * with the License. You may obtain a copy of the License at:
 *
 *   http://www.apache.org/licenses/LICENSE-2.0
 *
 * Unless required by applicable law or agreed to in writing, software
 * distributed under the License is distributed on an "AS IS" BASIS, WITHOUT
 * WARRANTIES OR CONDITIONS OF ANY KIND, either express or implied. See the
 * License for the specific language governing permissions and limitations
 * under the License.
 */

package io.netty.handler.codec.socksx.v5;

import static java.util.Objects.requireNonNull;

import io.netty.buffer.ByteBuf;
import io.netty.buffer.ByteBufUtil;
import io.netty.channel.ChannelHandler.Sharable;
import io.netty.channel.ChannelHandlerContext;
import io.netty.handler.codec.EncoderException;
import io.netty.handler.codec.MessageToByteEncoder;
import io.netty.util.internal.ObjectUtil;
import io.netty.util.internal.StringUtil;

import java.util.List;
import java.util.RandomAccess;

/**
 * Encodes a client-side {@link Socks5Message} into a {@link ByteBuf}.
 */
@Sharable
public class Socks5ClientEncoder extends MessageToByteEncoder<Socks5Message> {

    public static final Socks5ClientEncoder DEFAULT = new Socks5ClientEncoder();

    private final Socks5AddressEncoder addressEncoder;

    /**
     * Creates a new instance with the default {@link Socks5AddressEncoder}.
     */
    protected Socks5ClientEncoder() {
        this(Socks5AddressEncoder.DEFAULT);
    }

    /**
     * Creates a new instance with the specified {@link Socks5AddressEncoder}.
     */
    public Socks5ClientEncoder(Socks5AddressEncoder addressEncoder) {
<<<<<<< HEAD
        this.addressEncoder = ObjectUtil.checkNotNull(addressEncoder, "addressEncoder");
=======
        requireNonNull(addressEncoder, "addressEncoder");

        this.addressEncoder = addressEncoder;
>>>>>>> 806dace3
    }

    /**
     * Returns the {@link Socks5AddressEncoder} of this encoder.
     */
    protected final Socks5AddressEncoder addressEncoder() {
        return addressEncoder;
    }

    @Override
    protected void encode(ChannelHandlerContext ctx, Socks5Message msg, ByteBuf out) throws Exception {
        if (msg instanceof Socks5InitialRequest) {
            encodeAuthMethodRequest((Socks5InitialRequest) msg, out);
        } else if (msg instanceof Socks5PasswordAuthRequest) {
            encodePasswordAuthRequest((Socks5PasswordAuthRequest) msg, out);
        } else if (msg instanceof Socks5CommandRequest) {
            encodeCommandRequest((Socks5CommandRequest) msg, out);
        } else {
            throw new EncoderException("unsupported message type: " + StringUtil.simpleClassName(msg));
        }
    }

    private static void encodeAuthMethodRequest(Socks5InitialRequest msg, ByteBuf out) {
        out.writeByte(msg.version().byteValue());

        final List<Socks5AuthMethod> authMethods = msg.authMethods();
        final int numAuthMethods = authMethods.size();
        out.writeByte(numAuthMethods);

        if (authMethods instanceof RandomAccess) {
            for (int i = 0; i < numAuthMethods; i ++) {
                out.writeByte(authMethods.get(i).byteValue());
            }
        } else {
            for (Socks5AuthMethod a: authMethods) {
                out.writeByte(a.byteValue());
            }
        }
    }

    private static void encodePasswordAuthRequest(Socks5PasswordAuthRequest msg, ByteBuf out) {
        out.writeByte(0x01);

        final String username = msg.username();
        out.writeByte(username.length());
        ByteBufUtil.writeAscii(out, username);

        final String password = msg.password();
        out.writeByte(password.length());
        ByteBufUtil.writeAscii(out, password);
    }

    private void encodeCommandRequest(Socks5CommandRequest msg, ByteBuf out) throws Exception {
        out.writeByte(msg.version().byteValue());
        out.writeByte(msg.type().byteValue());
        out.writeByte(0x00);

        final Socks5AddressType dstAddrType = msg.dstAddrType();
        out.writeByte(dstAddrType.byteValue());
        addressEncoder.encodeAddress(dstAddrType, msg.dstAddr(), out);
        out.writeShort(msg.dstPort());
    }
}<|MERGE_RESOLUTION|>--- conflicted
+++ resolved
@@ -24,7 +24,6 @@
 import io.netty.channel.ChannelHandlerContext;
 import io.netty.handler.codec.EncoderException;
 import io.netty.handler.codec.MessageToByteEncoder;
-import io.netty.util.internal.ObjectUtil;
 import io.netty.util.internal.StringUtil;
 
 import java.util.List;
@@ -51,13 +50,9 @@
      * Creates a new instance with the specified {@link Socks5AddressEncoder}.
      */
     public Socks5ClientEncoder(Socks5AddressEncoder addressEncoder) {
-<<<<<<< HEAD
-        this.addressEncoder = ObjectUtil.checkNotNull(addressEncoder, "addressEncoder");
-=======
         requireNonNull(addressEncoder, "addressEncoder");
 
         this.addressEncoder = addressEncoder;
->>>>>>> 806dace3
     }
 
     /**
