/*
 * Copyright 2012 The Netty Project
 *
 * The Netty Project licenses this file to you under the Apache License,
 * version 2.0 (the "License"); you may not use this file except in compliance
 * with the License. You may obtain a copy of the License at:
 *
 *   http://www.apache.org/licenses/LICENSE-2.0
 *
 * Unless required by applicable law or agreed to in writing, software
 * distributed under the License is distributed on an "AS IS" BASIS, WITHOUT
 * WARRANTIES OR CONDITIONS OF ANY KIND, either express or implied. See the
 * License for the specific language governing permissions and limitations
 * under the License.
 */
package io.netty.handler.codec.socks;

import static java.util.Objects.requireNonNull;

import io.netty.buffer.ByteBuf;
import io.netty.util.CharsetUtil;
import io.netty.util.NetUtil;
import io.netty.util.internal.ObjectUtil;

import java.net.IDN;

/**
 * A socks cmd response.
 *
 * @see SocksCmdRequest
 * @see SocksCmdResponseDecoder
 */
public final class SocksCmdResponse extends SocksResponse {
    private final SocksCmdStatus cmdStatus;

    private final SocksAddressType addressType;
    private final String host;
    private final int port;

    // All arrays are initialized on construction time to 0/false/null remove array Initialization
    private static final byte[] DOMAIN_ZEROED = {0x00};
    private static final byte[] IPv4_HOSTNAME_ZEROED = {0x00, 0x00, 0x00, 0x00};
    private static final byte[] IPv6_HOSTNAME_ZEROED = {0x00, 0x00, 0x00, 0x00,
            0x00, 0x00, 0x00, 0x00,
            0x00, 0x00, 0x00, 0x00,
            0x00, 0x00, 0x00, 0x00};

    public SocksCmdResponse(SocksCmdStatus cmdStatus, SocksAddressType addressType) {
        this(cmdStatus, addressType, null, 0);
    }

    /**
     * Constructs new response and includes provided host and port as part of it.
     *
     * @param cmdStatus status of the response
     * @param addressType type of host parameter
     * @param host host (BND.ADDR field) is address that server used when connecting to the target host.
     *             When null a value of 4/8 0x00 octets will be used for IPv4/IPv6 and a single 0x00 byte will be
     *             used for domain addressType. Value is converted to ASCII using {@link IDN#toASCII(String)}.
     * @param port port (BND.PORT field) that the server assigned to connect to the target host
     * @throws NullPointerException in case cmdStatus or addressType are missing
     * @throws IllegalArgumentException in case host or port cannot be validated
     * @see IDN#toASCII(String)
     */
    public SocksCmdResponse(SocksCmdStatus cmdStatus, SocksAddressType addressType, String host, int port) {
        super(SocksResponseType.CMD);
<<<<<<< HEAD
        ObjectUtil.checkNotNull(cmdStatus, "cmdStatus");
        ObjectUtil.checkNotNull(addressType, "addressType");
=======
        requireNonNull(cmdStatus, "cmdStatus");
        requireNonNull(addressType, "addressType");
>>>>>>> 806dace3
        if (host != null) {
            switch (addressType) {
                case IPv4:
                    if (!NetUtil.isValidIpV4Address(host)) {
                        throw new IllegalArgumentException(host + " is not a valid IPv4 address");
                    }
                    break;
                case DOMAIN:
                    String asciiHost = IDN.toASCII(host);
                    if (asciiHost.length() > 255) {
                        throw new IllegalArgumentException(host + " IDN: " + asciiHost + " exceeds 255 char limit");
                    }
                    host = asciiHost;
                    break;
                case IPv6:
                    if (!NetUtil.isValidIpV6Address(host)) {
                        throw new IllegalArgumentException(host + " is not a valid IPv6 address");
                    }
                    break;
                case UNKNOWN:
                    break;
            }
        }
        if (port < 0 || port > 65535) {
            throw new IllegalArgumentException(port + " is not in bounds 0 <= x <= 65535");
        }
        this.cmdStatus = cmdStatus;
        this.addressType = addressType;
        this.host = host;
        this.port = port;
    }

    /**
     * Returns the {@link SocksCmdStatus} of this {@link SocksCmdResponse}
     *
     * @return The {@link SocksCmdStatus} of this {@link SocksCmdResponse}
     */
    public SocksCmdStatus cmdStatus() {
        return cmdStatus;
    }

    /**
     * Returns the {@link SocksAddressType} of this {@link SocksCmdResponse}
     *
     * @return The {@link SocksAddressType} of this {@link SocksCmdResponse}
     */
    public SocksAddressType addressType() {
        return addressType;
    }

    /**
     * Returns host that is used as a parameter in {@link SocksCmdType}.
     * Host (BND.ADDR field in response) is address that server used when connecting to the target host.
     * This is typically different from address which client uses to connect to the SOCKS server.
     *
     * @return host that is used as a parameter in {@link SocksCmdType}
     *         or null when there was no host specified during response construction
     */
    public String host() {
        return host != null && addressType == SocksAddressType.DOMAIN ? IDN.toUnicode(host) : host;
    }

    /**
     * Returns port that is used as a parameter in {@link SocksCmdType}.
     * Port (BND.PORT field in response) is port that the server assigned to connect to the target host.
     *
     * @return port that is used as a parameter in {@link SocksCmdType}
     */
    public int port() {
        return port;
    }

    @Override
    public void encodeAsByteBuf(ByteBuf byteBuf) {
        byteBuf.writeByte(protocolVersion().byteValue());
        byteBuf.writeByte(cmdStatus.byteValue());
        byteBuf.writeByte(0x00);
        byteBuf.writeByte(addressType.byteValue());
        switch (addressType) {
            case IPv4: {
                byte[] hostContent = host == null ?
                        IPv4_HOSTNAME_ZEROED : NetUtil.createByteArrayFromIpAddressString(host);
                byteBuf.writeBytes(hostContent);
                byteBuf.writeShort(port);
                break;
            }
            case DOMAIN: {
                if (host != null) {
                    byteBuf.writeByte(host.length());
                    byteBuf.writeCharSequence(host, CharsetUtil.US_ASCII);
                } else {
                    byteBuf.writeByte(DOMAIN_ZEROED.length);
                    byteBuf.writeBytes(DOMAIN_ZEROED);
                }
                byteBuf.writeShort(port);
                break;
            }
            case IPv6: {
                byte[] hostContent = host == null
                        ? IPv6_HOSTNAME_ZEROED : NetUtil.createByteArrayFromIpAddressString(host);
                byteBuf.writeBytes(hostContent);
                byteBuf.writeShort(port);
                break;
            }
        }
    }
}<|MERGE_RESOLUTION|>--- conflicted
+++ resolved
@@ -20,7 +20,6 @@
 import io.netty.buffer.ByteBuf;
 import io.netty.util.CharsetUtil;
 import io.netty.util.NetUtil;
-import io.netty.util.internal.ObjectUtil;
 
 import java.net.IDN;
 
@@ -64,13 +63,8 @@
      */
     public SocksCmdResponse(SocksCmdStatus cmdStatus, SocksAddressType addressType, String host, int port) {
         super(SocksResponseType.CMD);
-<<<<<<< HEAD
-        ObjectUtil.checkNotNull(cmdStatus, "cmdStatus");
-        ObjectUtil.checkNotNull(addressType, "addressType");
-=======
         requireNonNull(cmdStatus, "cmdStatus");
         requireNonNull(addressType, "addressType");
->>>>>>> 806dace3
         if (host != null) {
             switch (addressType) {
                 case IPv4:
