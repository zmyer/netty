--- conflicted
+++ resolved
@@ -18,7 +18,6 @@
 import static java.util.Objects.requireNonNull;
 
 import io.netty.buffer.ByteBuf;
-import io.netty.util.internal.ObjectUtil;
 
 import java.util.Collections;
 import java.util.List;
@@ -34,12 +33,8 @@
 
     public SocksInitRequest(List<SocksAuthScheme> authSchemes) {
         super(SocksRequestType.INIT);
-<<<<<<< HEAD
-        this.authSchemes = ObjectUtil.checkNotNull(authSchemes, "authSchemes");
-=======
         requireNonNull(authSchemes, "authSchemes");
         this.authSchemes = authSchemes;
->>>>>>> 806dace3
     }
 
     /**
