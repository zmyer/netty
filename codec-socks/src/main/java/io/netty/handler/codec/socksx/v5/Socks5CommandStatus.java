--- conflicted
+++ resolved
@@ -16,11 +16,7 @@
 
 package io.netty.handler.codec.socksx.v5;
 
-<<<<<<< HEAD
-import io.netty.util.internal.ObjectUtil;
-=======
 import static java.util.Objects.requireNonNull;
->>>>>>> 806dace3
 
 /**
  * The status of {@link Socks5CommandResponse}.
@@ -71,13 +67,10 @@
     }
 
     public Socks5CommandStatus(int byteValue, String name) {
-<<<<<<< HEAD
-        this.name = ObjectUtil.checkNotNull(name, "name");
-=======
         requireNonNull(name, "name");
 
->>>>>>> 806dace3
         this.byteValue = (byte) byteValue;
+        this.name = name;
     }
 
     public byte byteValue() {
