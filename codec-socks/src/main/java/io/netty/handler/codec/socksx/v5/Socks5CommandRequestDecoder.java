--- conflicted
+++ resolved
@@ -25,7 +25,6 @@
 import io.netty.handler.codec.ReplayingDecoder;
 import io.netty.handler.codec.socksx.SocksVersion;
 import io.netty.handler.codec.socksx.v5.Socks5CommandRequestDecoder.State;
-import io.netty.util.internal.ObjectUtil;
 
 import java.util.List;
 
@@ -51,13 +50,9 @@
 
     public Socks5CommandRequestDecoder(Socks5AddressDecoder addressDecoder) {
         super(State.INIT);
-<<<<<<< HEAD
-        this.addressDecoder = ObjectUtil.checkNotNull(addressDecoder, "addressDecoder");
-=======
         requireNonNull(addressDecoder, "addressDecoder");
 
         this.addressDecoder = addressDecoder;
->>>>>>> 806dace3
     }
 
     @Override
