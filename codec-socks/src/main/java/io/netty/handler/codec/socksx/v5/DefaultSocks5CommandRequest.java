/*
 * Copyright 2012 The Netty Project
 *
 * The Netty Project licenses this file to you under the Apache License,
 * version 2.0 (the "License"); you may not use this file except in compliance
 * with the License. You may obtain a copy of the License at:
 *
 *   http://www.apache.org/licenses/LICENSE-2.0
 *
 * Unless required by applicable law or agreed to in writing, software
 * distributed under the License is distributed on an "AS IS" BASIS, WITHOUT
 * WARRANTIES OR CONDITIONS OF ANY KIND, either express or implied. See the
 * License for the specific language governing permissions and limitations
 * under the License.
 */
package io.netty.handler.codec.socksx.v5;

import static java.util.Objects.requireNonNull;

import io.netty.handler.codec.DecoderResult;
import io.netty.util.NetUtil;
import io.netty.util.internal.ObjectUtil;
import io.netty.util.internal.StringUtil;

import java.net.IDN;

/**
 * The default {@link Socks5CommandRequest}.
 */
public final class DefaultSocks5CommandRequest extends AbstractSocks5Message implements Socks5CommandRequest {

    private final Socks5CommandType type;
    private final Socks5AddressType dstAddrType;
    private final String dstAddr;
    private final int dstPort;

    public DefaultSocks5CommandRequest(
            Socks5CommandType type, Socks5AddressType dstAddrType, String dstAddr, int dstPort) {
<<<<<<< HEAD

        this.type = ObjectUtil.checkNotNull(type, "type");
        ObjectUtil.checkNotNull(dstAddrType, "dstAddrType");
        ObjectUtil.checkNotNull(dstAddr, "dstAddr");
=======
        requireNonNull(type, "type");
        requireNonNull(dstAddrType, "dstAddrType");
        requireNonNull(dstAddr, "dstAddr");
>>>>>>> 806dace3

        if (dstAddrType == Socks5AddressType.IPv4) {
            if (!NetUtil.isValidIpV4Address(dstAddr)) {
                throw new IllegalArgumentException("dstAddr: " + dstAddr + " (expected: a valid IPv4 address)");
            }
        } else if (dstAddrType == Socks5AddressType.DOMAIN) {
            dstAddr = IDN.toASCII(dstAddr);
            if (dstAddr.length() > 255) {
                throw new IllegalArgumentException("dstAddr: " + dstAddr + " (expected: less than 256 chars)");
            }
        } else if (dstAddrType == Socks5AddressType.IPv6) {
            if (!NetUtil.isValidIpV6Address(dstAddr)) {
                throw new IllegalArgumentException("dstAddr: " + dstAddr + " (expected: a valid IPv6 address");
            }
        }

        if (dstPort < 0 || dstPort > 65535) {
            throw new IllegalArgumentException("dstPort: " + dstPort + " (expected: 0~65535)");
        }

        this.dstAddrType = dstAddrType;
        this.dstAddr = dstAddr;
        this.dstPort = dstPort;
    }

    @Override
    public Socks5CommandType type() {
        return type;
    }

    @Override
    public Socks5AddressType dstAddrType() {
        return dstAddrType;
    }

    @Override
    public String dstAddr() {
        return dstAddr;
    }

    @Override
    public int dstPort() {
        return dstPort;
    }

    @Override
    public String toString() {
        StringBuilder buf = new StringBuilder(128);
        buf.append(StringUtil.simpleClassName(this));

        DecoderResult decoderResult = decoderResult();
        if (!decoderResult.isSuccess()) {
            buf.append("(decoderResult: ");
            buf.append(decoderResult);
            buf.append(", type: ");
        } else {
            buf.append("(type: ");
        }
        buf.append(type());
        buf.append(", dstAddrType: ");
        buf.append(dstAddrType());
        buf.append(", dstAddr: ");
        buf.append(dstAddr());
        buf.append(", dstPort: ");
        buf.append(dstPort());
        buf.append(')');

        return buf.toString();
    }
}<|MERGE_RESOLUTION|>--- conflicted
+++ resolved
@@ -19,7 +19,6 @@
 
 import io.netty.handler.codec.DecoderResult;
 import io.netty.util.NetUtil;
-import io.netty.util.internal.ObjectUtil;
 import io.netty.util.internal.StringUtil;
 
 import java.net.IDN;
@@ -36,16 +35,9 @@
 
     public DefaultSocks5CommandRequest(
             Socks5CommandType type, Socks5AddressType dstAddrType, String dstAddr, int dstPort) {
-<<<<<<< HEAD
-
-        this.type = ObjectUtil.checkNotNull(type, "type");
-        ObjectUtil.checkNotNull(dstAddrType, "dstAddrType");
-        ObjectUtil.checkNotNull(dstAddr, "dstAddr");
-=======
         requireNonNull(type, "type");
         requireNonNull(dstAddrType, "dstAddrType");
         requireNonNull(dstAddr, "dstAddr");
->>>>>>> 806dace3
 
         if (dstAddrType == Socks5AddressType.IPv4) {
             if (!NetUtil.isValidIpV4Address(dstAddr)) {
@@ -66,6 +58,7 @@
             throw new IllegalArgumentException("dstPort: " + dstPort + " (expected: 0~65535)");
         }
 
+        this.type = type;
         this.dstAddrType = dstAddrType;
         this.dstAddr = dstAddr;
         this.dstPort = dstPort;
