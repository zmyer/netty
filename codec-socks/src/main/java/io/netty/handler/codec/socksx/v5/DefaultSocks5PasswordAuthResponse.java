--- conflicted
+++ resolved
@@ -18,7 +18,6 @@
 import static java.util.Objects.requireNonNull;
 
 import io.netty.handler.codec.DecoderResult;
-import io.netty.util.internal.ObjectUtil;
 import io.netty.util.internal.StringUtil;
 
 /**
@@ -29,13 +28,9 @@
     private final Socks5PasswordAuthStatus status;
 
     public DefaultSocks5PasswordAuthResponse(Socks5PasswordAuthStatus status) {
-<<<<<<< HEAD
-        this.status = ObjectUtil.checkNotNull(status, "status");
-=======
         requireNonNull(status, "status");
 
         this.status = status;
->>>>>>> 806dace3
     }
 
     @Override
