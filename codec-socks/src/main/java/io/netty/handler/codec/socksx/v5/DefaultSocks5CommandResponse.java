--- conflicted
+++ resolved
@@ -19,7 +19,6 @@
 
 import io.netty.handler.codec.DecoderResult;
 import io.netty.util.NetUtil;
-import io.netty.util.internal.ObjectUtil;
 import io.netty.util.internal.StringUtil;
 
 import java.net.IDN;
@@ -40,15 +39,8 @@
 
     public DefaultSocks5CommandResponse(
             Socks5CommandStatus status, Socks5AddressType bndAddrType, String bndAddr, int bndPort) {
-<<<<<<< HEAD
-
-        ObjectUtil.checkNotNull(status, "status");
-        ObjectUtil.checkNotNull(bndAddrType, "bndAddrType");
-
-=======
         requireNonNull(status, "status");
         requireNonNull(bndAddrType, "bndAddrType");
->>>>>>> 806dace3
         if (bndAddr != null) {
             if (bndAddrType == Socks5AddressType.IPv4) {
                 if (!NetUtil.isValidIpV4Address(bndAddr)) {
