--- conflicted
+++ resolved
@@ -19,7 +19,6 @@
 
 import io.netty.buffer.ByteBuf;
 import io.netty.util.CharsetUtil;
-import io.netty.util.internal.ObjectUtil;
 
 import java.nio.charset.CharsetEncoder;
 
@@ -30,20 +29,15 @@
  * @see SocksAuthRequestDecoder
  */
 public final class SocksAuthRequest extends SocksRequest {
+    private static final CharsetEncoder asciiEncoder = CharsetUtil.encoder(CharsetUtil.US_ASCII);
     private static final SocksSubnegotiationVersion SUBNEGOTIATION_VERSION = SocksSubnegotiationVersion.AUTH_PASSWORD;
     private final String username;
     private final String password;
 
     public SocksAuthRequest(String username, String password) {
         super(SocksRequestType.AUTH);
-<<<<<<< HEAD
-        ObjectUtil.checkNotNull(username, "username");
-        ObjectUtil.checkNotNull(password, "password");
-        final CharsetEncoder asciiEncoder = CharsetUtil.encoder(CharsetUtil.US_ASCII);
-=======
         requireNonNull(username, "username");
         requireNonNull(password, "password");
->>>>>>> 806dace3
         if (!asciiEncoder.canEncode(username) || !asciiEncoder.canEncode(password)) {
             throw new IllegalArgumentException(
                     "username: " + username + " or password: **** values should be in pure ascii");
