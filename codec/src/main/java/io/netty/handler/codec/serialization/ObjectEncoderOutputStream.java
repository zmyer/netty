--- conflicted
+++ resolved
@@ -20,7 +20,6 @@
 import io.netty.buffer.ByteBuf;
 import io.netty.buffer.ByteBufOutputStream;
 import io.netty.buffer.Unpooled;
-import io.netty.util.internal.ObjectUtil;
 
 import java.io.DataOutputStream;
 import java.io.IOException;
@@ -66,15 +65,10 @@
      *        cost, please specify the properly estimated value.
      */
     public ObjectEncoderOutputStream(OutputStream out, int estimatedLength) {
-<<<<<<< HEAD
-        ObjectUtil.checkNotNull(out, "out");
-        ObjectUtil.checkPositiveOrZero(estimatedLength, "estimatedLength");
-=======
         requireNonNull(out, "out");
         if (estimatedLength < 0) {
             throw new IllegalArgumentException("estimatedLength: " + estimatedLength);
         }
->>>>>>> 806dace3
 
         if (out instanceof DataOutputStream) {
             this.out = (DataOutputStream) out;
