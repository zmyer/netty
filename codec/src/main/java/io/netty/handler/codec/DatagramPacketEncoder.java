/*
 * Copyright 2016 The Netty Project
 *
 * The Netty Project licenses this file to you under the Apache License,
 * version 2.0 (the "License"); you may not use this file except in compliance
 * with the License. You may obtain a copy of the License at:
 *
 *   http://www.apache.org/licenses/LICENSE-2.0
 *
 * Unless required by applicable law or agreed to in writing, software
 * distributed under the License is distributed on an "AS IS" BASIS, WITHOUT
 * WARRANTIES OR CONDITIONS OF ANY KIND, either express or implied. See the
 * License for the specific language governing permissions and limitations
 * under the License.
 */
package io.netty.handler.codec;

import static java.util.Objects.requireNonNull;

import io.netty.buffer.ByteBuf;
import io.netty.channel.AddressedEnvelope;
import io.netty.channel.ChannelHandlerContext;
import io.netty.channel.ChannelPipeline;
import io.netty.channel.ChannelPromise;
import io.netty.channel.socket.DatagramPacket;
import io.netty.handler.codec.protobuf.ProtobufEncoder;
import io.netty.util.internal.StringUtil;
<<<<<<< HEAD

import static io.netty.util.internal.ObjectUtil.checkNotNull;
=======
>>>>>>> 806dace3

import java.net.InetSocketAddress;
import java.net.SocketAddress;
import java.util.List;

/**
 * An encoder that encodes the content in {@link AddressedEnvelope} to {@link DatagramPacket} using
 * the specified message encoder. E.g.,
 *
 * <pre><code>
 * {@link ChannelPipeline} pipeline = ...;
 * pipeline.addLast("udpEncoder", new {@link DatagramPacketEncoder}(new {@link ProtobufEncoder}(...));
 * </code></pre>
 * <p>
 * Note: As UDP packets are out-of-order, you should make sure the encoded message size are not greater than
 * the max safe packet size in your particular network path which guarantees no packet fragmentation.
 *
 * @param <M> the type of message to be encoded
 */
public class DatagramPacketEncoder<M> extends MessageToMessageEncoder<AddressedEnvelope<M, InetSocketAddress>> {

    private final MessageToMessageEncoder<? super M> encoder;

    /**
     * Create an encoder that encodes the content in {@link AddressedEnvelope} to {@link DatagramPacket} using
     * the specified message encoder.
     *
     * @param encoder the specified message encoder
     */
    public DatagramPacketEncoder(MessageToMessageEncoder<? super M> encoder) {
        this.encoder = requireNonNull(encoder, "encoder");
    }

    @Override
    public boolean acceptOutboundMessage(Object msg) throws Exception {
        if (super.acceptOutboundMessage(msg)) {
            @SuppressWarnings("rawtypes")
            AddressedEnvelope envelope = (AddressedEnvelope) msg;
            return encoder.acceptOutboundMessage(envelope.content())
                    && (envelope.sender() instanceof InetSocketAddress || envelope.sender() == null)
                    && envelope.recipient() instanceof InetSocketAddress;
        }
        return false;
    }

    @Override
    protected void encode(
            ChannelHandlerContext ctx, AddressedEnvelope<M, InetSocketAddress> msg, List<Object> out) throws Exception {
        assert out.isEmpty();

        encoder.encode(ctx, msg.content(), out);
        if (out.size() != 1) {
            throw new EncoderException(
                    StringUtil.simpleClassName(encoder) + " must produce only one message.");
        }
        Object content = out.get(0);
        if (content instanceof ByteBuf) {
            // Replace the ByteBuf with a DatagramPacket.
            out.set(0, new DatagramPacket((ByteBuf) content, msg.recipient(), msg.sender()));
        } else {
            throw new EncoderException(
                    StringUtil.simpleClassName(encoder) + " must produce only ByteBuf.");
        }
    }

    @Override
    public void bind(ChannelHandlerContext ctx, SocketAddress localAddress, ChannelPromise promise) throws Exception {
        encoder.bind(ctx, localAddress, promise);
    }

    @Override
    public void connect(
            ChannelHandlerContext ctx, SocketAddress remoteAddress,
            SocketAddress localAddress, ChannelPromise promise) throws Exception {
        encoder.connect(ctx, remoteAddress, localAddress, promise);
    }

    @Override
    public void disconnect(ChannelHandlerContext ctx, ChannelPromise promise) throws Exception {
        encoder.disconnect(ctx, promise);
    }

    @Override
    public void close(ChannelHandlerContext ctx, ChannelPromise promise) throws Exception {
        encoder.close(ctx, promise);
    }

    @Override
    public void deregister(ChannelHandlerContext ctx, ChannelPromise promise) throws Exception {
        encoder.deregister(ctx, promise);
    }

    @Override
    public void read(ChannelHandlerContext ctx) throws Exception {
        encoder.read(ctx);
    }

    @Override
    public void flush(ChannelHandlerContext ctx) throws Exception {
        encoder.flush(ctx);
    }

    @Override
    public void handlerAdded(ChannelHandlerContext ctx) throws Exception {
        encoder.handlerAdded(ctx);
    }

    @Override
    public void handlerRemoved(ChannelHandlerContext ctx) throws Exception {
        encoder.handlerRemoved(ctx);
    }

    @Override
    public boolean isSharable() {
        return encoder.isSharable();
    }
}<|MERGE_RESOLUTION|>--- conflicted
+++ resolved
@@ -25,11 +25,6 @@
 import io.netty.channel.socket.DatagramPacket;
 import io.netty.handler.codec.protobuf.ProtobufEncoder;
 import io.netty.util.internal.StringUtil;
-<<<<<<< HEAD
-
-import static io.netty.util.internal.ObjectUtil.checkNotNull;
-=======
->>>>>>> 806dace3
 
 import java.net.InetSocketAddress;
 import java.net.SocketAddress;
@@ -43,7 +38,7 @@
  * {@link ChannelPipeline} pipeline = ...;
  * pipeline.addLast("udpEncoder", new {@link DatagramPacketEncoder}(new {@link ProtobufEncoder}(...));
  * </code></pre>
- * <p>
+ *
  * Note: As UDP packets are out-of-order, you should make sure the encoded message size are not greater than
  * the max safe packet size in your particular network path which guarantees no packet fragmentation.
  *
@@ -69,7 +64,7 @@
             @SuppressWarnings("rawtypes")
             AddressedEnvelope envelope = (AddressedEnvelope) msg;
             return encoder.acceptOutboundMessage(envelope.content())
-                    && (envelope.sender() instanceof InetSocketAddress || envelope.sender() == null)
+                    && envelope.sender() instanceof InetSocketAddress
                     && envelope.recipient() instanceof InetSocketAddress;
         }
         return false;
