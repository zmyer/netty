/*
 * Copyright 2015 The Netty Project
 *
 * The Netty Project licenses this file to you under the Apache License,
 * version 2.0 (the "License"); you may not use this file except in compliance
 * with the License. You may obtain a copy of the License at:
 *
 *   http://www.apache.org/licenses/LICENSE-2.0
 *
 * Unless required by applicable law or agreed to in writing, software
 * distributed under the License is distributed on an "AS IS" BASIS, WITHOUT
 * WARRANTIES OR CONDITIONS OF ANY KIND, either express or implied. See the
 * License for the specific language governing permissions and limitations
 * under the License.
 */
package io.netty.handler.codec.protobuf;

import static java.util.Objects.requireNonNull;

import com.google.protobuf.ExtensionRegistry;
import com.google.protobuf.ExtensionRegistryLite;
import com.google.protobuf.Message;
import com.google.protobuf.MessageLite;
import io.netty.buffer.ByteBuf;
import io.netty.buffer.ByteBufUtil;
import io.netty.channel.ChannelHandler.Sharable;
import io.netty.channel.ChannelHandlerContext;
import io.netty.channel.ChannelPipeline;
import io.netty.handler.codec.ByteToMessageDecoder;
import io.netty.handler.codec.LengthFieldBasedFrameDecoder;
import io.netty.handler.codec.LengthFieldPrepender;
import io.netty.handler.codec.MessageToMessageDecoder;
import io.netty.util.internal.ObjectUtil;

import java.util.List;

/**
 * Decodes a received {@link ByteBuf} into a
 * <a href="https://github.com/google/protobuf">Google Protocol Buffers</a>
 * {@link Message} and {@link MessageLite}. Please note that this decoder must
 * be used with a proper {@link ByteToMessageDecoder} such as {@link ProtobufVarint32FrameDecoder}
 * or {@link LengthFieldBasedFrameDecoder} if you are using a stream-based
 * transport such as TCP/IP. A typical setup for TCP/IP would be:
 * <pre>
 * {@link ChannelPipeline} pipeline = ...;
 *
 * // Decoders
 * pipeline.addLast("frameDecoder",
 *                  new {@link LengthFieldBasedFrameDecoder}(1048576, 0, 4, 0, 4));
 * pipeline.addLast("protobufDecoder",
 *                  new {@link ProtobufDecoder}(MyMessage.getDefaultInstance()));
 *
 * // Encoder
 * pipeline.addLast("frameEncoder", new {@link LengthFieldPrepender}(4));
 * pipeline.addLast("protobufEncoder", new {@link ProtobufEncoder}());
 * </pre>
 * and then you can use a {@code MyMessage} instead of a {@link ByteBuf}
 * as a message:
 * <pre>
 * void channelRead({@link ChannelHandlerContext} ctx, Object msg) {
 *     MyMessage req = (MyMessage) msg;
 *     MyMessage res = MyMessage.newBuilder().setText(
 *                               "Did you say '" + req.getText() + "'?").build();
 *     ch.write(res);
 * }
 * </pre>
 */
@Sharable
public class ProtobufDecoder extends MessageToMessageDecoder<ByteBuf> {

    private static final boolean HAS_PARSER;

    static {
        boolean hasParser = false;
        try {
            // MessageLite.getParserForType() is not available until protobuf 2.5.0.
            MessageLite.class.getDeclaredMethod("getParserForType");
            hasParser = true;
        } catch (Throwable t) {
            // Ignore
        }

        HAS_PARSER = hasParser;
    }

    private final MessageLite prototype;
    private final ExtensionRegistryLite extensionRegistry;

    /**
     * Creates a new instance.
     */
    public ProtobufDecoder(MessageLite prototype) {
        this(prototype, null);
    }

    public ProtobufDecoder(MessageLite prototype, ExtensionRegistry extensionRegistry) {
        this(prototype, (ExtensionRegistryLite) extensionRegistry);
    }

    public ProtobufDecoder(MessageLite prototype, ExtensionRegistryLite extensionRegistry) {
<<<<<<< HEAD
        this.prototype = ObjectUtil.checkNotNull(prototype, "prototype").getDefaultInstanceForType();
=======
        requireNonNull(prototype, "prototype");
        this.prototype = prototype.getDefaultInstanceForType();
>>>>>>> 806dace3
        this.extensionRegistry = extensionRegistry;
    }

    @Override
    protected void decode(ChannelHandlerContext ctx, ByteBuf msg, List<Object> out) throws Exception {
        final byte[] array;
        final int offset;
        final int length = msg.readableBytes();
        if (msg.hasArray()) {
            array = msg.array();
            offset = msg.arrayOffset() + msg.readerIndex();
        } else {
            array = ByteBufUtil.getBytes(msg, msg.readerIndex(), length, false);
            offset = 0;
        }

        if (extensionRegistry == null) {
            if (HAS_PARSER) {
                out.add(prototype.getParserForType().parseFrom(array, offset, length));
            } else {
                out.add(prototype.newBuilderForType().mergeFrom(array, offset, length).build());
            }
        } else {
            if (HAS_PARSER) {
                out.add(prototype.getParserForType().parseFrom(
                        array, offset, length, extensionRegistry));
            } else {
                out.add(prototype.newBuilderForType().mergeFrom(
                        array, offset, length, extensionRegistry).build());
            }
        }
    }
}<|MERGE_RESOLUTION|>--- conflicted
+++ resolved
@@ -30,7 +30,6 @@
 import io.netty.handler.codec.LengthFieldBasedFrameDecoder;
 import io.netty.handler.codec.LengthFieldPrepender;
 import io.netty.handler.codec.MessageToMessageDecoder;
-import io.netty.util.internal.ObjectUtil;
 
 import java.util.List;
 
@@ -98,12 +97,8 @@
     }
 
     public ProtobufDecoder(MessageLite prototype, ExtensionRegistryLite extensionRegistry) {
-<<<<<<< HEAD
-        this.prototype = ObjectUtil.checkNotNull(prototype, "prototype").getDefaultInstanceForType();
-=======
         requireNonNull(prototype, "prototype");
         this.prototype = prototype.getDefaultInstanceForType();
->>>>>>> 806dace3
         this.extensionRegistry = extensionRegistry;
     }
 
