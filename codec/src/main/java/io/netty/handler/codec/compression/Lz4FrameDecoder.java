/*
 * Copyright 2014 The Netty Project
 *
 * The Netty Project licenses this file to you under the Apache License,
 * version 2.0 (the "License"); you may not use this file except in compliance
 * with the License. You may obtain a copy of the License at:
 *
 *   http://www.apache.org/licenses/LICENSE-2.0
 *
 * Unless required by applicable law or agreed to in writing, software
 * distributed under the License is distributed on an "AS IS" BASIS, WITHOUT
 * WARRANTIES OR CONDITIONS OF ANY KIND, either express or implied. See the
 * License for the specific language governing permissions and limitations
 * under the License.
 */
package io.netty.handler.codec.compression;

import io.netty.buffer.ByteBuf;
import io.netty.channel.ChannelHandlerContext;
import io.netty.handler.codec.ByteToMessageDecoder;
import io.netty.util.internal.ObjectUtil;
import net.jpountz.lz4.LZ4Exception;
import net.jpountz.lz4.LZ4Factory;
import net.jpountz.lz4.LZ4FastDecompressor;

import java.util.List;
import java.util.zip.Checksum;

import static io.netty.handler.codec.compression.Lz4Constants.*;
import static java.util.Objects.requireNonNull;

/**
 * Uncompresses a {@link ByteBuf} encoded with the LZ4 format.
 *
 * See original <a href="https://github.com/Cyan4973/lz4">LZ4 Github project</a>
 * and <a href="http://fastcompression.blogspot.ru/2011/05/lz4-explained.html">LZ4 block format</a>
 * for full description.
 *
 * Since the original LZ4 block format does not contains size of compressed block and size of original data
 * this encoder uses format like <a href="https://github.com/idelpivnitskiy/lz4-java">LZ4 Java</a> library
 * written by Adrien Grand and approved by Yann Collet (author of original LZ4 library).
 *
 *  * * * * * * * * * * * * * * * * * * * * * * * * * * * * * *     * * * * * * * * * *
 *  * Magic * Token *  Compressed *  Decompressed *  Checksum *  +  *  LZ4 compressed *
 *  *       *       *    length   *     length    *           *     *      block      *
 *  * * * * * * * * * * * * * * * * * * * * * * * * * * * * * *     * * * * * * * * * *
 */
public class Lz4FrameDecoder extends ByteToMessageDecoder {
    /**
     * Current state of stream.
     */
    private enum State {
        INIT_BLOCK,
        DECOMPRESS_DATA,
        FINISHED,
        CORRUPTED
    }

    private State currentState = State.INIT_BLOCK;

    /**
     * Underlying decompressor in use.
     */
    private LZ4FastDecompressor decompressor;

    /**
     * Underlying checksum calculator in use.
     */
    private ByteBufChecksum checksum;

    /**
     * Type of current block.
     */
    private int blockType;

    /**
     * Compressed length of current incoming block.
     */
    private int compressedLength;

    /**
     * Decompressed length of current incoming block.
     */
    private int decompressedLength;

    /**
     * Checksum value of current incoming block.
     */
    private int currentChecksum;

    /**
     * Creates the fastest LZ4 decoder.
     *
     * Note that by default, validation of the checksum header in each chunk is
     * DISABLED for performance improvements. If performance is less of an issue,
     * or if you would prefer the safety that checksum validation brings, please
     * use the {@link #Lz4FrameDecoder(boolean)} constructor with the argument
     * set to {@code true}.
     */
    public Lz4FrameDecoder() {
        this(false);
    }

    /**
     * Creates a LZ4 decoder with fastest decoder instance available on your machine.
     *
     * @param validateChecksums  if {@code true}, the checksum field will be validated against the actual
     *                           uncompressed data, and if the checksums do not match, a suitable
     *                           {@link DecompressionException} will be thrown
     */
    public Lz4FrameDecoder(boolean validateChecksums) {
        this(LZ4Factory.fastestInstance(), validateChecksums);
    }

    /**
     * Creates a new LZ4 decoder with customizable implementation.
     *
     * @param factory            user customizable {@link LZ4Factory} instance
     *                           which may be JNI bindings to the original C implementation, a pure Java implementation
     *                           or a Java implementation that uses the {@link sun.misc.Unsafe}
     * @param validateChecksums  if {@code true}, the checksum field will be validated against the actual
     *                           uncompressed data, and if the checksums do not match, a suitable
     *                           {@link DecompressionException} will be thrown. In this case encoder will use
     *                           xxhash hashing for Java, based on Yann Collet's work available at
     *                           <a href="https://github.com/Cyan4973/xxHash">Github</a>.
     */
    public Lz4FrameDecoder(LZ4Factory factory, boolean validateChecksums) {
        this(factory, validateChecksums ? new Lz4XXHash32(DEFAULT_SEED) : null);
    }

    /**
     * Creates a new customizable LZ4 decoder.
     *
     * @param factory   user customizable {@link LZ4Factory} instance
     *                  which may be JNI bindings to the original C implementation, a pure Java implementation
     *                  or a Java implementation that uses the {@link sun.misc.Unsafe}
     * @param checksum  the {@link Checksum} instance to use to check data for integrity.
     *                  You may set {@code null} if you do not want to validate checksum of each block
     */
    public Lz4FrameDecoder(LZ4Factory factory, Checksum checksum) {
<<<<<<< HEAD
        decompressor = ObjectUtil.checkNotNull(factory, "factory").fastDecompressor();
=======
        requireNonNull(factory, "factory");
        decompressor = factory.fastDecompressor();
>>>>>>> 806dace3
        this.checksum = checksum == null ? null : ByteBufChecksum.wrapChecksum(checksum);
    }

    @Override
    protected void decode(ChannelHandlerContext ctx, ByteBuf in, List<Object> out) throws Exception {
        try {
            switch (currentState) {
            case INIT_BLOCK:
                if (in.readableBytes() < HEADER_LENGTH) {
                    break;
                }
                final long magic = in.readLong();
                if (magic != MAGIC_NUMBER) {
                    throw new DecompressionException("unexpected block identifier");
                }

                final int token = in.readByte();
                final int compressionLevel = (token & 0x0F) + COMPRESSION_LEVEL_BASE;
                int blockType = token & 0xF0;

                int compressedLength = Integer.reverseBytes(in.readInt());
                if (compressedLength < 0 || compressedLength > MAX_BLOCK_SIZE) {
                    throw new DecompressionException(String.format(
                            "invalid compressedLength: %d (expected: 0-%d)",
                            compressedLength, MAX_BLOCK_SIZE));
                }

                int decompressedLength = Integer.reverseBytes(in.readInt());
                final int maxDecompressedLength = 1 << compressionLevel;
                if (decompressedLength < 0 || decompressedLength > maxDecompressedLength) {
                    throw new DecompressionException(String.format(
                            "invalid decompressedLength: %d (expected: 0-%d)",
                            decompressedLength, maxDecompressedLength));
                }
                if (decompressedLength == 0 && compressedLength != 0
                        || decompressedLength != 0 && compressedLength == 0
                        || blockType == BLOCK_TYPE_NON_COMPRESSED && decompressedLength != compressedLength) {
                    throw new DecompressionException(String.format(
                            "stream corrupted: compressedLength(%d) and decompressedLength(%d) mismatch",
                            compressedLength, decompressedLength));
                }

                int currentChecksum = Integer.reverseBytes(in.readInt());
                if (decompressedLength == 0 && compressedLength == 0) {
                    if (currentChecksum != 0) {
                        throw new DecompressionException("stream corrupted: checksum error");
                    }
                    currentState = State.FINISHED;
                    decompressor = null;
                    checksum = null;
                    break;
                }

                this.blockType = blockType;
                this.compressedLength = compressedLength;
                this.decompressedLength = decompressedLength;
                this.currentChecksum = currentChecksum;

                currentState = State.DECOMPRESS_DATA;
                // fall through
            case DECOMPRESS_DATA:
                blockType = this.blockType;
                compressedLength = this.compressedLength;
                decompressedLength = this.decompressedLength;
                currentChecksum = this.currentChecksum;

                if (in.readableBytes() < compressedLength) {
                    break;
                }

                final ByteBufChecksum checksum = this.checksum;
                ByteBuf uncompressed = null;

                try {
                    switch (blockType) {
                        case BLOCK_TYPE_NON_COMPRESSED:
                            // Just pass through, we not update the readerIndex yet as we do this outside of the
                            // switch statement.
                            uncompressed = in.retainedSlice(in.readerIndex(), decompressedLength);
                            break;
                        case BLOCK_TYPE_COMPRESSED:
                            uncompressed = ctx.alloc().buffer(decompressedLength, decompressedLength);

                            decompressor.decompress(CompressionUtil.safeNioBuffer(in),
                                    uncompressed.internalNioBuffer(uncompressed.writerIndex(), decompressedLength));
                            // Update the writerIndex now to reflect what we decompressed.
                            uncompressed.writerIndex(uncompressed.writerIndex() + decompressedLength);
                            break;
                        default:
                            throw new DecompressionException(String.format(
                                    "unexpected blockType: %d (expected: %d or %d)",
                                    blockType, BLOCK_TYPE_NON_COMPRESSED, BLOCK_TYPE_COMPRESSED));
                    }
                    // Skip inbound bytes after we processed them.
                    in.skipBytes(compressedLength);

                    if (checksum != null) {
                        CompressionUtil.checkChecksum(checksum, uncompressed, currentChecksum);
                    }
                    out.add(uncompressed);
                    uncompressed = null;
                    currentState = State.INIT_BLOCK;
                } catch (LZ4Exception e) {
                    throw new DecompressionException(e);
                } finally {
                    if (uncompressed != null) {
                        uncompressed.release();
                    }
                }
                break;
            case FINISHED:
            case CORRUPTED:
                in.skipBytes(in.readableBytes());
                break;
            default:
                throw new IllegalStateException();
            }
        } catch (Exception e) {
            currentState = State.CORRUPTED;
            throw e;
        }
    }

    /**
     * Returns {@code true} if and only if the end of the compressed stream
     * has been reached.
     */
    public boolean isClosed() {
        return currentState == State.FINISHED;
    }
}<|MERGE_RESOLUTION|>--- conflicted
+++ resolved
@@ -18,10 +18,10 @@
 import io.netty.buffer.ByteBuf;
 import io.netty.channel.ChannelHandlerContext;
 import io.netty.handler.codec.ByteToMessageDecoder;
-import io.netty.util.internal.ObjectUtil;
 import net.jpountz.lz4.LZ4Exception;
 import net.jpountz.lz4.LZ4Factory;
 import net.jpountz.lz4.LZ4FastDecompressor;
+import net.jpountz.xxhash.XXHashFactory;
 
 import java.util.List;
 import java.util.zip.Checksum;
@@ -125,7 +125,9 @@
      *                           <a href="https://github.com/Cyan4973/xxHash">Github</a>.
      */
     public Lz4FrameDecoder(LZ4Factory factory, boolean validateChecksums) {
-        this(factory, validateChecksums ? new Lz4XXHash32(DEFAULT_SEED) : null);
+        this(factory, validateChecksums ?
+                XXHashFactory.fastestInstance().newStreamingHash32(DEFAULT_SEED).asChecksum()
+              : null);
     }
 
     /**
@@ -138,12 +140,8 @@
      *                  You may set {@code null} if you do not want to validate checksum of each block
      */
     public Lz4FrameDecoder(LZ4Factory factory, Checksum checksum) {
-<<<<<<< HEAD
-        decompressor = ObjectUtil.checkNotNull(factory, "factory").fastDecompressor();
-=======
         requireNonNull(factory, "factory");
         decompressor = factory.fastDecompressor();
->>>>>>> 806dace3
         this.checksum = checksum == null ? null : ByteBufChecksum.wrapChecksum(checksum);
     }
 
