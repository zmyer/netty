--- conflicted
+++ resolved
@@ -24,7 +24,6 @@
 import io.netty.buffer.ByteBufUtil;
 import io.netty.util.AsciiString;
 import io.netty.util.CharsetUtil;
-import io.netty.util.internal.ObjectUtil;
 
 public final class AsciiHeadersEncoder {
 
@@ -65,11 +64,6 @@
     }
 
     public AsciiHeadersEncoder(ByteBuf buf, SeparatorType separatorType, NewlineType newlineType) {
-<<<<<<< HEAD
-        this.buf = ObjectUtil.checkNotNull(buf, "buf");
-        this.separatorType = ObjectUtil.checkNotNull(separatorType, "separatorType");
-        this.newlineType = ObjectUtil.checkNotNull(newlineType, "newlineType");
-=======
         requireNonNull(buf, "buf");
         requireNonNull(separatorType, "separatorType");
         requireNonNull(newlineType, "newlineType");
@@ -77,7 +71,6 @@
         this.buf = buf;
         this.separatorType = separatorType;
         this.newlineType = newlineType;
->>>>>>> 806dace3
     }
 
     public void encode(Entry<CharSequence, CharSequence> entry) {
