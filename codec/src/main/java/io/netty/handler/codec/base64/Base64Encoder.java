--- conflicted
+++ resolved
@@ -26,7 +26,6 @@
 import io.netty.handler.codec.DelimiterBasedFrameDecoder;
 import io.netty.handler.codec.Delimiters;
 import io.netty.handler.codec.MessageToMessageEncoder;
-import io.netty.util.internal.ObjectUtil;
 
 /**
  * Encodes a {@link ByteBuf} into a Base64-encoded {@link ByteBuf}.
@@ -57,13 +56,10 @@
     }
 
     public Base64Encoder(boolean breakLines, Base64Dialect dialect) {
-<<<<<<< HEAD
-        this.dialect = ObjectUtil.checkNotNull(dialect, "dialect");
-=======
         requireNonNull(dialect, "dialect");
 
->>>>>>> 806dace3
         this.breakLines = breakLines;
+        this.dialect = dialect;
     }
 
     @Override
