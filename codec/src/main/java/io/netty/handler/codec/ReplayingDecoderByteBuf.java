/*
 * Copyright 2012 The Netty Project
 *
 * The Netty Project licenses this file to you under the Apache License,
 * version 2.0 (the "License"); you may not use this file except in compliance
 * with the License. You may obtain a copy of the License at:
 *
 *   http://www.apache.org/licenses/LICENSE-2.0
 *
 * Unless required by applicable law or agreed to in writing, software
 * distributed under the License is distributed on an "AS IS" BASIS, WITHOUT
 * WARRANTIES OR CONDITIONS OF ANY KIND, either express or implied. See the
 * License for the specific language governing permissions and limitations
 * under the License.
 */
package io.netty.handler.codec;

<<<<<<< HEAD
=======
import static java.util.Objects.requireNonNull;

import io.netty.buffer.ByteBuf;
import io.netty.buffer.ByteBufAllocator;
import io.netty.buffer.SwappedByteBuf;
import io.netty.buffer.Unpooled;
import io.netty.util.ByteProcessor;
import io.netty.util.Signal;
import io.netty.util.internal.StringUtil;

>>>>>>> 806dace3
import java.io.InputStream;
import java.io.OutputStream;
import java.nio.ByteBuffer;
import java.nio.ByteOrder;
import java.nio.channels.FileChannel;
import java.nio.channels.GatheringByteChannel;
import java.nio.channels.ScatteringByteChannel;
import java.nio.charset.Charset;

import io.netty.buffer.ByteBuf;
import io.netty.buffer.ByteBufAllocator;
import io.netty.buffer.SwappedByteBuf;
import io.netty.buffer.Unpooled;
import io.netty.util.ByteProcessor;
import io.netty.util.Signal;
import io.netty.util.internal.ObjectUtil;
import io.netty.util.internal.StringUtil;

/**
 * Special {@link ByteBuf} implementation which is used by the {@link ReplayingDecoder}
 */
final class ReplayingDecoderByteBuf extends ByteBuf {

    private static final Signal REPLAY = ReplayingDecoder.REPLAY;

    private ByteBuf buffer;
    private boolean terminated;
    private SwappedByteBuf swapped;

    static final ReplayingDecoderByteBuf EMPTY_BUFFER = new ReplayingDecoderByteBuf(Unpooled.EMPTY_BUFFER);

    static {
        EMPTY_BUFFER.terminate();
    }

    ReplayingDecoderByteBuf() { }

    ReplayingDecoderByteBuf(ByteBuf buffer) {
        setCumulation(buffer);
    }

    void setCumulation(ByteBuf buffer) {
        this.buffer = buffer;
    }

    void terminate() {
        terminated = true;
    }

    @Override
    public int capacity() {
        if (terminated) {
            return buffer.capacity();
        } else {
            return Integer.MAX_VALUE;
        }
    }

    @Override
    public ByteBuf capacity(int newCapacity) {
        throw reject();
    }

    @Override
    public int maxCapacity() {
        return capacity();
    }

    @Override
    public ByteBufAllocator alloc() {
        return buffer.alloc();
    }

    @Override
    public boolean isReadOnly() {
        return false;
    }

    @SuppressWarnings("deprecation")
    @Override
    public ByteBuf asReadOnly() {
        return Unpooled.unmodifiableBuffer(this);
    }

    @Override
    public boolean isDirect() {
        return buffer.isDirect();
    }

    @Override
    public boolean hasArray() {
        return false;
    }

    @Override
    public byte[] array() {
        throw new UnsupportedOperationException();
    }

    @Override
    public int arrayOffset() {
        throw new UnsupportedOperationException();
    }

    @Override
    public boolean hasMemoryAddress() {
        return false;
    }

    @Override
    public long memoryAddress() {
        throw new UnsupportedOperationException();
    }

    @Override
    public ByteBuf clear() {
        throw reject();
    }

    @Override
    public boolean equals(Object obj) {
        return this == obj;
    }

    @Override
    public int compareTo(ByteBuf buffer) {
        throw reject();
    }

    @Override
    public ByteBuf copy() {
        throw reject();
    }

    @Override
    public ByteBuf copy(int index, int length) {
        checkIndex(index, length);
        return buffer.copy(index, length);
    }

    @Override
    public ByteBuf discardReadBytes() {
        throw reject();
    }

    @Override
    public ByteBuf ensureWritable(int writableBytes) {
        throw reject();
    }

    @Override
    public int ensureWritable(int minWritableBytes, boolean force) {
        throw reject();
    }

    @Override
    public ByteBuf duplicate() {
        throw reject();
    }

    @Override
    public ByteBuf retainedDuplicate() {
        throw reject();
    }

    @Override
    public boolean getBoolean(int index) {
        checkIndex(index, 1);
        return buffer.getBoolean(index);
    }

    @Override
    public byte getByte(int index) {
        checkIndex(index, 1);
        return buffer.getByte(index);
    }

    @Override
    public short getUnsignedByte(int index) {
        checkIndex(index, 1);
        return buffer.getUnsignedByte(index);
    }

    @Override
    public ByteBuf getBytes(int index, byte[] dst, int dstIndex, int length) {
        checkIndex(index, length);
        buffer.getBytes(index, dst, dstIndex, length);
        return this;
    }

    @Override
    public ByteBuf getBytes(int index, byte[] dst) {
        checkIndex(index, dst.length);
        buffer.getBytes(index, dst);
        return this;
    }

    @Override
    public ByteBuf getBytes(int index, ByteBuffer dst) {
        throw reject();
    }

    @Override
    public ByteBuf getBytes(int index, ByteBuf dst, int dstIndex, int length) {
        checkIndex(index, length);
        buffer.getBytes(index, dst, dstIndex, length);
        return this;
    }

    @Override
    public ByteBuf getBytes(int index, ByteBuf dst, int length) {
        throw reject();
    }

    @Override
    public ByteBuf getBytes(int index, ByteBuf dst) {
        throw reject();
    }

    @Override
    public int getBytes(int index, GatheringByteChannel out, int length) {
        throw reject();
    }

    @Override
    public int getBytes(int index, FileChannel out, long position, int length) {
        throw reject();
    }

    @Override
    public ByteBuf getBytes(int index, OutputStream out, int length) {
        throw reject();
    }

    @Override
    public int getInt(int index) {
        checkIndex(index, 4);
        return buffer.getInt(index);
    }

    @Override
    public int getIntLE(int index) {
        checkIndex(index, 4);
        return buffer.getIntLE(index);
    }

    @Override
    public long getUnsignedInt(int index) {
        checkIndex(index, 4);
        return buffer.getUnsignedInt(index);
    }

    @Override
    public long getUnsignedIntLE(int index) {
        checkIndex(index, 4);
        return buffer.getUnsignedIntLE(index);
    }

    @Override
    public long getLong(int index) {
        checkIndex(index, 8);
        return buffer.getLong(index);
    }

    @Override
    public long getLongLE(int index) {
        checkIndex(index, 8);
        return buffer.getLongLE(index);
    }

    @Override
    public int getMedium(int index) {
        checkIndex(index, 3);
        return buffer.getMedium(index);
    }

    @Override
    public int getMediumLE(int index) {
        checkIndex(index, 3);
        return buffer.getMediumLE(index);
    }

    @Override
    public int getUnsignedMedium(int index) {
        checkIndex(index, 3);
        return buffer.getUnsignedMedium(index);
    }

    @Override
    public int getUnsignedMediumLE(int index) {
        checkIndex(index, 3);
        return buffer.getUnsignedMediumLE(index);
    }

    @Override
    public short getShort(int index) {
        checkIndex(index, 2);
        return buffer.getShort(index);
    }

    @Override
    public short getShortLE(int index) {
        checkIndex(index, 2);
        return buffer.getShortLE(index);
    }

    @Override
    public int getUnsignedShort(int index) {
        checkIndex(index, 2);
        return buffer.getUnsignedShort(index);
    }

    @Override
    public int getUnsignedShortLE(int index) {
        checkIndex(index, 2);
        return buffer.getUnsignedShortLE(index);
    }

    @Override
    public char getChar(int index) {
        checkIndex(index, 2);
        return buffer.getChar(index);
    }

    @Override
    public float getFloat(int index) {
        checkIndex(index, 4);
        return buffer.getFloat(index);
    }

    @Override
    public double getDouble(int index) {
        checkIndex(index, 8);
        return buffer.getDouble(index);
    }

    @Override
    public CharSequence getCharSequence(int index, int length, Charset charset) {
        checkIndex(index, length);
        return buffer.getCharSequence(index, length, charset);
    }

    @Override
    public int hashCode() {
        throw reject();
    }

    @Override
    public int indexOf(int fromIndex, int toIndex, byte value) {
        if (fromIndex == toIndex) {
            return -1;
        }

        if (Math.max(fromIndex, toIndex) > buffer.writerIndex()) {
            throw REPLAY;
        }

        return buffer.indexOf(fromIndex, toIndex, value);
    }

    @Override
    public int bytesBefore(byte value) {
        int bytes = buffer.bytesBefore(value);
        if (bytes < 0) {
            throw REPLAY;
        }
        return bytes;
    }

    @Override
    public int bytesBefore(int length, byte value) {
        return bytesBefore(buffer.readerIndex(), length, value);
    }

    @Override
    public int bytesBefore(int index, int length, byte value) {
        final int writerIndex = buffer.writerIndex();
        if (index >= writerIndex) {
            throw REPLAY;
        }

        if (index <= writerIndex - length) {
            return buffer.bytesBefore(index, length, value);
        }

        int res = buffer.bytesBefore(index, writerIndex - index, value);
        if (res < 0) {
            throw REPLAY;
        } else {
            return res;
        }
    }

    @Override
    public int forEachByte(ByteProcessor processor) {
        int ret = buffer.forEachByte(processor);
        if (ret < 0) {
            throw REPLAY;
        } else {
            return ret;
        }
    }

    @Override
    public int forEachByte(int index, int length, ByteProcessor processor) {
        final int writerIndex = buffer.writerIndex();
        if (index >= writerIndex) {
            throw REPLAY;
        }

        if (index <= writerIndex - length) {
            return buffer.forEachByte(index, length, processor);
        }

        int ret = buffer.forEachByte(index, writerIndex - index, processor);
        if (ret < 0) {
            throw REPLAY;
        } else {
            return ret;
        }
    }

    @Override
    public int forEachByteDesc(ByteProcessor processor) {
        if (terminated) {
            return buffer.forEachByteDesc(processor);
        } else {
            throw reject();
        }
    }

    @Override
    public int forEachByteDesc(int index, int length, ByteProcessor processor) {
        if (index + length > buffer.writerIndex()) {
            throw REPLAY;
        }

        return buffer.forEachByteDesc(index, length, processor);
    }

    @Override
    public ByteOrder order() {
        return buffer.order();
    }

    @Override
    public ByteBuf order(ByteOrder endianness) {
<<<<<<< HEAD
        if (ObjectUtil.checkNotNull(endianness, "endianness") == order()) {
=======
        requireNonNull(endianness, "endianness");
        if (endianness == order()) {
>>>>>>> 806dace3
            return this;
        }

        SwappedByteBuf swapped = this.swapped;
        if (swapped == null) {
            this.swapped = swapped = new SwappedByteBuf(this);
        }
        return swapped;
    }

    @Override
    public boolean isReadable() {
        return !terminated || buffer.isReadable();
    }

    @Override
    public boolean isReadable(int size) {
        return !terminated || buffer.isReadable(size);
    }

    @Override
    public int readableBytes() {
        if (terminated) {
            return buffer.readableBytes();
        } else {
            return Integer.MAX_VALUE - buffer.readerIndex();
        }
    }

    @Override
    public boolean readBoolean() {
        checkReadableBytes(1);
        return buffer.readBoolean();
    }

    @Override
    public byte readByte() {
        checkReadableBytes(1);
        return buffer.readByte();
    }

    @Override
    public short readUnsignedByte() {
        checkReadableBytes(1);
        return buffer.readUnsignedByte();
    }

    @Override
    public ByteBuf readBytes(byte[] dst, int dstIndex, int length) {
        checkReadableBytes(length);
        buffer.readBytes(dst, dstIndex, length);
        return this;
    }

    @Override
    public ByteBuf readBytes(byte[] dst) {
        checkReadableBytes(dst.length);
        buffer.readBytes(dst);
        return this;
    }

    @Override
    public ByteBuf readBytes(ByteBuffer dst) {
        throw reject();
    }

    @Override
    public ByteBuf readBytes(ByteBuf dst, int dstIndex, int length) {
        checkReadableBytes(length);
        buffer.readBytes(dst, dstIndex, length);
        return this;
    }

    @Override
    public ByteBuf readBytes(ByteBuf dst, int length) {
        throw reject();
    }

    @Override
    public ByteBuf readBytes(ByteBuf dst) {
        checkReadableBytes(dst.writableBytes());
        buffer.readBytes(dst);
        return this;
    }

    @Override
    public int readBytes(GatheringByteChannel out, int length) {
        throw reject();
    }

    @Override
    public int readBytes(FileChannel out, long position, int length) {
        throw reject();
    }

    @Override
    public ByteBuf readBytes(int length) {
        checkReadableBytes(length);
        return buffer.readBytes(length);
    }

    @Override
    public ByteBuf readSlice(int length) {
        checkReadableBytes(length);
        return buffer.readSlice(length);
    }

    @Override
    public ByteBuf readRetainedSlice(int length) {
        checkReadableBytes(length);
        return buffer.readRetainedSlice(length);
    }

    @Override
    public ByteBuf readBytes(OutputStream out, int length) {
        throw reject();
    }

    @Override
    public int readerIndex() {
        return buffer.readerIndex();
    }

    @Override
    public ByteBuf readerIndex(int readerIndex) {
        buffer.readerIndex(readerIndex);
        return this;
    }

    @Override
    public int readInt() {
        checkReadableBytes(4);
        return buffer.readInt();
    }

    @Override
    public int readIntLE() {
        checkReadableBytes(4);
        return buffer.readIntLE();
    }

    @Override
    public long readUnsignedInt() {
        checkReadableBytes(4);
        return buffer.readUnsignedInt();
    }

    @Override
    public long readUnsignedIntLE() {
        checkReadableBytes(4);
        return buffer.readUnsignedIntLE();
    }

    @Override
    public long readLong() {
        checkReadableBytes(8);
        return buffer.readLong();
    }

    @Override
    public long readLongLE() {
        checkReadableBytes(8);
        return buffer.readLongLE();
    }

    @Override
    public int readMedium() {
        checkReadableBytes(3);
        return buffer.readMedium();
    }

    @Override
    public int readMediumLE() {
        checkReadableBytes(3);
        return buffer.readMediumLE();
    }

    @Override
    public int readUnsignedMedium() {
        checkReadableBytes(3);
        return buffer.readUnsignedMedium();
    }

    @Override
    public int readUnsignedMediumLE() {
        checkReadableBytes(3);
        return buffer.readUnsignedMediumLE();
    }

    @Override
    public short readShort() {
        checkReadableBytes(2);
        return buffer.readShort();
    }

    @Override
    public short readShortLE() {
        checkReadableBytes(2);
        return buffer.readShortLE();
    }

    @Override
    public int readUnsignedShort() {
        checkReadableBytes(2);
        return buffer.readUnsignedShort();
    }

    @Override
    public int readUnsignedShortLE() {
        checkReadableBytes(2);
        return buffer.readUnsignedShortLE();
    }

    @Override
    public char readChar() {
        checkReadableBytes(2);
        return buffer.readChar();
    }

    @Override
    public float readFloat() {
        checkReadableBytes(4);
        return buffer.readFloat();
    }

    @Override
    public double readDouble() {
        checkReadableBytes(8);
        return buffer.readDouble();
    }

    @Override
    public CharSequence readCharSequence(int length, Charset charset) {
        checkReadableBytes(length);
        return buffer.readCharSequence(length, charset);
    }

    @Override
    public ByteBuf setBoolean(int index, boolean value) {
        throw reject();
    }

    @Override
    public ByteBuf setByte(int index, int value) {
        throw reject();
    }

    @Override
    public ByteBuf setBytes(int index, byte[] src, int srcIndex, int length) {
        throw reject();
    }

    @Override
    public ByteBuf setBytes(int index, byte[] src) {
        throw reject();
    }

    @Override
    public ByteBuf setBytes(int index, ByteBuffer src) {
        throw reject();
    }

    @Override
    public ByteBuf setBytes(int index, ByteBuf src, int srcIndex, int length) {
        throw reject();
    }

    @Override
    public ByteBuf setBytes(int index, ByteBuf src, int length) {
        throw reject();
    }

    @Override
    public ByteBuf setBytes(int index, ByteBuf src) {
        throw reject();
    }

    @Override
    public int setBytes(int index, InputStream in, int length) {
        throw reject();
    }

    @Override
    public ByteBuf setZero(int index, int length) {
        throw reject();
    }

    @Override
    public int setBytes(int index, ScatteringByteChannel in, int length) {
        throw reject();
    }

    @Override
    public int setBytes(int index, FileChannel in, long position, int length) {
        throw reject();
    }

    @Override
    public ByteBuf setIndex(int readerIndex, int writerIndex) {
        throw reject();
    }

    @Override
    public ByteBuf setInt(int index, int value) {
        throw reject();
    }

    @Override
    public ByteBuf setIntLE(int index, int value) {
        throw reject();
    }

    @Override
    public ByteBuf setLong(int index, long value) {
        throw reject();
    }

    @Override
    public ByteBuf setLongLE(int index, long value) {
        throw reject();
    }

    @Override
    public ByteBuf setMedium(int index, int value) {
        throw reject();
    }

    @Override
    public ByteBuf setMediumLE(int index, int value) {
        throw reject();
    }

    @Override
    public ByteBuf setShort(int index, int value) {
        throw reject();
    }

    @Override
    public ByteBuf setShortLE(int index, int value) {
        throw reject();
    }

    @Override
    public ByteBuf setChar(int index, int value) {
        throw reject();
    }

    @Override
    public ByteBuf setFloat(int index, float value) {
        throw reject();
    }

    @Override
    public ByteBuf setDouble(int index, double value) {
        throw reject();
    }

    @Override
    public ByteBuf skipBytes(int length) {
        checkReadableBytes(length);
        buffer.skipBytes(length);
        return this;
    }

    @Override
    public ByteBuf slice() {
        throw reject();
    }

    @Override
    public ByteBuf retainedSlice() {
        throw reject();
    }

    @Override
    public ByteBuf slice(int index, int length) {
        checkIndex(index, length);
        return buffer.slice(index, length);
    }

    @Override
    public ByteBuf retainedSlice(int index, int length) {
        checkIndex(index, length);
        return buffer.slice(index, length);
    }

    @Override
    public int nioBufferCount() {
        return buffer.nioBufferCount();
    }

    @Override
    public ByteBuffer nioBuffer() {
        throw reject();
    }

    @Override
    public ByteBuffer nioBuffer(int index, int length) {
        checkIndex(index, length);
        return buffer.nioBuffer(index, length);
    }

    @Override
    public ByteBuffer[] nioBuffers() {
        throw reject();
    }

    @Override
    public ByteBuffer[] nioBuffers(int index, int length) {
        checkIndex(index, length);
        return buffer.nioBuffers(index, length);
    }

    @Override
    public ByteBuffer internalNioBuffer(int index, int length) {
        checkIndex(index, length);
        return buffer.internalNioBuffer(index, length);
    }

    @Override
    public String toString(int index, int length, Charset charset) {
        checkIndex(index, length);
        return buffer.toString(index, length, charset);
    }

    @Override
    public String toString(Charset charsetName) {
        throw reject();
    }

    @Override
    public String toString() {
        return StringUtil.simpleClassName(this) + '(' +
               "ridx=" +
               readerIndex() +
               ", " +
               "widx=" +
               writerIndex() +
               ')';
    }

    @Override
    public boolean isWritable() {
        return false;
    }

    @Override
    public boolean isWritable(int size) {
        return false;
    }

    @Override
    public int writableBytes() {
        return 0;
    }

    @Override
    public int maxWritableBytes() {
        return 0;
    }

    @Override
    public ByteBuf writeBoolean(boolean value) {
        throw reject();
    }

    @Override
    public ByteBuf writeByte(int value) {
        throw reject();
    }

    @Override
    public ByteBuf writeBytes(byte[] src, int srcIndex, int length) {
        throw reject();
    }

    @Override
    public ByteBuf writeBytes(byte[] src) {
        throw reject();
    }

    @Override
    public ByteBuf writeBytes(ByteBuffer src) {
        throw reject();
    }

    @Override
    public ByteBuf writeBytes(ByteBuf src, int srcIndex, int length) {
        throw reject();
    }

    @Override
    public ByteBuf writeBytes(ByteBuf src, int length) {
        throw reject();
    }

    @Override
    public ByteBuf writeBytes(ByteBuf src) {
        throw reject();
    }

    @Override
    public int writeBytes(InputStream in, int length) {
        throw reject();
    }

    @Override
    public int writeBytes(ScatteringByteChannel in, int length) {
        throw reject();
    }

    @Override
    public int writeBytes(FileChannel in, long position, int length) {
        throw reject();
    }

    @Override
    public ByteBuf writeInt(int value) {
        throw reject();
    }

    @Override
    public ByteBuf writeIntLE(int value) {
        throw reject();
    }

    @Override
    public ByteBuf writeLong(long value) {
        throw reject();
    }

    @Override
    public ByteBuf writeLongLE(long value) {
        throw reject();
    }

    @Override
    public ByteBuf writeMedium(int value) {
        throw reject();
    }

    @Override
    public ByteBuf writeMediumLE(int value) {
        throw reject();
    }

    @Override
    public ByteBuf writeZero(int length) {
        throw reject();
    }

    @Override
    public int writerIndex() {
        return buffer.writerIndex();
    }

    @Override
    public ByteBuf writerIndex(int writerIndex) {
        throw reject();
    }

    @Override
    public ByteBuf writeShort(int value) {
        throw reject();
    }

    @Override
    public ByteBuf writeShortLE(int value) {
        throw reject();
    }

    @Override
    public ByteBuf writeChar(int value) {
        throw reject();
    }

    @Override
    public ByteBuf writeFloat(float value) {
        throw reject();
    }

    @Override
    public ByteBuf writeDouble(double value) {
        throw reject();
    }

    @Override
    public int setCharSequence(int index, CharSequence sequence, Charset charset) {
        throw reject();
    }

    @Override
    public int writeCharSequence(CharSequence sequence, Charset charset) {
        throw reject();
    }

    private void checkIndex(int index, int length) {
        if (index + length > buffer.writerIndex()) {
            throw REPLAY;
        }
    }

    private void checkReadableBytes(int readableBytes) {
        if (buffer.readableBytes() < readableBytes) {
            throw REPLAY;
        }
    }

    @Override
    public ByteBuf discardSomeReadBytes() {
        throw reject();
    }

    @Override
    public int refCnt() {
        return buffer.refCnt();
    }

    @Override
    public ByteBuf retain() {
        throw reject();
    }

    @Override
    public ByteBuf retain(int increment) {
        throw reject();
    }

    @Override
    public ByteBuf touch() {
        buffer.touch();
        return this;
    }

    @Override
    public ByteBuf touch(Object hint) {
        buffer.touch(hint);
        return this;
    }

    @Override
    public boolean release() {
        throw reject();
    }

    @Override
    public boolean release(int decrement) {
        throw reject();
    }

    @Override
    public ByteBuf unwrap() {
        throw reject();
    }

    private static UnsupportedOperationException reject() {
        return new UnsupportedOperationException("not a replayable operation");
    }
}<|MERGE_RESOLUTION|>--- conflicted
+++ resolved
@@ -15,8 +15,6 @@
  */
 package io.netty.handler.codec;
 
-<<<<<<< HEAD
-=======
 import static java.util.Objects.requireNonNull;
 
 import io.netty.buffer.ByteBuf;
@@ -27,7 +25,6 @@
 import io.netty.util.Signal;
 import io.netty.util.internal.StringUtil;
 
->>>>>>> 806dace3
 import java.io.InputStream;
 import java.io.OutputStream;
 import java.nio.ByteBuffer;
@@ -37,15 +34,6 @@
 import java.nio.channels.ScatteringByteChannel;
 import java.nio.charset.Charset;
 
-import io.netty.buffer.ByteBuf;
-import io.netty.buffer.ByteBufAllocator;
-import io.netty.buffer.SwappedByteBuf;
-import io.netty.buffer.Unpooled;
-import io.netty.util.ByteProcessor;
-import io.netty.util.Signal;
-import io.netty.util.internal.ObjectUtil;
-import io.netty.util.internal.StringUtil;
-
 /**
  * Special {@link ByteBuf} implementation which is used by the {@link ReplayingDecoder}
  */
@@ -475,12 +463,8 @@
 
     @Override
     public ByteBuf order(ByteOrder endianness) {
-<<<<<<< HEAD
-        if (ObjectUtil.checkNotNull(endianness, "endianness") == order()) {
-=======
         requireNonNull(endianness, "endianness");
         if (endianness == order()) {
->>>>>>> 806dace3
             return this;
         }
 
@@ -493,12 +477,12 @@
 
     @Override
     public boolean isReadable() {
-        return !terminated || buffer.isReadable();
+        return terminated? buffer.isReadable() : true;
     }
 
     @Override
     public boolean isReadable(int size) {
-        return !terminated || buffer.isReadable(size);
+        return terminated? buffer.isReadable(size) : true;
     }
 
     @Override
