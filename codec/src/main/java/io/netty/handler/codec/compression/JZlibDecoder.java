--- conflicted
+++ resolved
@@ -20,9 +20,7 @@
 import com.jcraft.jzlib.Inflater;
 import com.jcraft.jzlib.JZlib;
 import io.netty.buffer.ByteBuf;
-import io.netty.buffer.ByteBufAllocator;
 import io.netty.channel.ChannelHandlerContext;
-import io.netty.util.internal.ObjectUtil;
 
 import java.util.List;
 
@@ -38,21 +36,7 @@
      * @throws DecompressionException if failed to initialize zlib
      */
     public JZlibDecoder() {
-        this(ZlibWrapper.ZLIB, 0);
-    }
-
-    /**
-     * Creates a new instance with the default wrapper ({@link ZlibWrapper#ZLIB})
-     * and specified maximum buffer allocation.
-     *
-     * @param maxAllocation
-     *          Maximum size of the decompression buffer. Must be &gt;= 0.
-     *          If zero, maximum size is decided by the {@link ByteBufAllocator}.
-     *
-     * @throws DecompressionException if failed to initialize zlib
-     */
-    public JZlibDecoder(int maxAllocation) {
-        this(ZlibWrapper.ZLIB, maxAllocation);
+        this(ZlibWrapper.ZLIB);
     }
 
     /**
@@ -61,26 +45,7 @@
      * @throws DecompressionException if failed to initialize zlib
      */
     public JZlibDecoder(ZlibWrapper wrapper) {
-<<<<<<< HEAD
-        this(wrapper, 0);
-    }
-
-    /**
-     * Creates a new instance with the specified wrapper and maximum buffer allocation.
-     *
-     * @param maxAllocation
-     *          Maximum size of the decompression buffer. Must be &gt;= 0.
-     *          If zero, maximum size is decided by the {@link ByteBufAllocator}.
-     *
-     * @throws DecompressionException if failed to initialize zlib
-     */
-    public JZlibDecoder(ZlibWrapper wrapper, int maxAllocation) {
-        super(maxAllocation);
-
-        ObjectUtil.checkNotNull(wrapper, "wrapper");
-=======
         requireNonNull(wrapper, "wrapper");
->>>>>>> 806dace3
 
         int resultCode = z.init(ZlibUtil.convertWrapperType(wrapper));
         if (resultCode != JZlib.Z_OK) {
@@ -96,28 +61,9 @@
      * @throws DecompressionException if failed to initialize zlib
      */
     public JZlibDecoder(byte[] dictionary) {
-<<<<<<< HEAD
-        this(dictionary, 0);
-    }
-=======
         requireNonNull(dictionary, "dictionary");
         this.dictionary = dictionary;
->>>>>>> 806dace3
 
-    /**
-     * Creates a new instance with the specified preset dictionary and maximum buffer allocation.
-     * The wrapper is always {@link ZlibWrapper#ZLIB} because it is the only format that
-     * supports the preset dictionary.
-     *
-     * @param maxAllocation
-     *          Maximum size of the decompression buffer. Must be &gt;= 0.
-     *          If zero, maximum size is decided by the {@link ByteBufAllocator}.
-     *
-     * @throws DecompressionException if failed to initialize zlib
-     */
-    public JZlibDecoder(byte[] dictionary, int maxAllocation) {
-        super(maxAllocation);
-        this.dictionary = ObjectUtil.checkNotNull(dictionary, "dictionary");
         int resultCode;
         resultCode = z.inflateInit(JZlib.W_ZLIB);
         if (resultCode != JZlib.Z_OK) {
@@ -162,11 +108,11 @@
             final int oldNextInIndex = z.next_in_index;
 
             // Configure output.
-            ByteBuf decompressed = prepareDecompressBuffer(ctx, null, inputLength << 1);
+            ByteBuf decompressed = ctx.alloc().heapBuffer(inputLength << 1);
 
             try {
                 loop: for (;;) {
-                    decompressed = prepareDecompressBuffer(ctx, decompressed, z.avail_in << 1);
+                    decompressed.ensureWritable(z.avail_in << 1);
                     z.avail_out = decompressed.writableBytes();
                     z.next_out = decompressed.array();
                     z.next_out_index = decompressed.arrayOffset() + decompressed.writerIndex();
@@ -222,9 +168,4 @@
             z.next_out = null;
         }
     }
-
-    @Override
-    protected void decompressionBufferExhausted(ByteBuf buffer) {
-        finished = true;
-    }
 }