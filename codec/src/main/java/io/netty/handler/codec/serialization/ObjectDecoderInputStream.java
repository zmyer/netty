--- conflicted
+++ resolved
@@ -15,11 +15,7 @@
  */
 package io.netty.handler.codec.serialization;
 
-<<<<<<< HEAD
-import io.netty.util.internal.ObjectUtil;
-=======
 import static java.util.Objects.requireNonNull;
->>>>>>> 806dace3
 
 import java.io.BufferedReader;
 import java.io.DataInputStream;
@@ -94,16 +90,10 @@
      *        a {@link StreamCorruptedException} will be raised.
      */
     public ObjectDecoderInputStream(InputStream in, ClassLoader classLoader, int maxObjectSize) {
-<<<<<<< HEAD
-        ObjectUtil.checkNotNull(in, "in");
-        ObjectUtil.checkPositive(maxObjectSize, "maxObjectSize");
-
-=======
         requireNonNull(in, "in");
         if (maxObjectSize <= 0) {
             throw new IllegalArgumentException("maxObjectSize: " + maxObjectSize);
         }
->>>>>>> 806dace3
         if (in instanceof DataInputStream) {
             this.in = (DataInputStream) in;
         } else {
