/*
 * Copyright 2016 The Netty Project
 *
 * The Netty Project licenses this file to you under the Apache License,
 * version 2.0 (the "License"); you may not use this file except in compliance
 * with the License. You may obtain a copy of the License at:
 *
 *   http://www.apache.org/licenses/LICENSE-2.0
 *
 * Unless required by applicable law or agreed to in writing, software
 * distributed under the License is distributed on an "AS IS" BASIS, WITHOUT
 * WARRANTIES OR CONDITIONS OF ANY KIND, either express or implied. See the
 * License for the specific language governing permissions and limitations
 * under the License.
 */
package io.netty.handler.codec.compression;

import static java.util.Objects.requireNonNull;

import io.netty.buffer.ByteBuf;
import io.netty.util.ByteProcessor;

import java.lang.reflect.Method;
import java.nio.ByteBuffer;
import java.util.zip.Adler32;
import java.util.zip.CRC32;
import java.util.zip.Checksum;

/**
 * {@link Checksum} implementation which can directly act on a {@link ByteBuf}.
 *
 * Implementations may optimize access patterns depending on if the {@link ByteBuf} is backed by a
 * byte array ({@link ByteBuf#hasArray()} is {@code true}) or not.
 */
abstract class ByteBufChecksum implements Checksum {
    private static final Method ADLER32_UPDATE_METHOD;
    private static final Method CRC32_UPDATE_METHOD;

    static {
        // See if we can use fast-path when using ByteBuf that is not heap based as Adler32 and CRC32 added support
        // for update(ByteBuffer) in JDK8.
        ADLER32_UPDATE_METHOD = updateByteBuffer(new Adler32());
        CRC32_UPDATE_METHOD = updateByteBuffer(new CRC32());
    }

    private final ByteProcessor updateProcessor = value -> {
        update(value);
        return true;
    };

    private static Method updateByteBuffer(Checksum checksum) {
<<<<<<< HEAD
        if (PlatformDependent.javaVersion() >= 8) {
            try {
                Method method = checksum.getClass().getDeclaredMethod("update", ByteBuffer.class);
                method.invoke(checksum, ByteBuffer.allocate(1));
                return method;
            } catch (Throwable ignore) {
                return null;
            }
=======
        try {
            Method method = checksum.getClass().getDeclaredMethod("update", ByteBuffer.class);
            method.invoke(method, ByteBuffer.allocate(1));
            return method;
        } catch (Throwable ignore) {
            return null;
>>>>>>> 806dace3
        }
    }

    static ByteBufChecksum wrapChecksum(Checksum checksum) {
<<<<<<< HEAD
        ObjectUtil.checkNotNull(checksum, "checksum");
        if (checksum instanceof ByteBufChecksum) {
            return (ByteBufChecksum) checksum;
        }
=======
        requireNonNull(checksum, "checksum");
>>>>>>> 806dace3
        if (checksum instanceof Adler32 && ADLER32_UPDATE_METHOD != null) {
            return new ReflectiveByteBufChecksum(checksum, ADLER32_UPDATE_METHOD);
        }
        if (checksum instanceof CRC32 && CRC32_UPDATE_METHOD != null) {
            return new ReflectiveByteBufChecksum(checksum, CRC32_UPDATE_METHOD);
        }
        return new SlowByteBufChecksum(checksum);
    }

    /**
     * @see #update(byte[], int, int)
     */
    public void update(ByteBuf b, int off, int len) {
        if (b.hasArray()) {
            update(b.array(), b.arrayOffset() + off, len);
        } else {
            b.forEachByte(off, len, updateProcessor);
        }
    }

    private static final class ReflectiveByteBufChecksum extends SlowByteBufChecksum {
        private final Method method;

        ReflectiveByteBufChecksum(Checksum checksum, Method method) {
            super(checksum);
            this.method = method;
        }

        @Override
        public void update(ByteBuf b, int off, int len) {
            if (b.hasArray()) {
                update(b.array(), b.arrayOffset() + off, len);
            } else {
                try {
                    method.invoke(checksum, CompressionUtil.safeNioBuffer(b, off, len));
                } catch (Throwable cause) {
                    throw new Error();
                }
            }
        }
    }

    private static class SlowByteBufChecksum extends ByteBufChecksum {

        protected final Checksum checksum;

        SlowByteBufChecksum(Checksum checksum) {
            this.checksum = checksum;
        }

        @Override
        public void update(int b) {
            checksum.update(b);
        }

        @Override
        public void update(byte[] b, int off, int len) {
            checksum.update(b, off, len);
        }

        @Override
        public long getValue() {
            return checksum.getValue();
        }

        @Override
        public void reset() {
            checksum.reset();
        }
    }
}<|MERGE_RESOLUTION|>--- conflicted
+++ resolved
@@ -49,35 +49,17 @@
     };
 
     private static Method updateByteBuffer(Checksum checksum) {
-<<<<<<< HEAD
-        if (PlatformDependent.javaVersion() >= 8) {
-            try {
-                Method method = checksum.getClass().getDeclaredMethod("update", ByteBuffer.class);
-                method.invoke(checksum, ByteBuffer.allocate(1));
-                return method;
-            } catch (Throwable ignore) {
-                return null;
-            }
-=======
         try {
             Method method = checksum.getClass().getDeclaredMethod("update", ByteBuffer.class);
             method.invoke(method, ByteBuffer.allocate(1));
             return method;
         } catch (Throwable ignore) {
             return null;
->>>>>>> 806dace3
         }
     }
 
     static ByteBufChecksum wrapChecksum(Checksum checksum) {
-<<<<<<< HEAD
-        ObjectUtil.checkNotNull(checksum, "checksum");
-        if (checksum instanceof ByteBufChecksum) {
-            return (ByteBufChecksum) checksum;
-        }
-=======
         requireNonNull(checksum, "checksum");
->>>>>>> 806dace3
         if (checksum instanceof Adler32 && ADLER32_UPDATE_METHOD != null) {
             return new ReflectiveByteBufChecksum(checksum, ADLER32_UPDATE_METHOD);
         }
@@ -112,7 +94,7 @@
                 update(b.array(), b.arrayOffset() + off, len);
             } else {
                 try {
-                    method.invoke(checksum, CompressionUtil.safeNioBuffer(b, off, len));
+                    method.invoke(checksum, CompressionUtil.safeNioBuffer(b));
                 } catch (Throwable cause) {
                     throw new Error();
                 }
