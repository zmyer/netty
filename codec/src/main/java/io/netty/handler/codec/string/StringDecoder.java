/*
 * Copyright 2012 The Netty Project
 *
 * The Netty Project licenses this file to you under the Apache License,
 * version 2.0 (the "License"); you may not use this file except in compliance
 * with the License. You may obtain a copy of the License at:
 *
 *   http://www.apache.org/licenses/LICENSE-2.0
 *
 * Unless required by applicable law or agreed to in writing, software
 * distributed under the License is distributed on an "AS IS" BASIS, WITHOUT
 * WARRANTIES OR CONDITIONS OF ANY KIND, either express or implied. See the
 * License for the specific language governing permissions and limitations
 * under the License.
 */
package io.netty.handler.codec.string;

import static java.util.Objects.requireNonNull;

import io.netty.buffer.ByteBuf;
import io.netty.channel.ChannelHandler.Sharable;
import io.netty.channel.ChannelHandlerContext;
import io.netty.channel.ChannelPipeline;
import io.netty.handler.codec.ByteToMessageDecoder;
import io.netty.handler.codec.DelimiterBasedFrameDecoder;
import io.netty.handler.codec.LineBasedFrameDecoder;
import io.netty.handler.codec.MessageToMessageDecoder;
import io.netty.util.internal.ObjectUtil;

import java.nio.charset.Charset;
import java.util.List;

/**
 * Decodes a received {@link ByteBuf} into a {@link String}.  Please
 * note that this decoder must be used with a proper {@link ByteToMessageDecoder}
 * such as {@link DelimiterBasedFrameDecoder} or {@link LineBasedFrameDecoder}
 * if you are using a stream-based transport such as TCP/IP.  A typical setup for a
 * text-based line protocol in a TCP/IP socket would be:
 * <pre>
 * {@link ChannelPipeline} pipeline = ...;
 *
 * // Decoders
 * pipeline.addLast("frameDecoder", new {@link LineBasedFrameDecoder}(80));
 * pipeline.addLast("stringDecoder", new {@link StringDecoder}(CharsetUtil.UTF_8));
 *
 * // Encoder
 * pipeline.addLast("stringEncoder", new {@link StringEncoder}(CharsetUtil.UTF_8));
 * </pre>
 * and then you can use a {@link String} instead of a {@link ByteBuf}
 * as a message:
 * <pre>
 * void channelRead({@link ChannelHandlerContext} ctx, {@link String} msg) {
 *     ch.write("Did you say '" + msg + "'?\n");
 * }
 * </pre>
 */
@Sharable
public class StringDecoder extends MessageToMessageDecoder<ByteBuf> {

    // TODO Use CharsetDecoder instead.
    private final Charset charset;

    /**
     * Creates a new instance with the current system character set.
     */
    public StringDecoder() {
        this(Charset.defaultCharset());
    }

    /**
     * Creates a new instance with the specified character set.
     */
    public StringDecoder(Charset charset) {
<<<<<<< HEAD
        this.charset = ObjectUtil.checkNotNull(charset, "charset");
=======
        requireNonNull(charset, "charset");
        this.charset = charset;
>>>>>>> 806dace3
    }

    @Override
    protected void decode(ChannelHandlerContext ctx, ByteBuf msg, List<Object> out) throws Exception {
        out.add(msg.toString(charset));
    }
}<|MERGE_RESOLUTION|>--- conflicted
+++ resolved
@@ -25,7 +25,6 @@
 import io.netty.handler.codec.DelimiterBasedFrameDecoder;
 import io.netty.handler.codec.LineBasedFrameDecoder;
 import io.netty.handler.codec.MessageToMessageDecoder;
-import io.netty.util.internal.ObjectUtil;
 
 import java.nio.charset.Charset;
 import java.util.List;
@@ -71,12 +70,8 @@
      * Creates a new instance with the specified character set.
      */
     public StringDecoder(Charset charset) {
-<<<<<<< HEAD
-        this.charset = ObjectUtil.checkNotNull(charset, "charset");
-=======
         requireNonNull(charset, "charset");
         this.charset = charset;
->>>>>>> 806dace3
     }
 
     @Override
