--- conflicted
+++ resolved
@@ -18,7 +18,6 @@
 
 import io.netty.buffer.ByteBuf;
 import io.netty.buffer.DefaultByteBufHolder;
-import io.netty.util.internal.StringUtil;
 
 import static java.util.Objects.requireNonNull;
 
@@ -32,18 +31,6 @@
 
     private final Type type;
     private final byte typeByteValue;
-
-    /**
-     * The size of this tlv in bytes.
-     * @return the number of bytes.
-     */
-    int totalNumBytes() {
-        return 3 + contentNumBytes(); // type(1) + length(2) + content
-    }
-
-    int contentNumBytes() {
-        return content().readableBytes();
-    }
 
     /**
      * The registered types a TLV can have regarding the PROXY protocol 1.5 spec
@@ -69,7 +56,7 @@
          *
          * @return the {@link Type} of a TLV
          */
-        public static Type typeForByteValue(byte byteValue) {
+        public static Type typeForByteValue(final byte byteValue) {
             switch (byteValue) {
             case 0x01:
                 return PP2_TYPE_ALPN;
@@ -87,52 +74,6 @@
                 return OTHER;
             }
         }
-
-        /**
-         * Returns the byte value for the {@link Type} as defined in the PROXY protocol 1.5 spec.
-         *
-         * @param type the {@link Type}
-         *
-         * @return the byte value of the {@link Type}.
-         */
-        public static byte byteValueForType(Type type) {
-            switch (type) {
-            case PP2_TYPE_ALPN:
-                return 0x01;
-            case PP2_TYPE_AUTHORITY:
-                return 0x02;
-            case PP2_TYPE_SSL:
-                return 0x20;
-            case PP2_TYPE_SSL_VERSION:
-                return 0x21;
-            case PP2_TYPE_SSL_CN:
-                return 0x22;
-            case PP2_TYPE_NETNS:
-                return 0x30;
-            default:
-                throw new IllegalArgumentException("unknown type: " + type);
-            }
-        }
-    }
-
-    /**
-     * Creates a new HAProxyTLV
-     *
-     * @param typeByteValue the byteValue of the TLV. This is especially important if non-standard TLVs are used
-     * @param content the raw content of the TLV
-     */
-    public HAProxyTLV(byte typeByteValue, ByteBuf content) {
-        this(Type.typeForByteValue(typeByteValue), typeByteValue, content);
-    }
-
-    /**
-     * Creates a new HAProxyTLV
-     *
-     * @param type the {@link Type} of the TLV
-     * @param content the raw content of the TLV
-     */
-    public HAProxyTLV(Type type, ByteBuf content) {
-        this(type, Type.byteValueForType(type), content);
     }
 
     /**
@@ -144,13 +85,9 @@
      */
     HAProxyTLV(final Type type, final byte typeByteValue, final ByteBuf content) {
         super(content);
-<<<<<<< HEAD
-        this.type = checkNotNull(type, "type");
-=======
         requireNonNull(type, "type");
 
         this.type = type;
->>>>>>> 806dace3
         this.typeByteValue = typeByteValue;
     }
 
@@ -211,12 +148,4 @@
         super.touch(hint);
         return this;
     }
-
-    @Override
-    public String toString() {
-        return StringUtil.simpleClassName(this) +
-               "(type: " + type() +
-               ", typeByteValue: " + typeByteValue() +
-               ", content: " + contentToString() + ')';
-    }
 }