--- conflicted
+++ resolved
@@ -19,15 +19,9 @@
 
 import io.netty.buffer.ByteBuf;
 import io.netty.handler.codec.haproxy.HAProxyProxiedProtocol.AddressFamily;
-import io.netty.util.AbstractReferenceCounted;
 import io.netty.util.ByteProcessor;
 import io.netty.util.CharsetUtil;
 import io.netty.util.NetUtil;
-import io.netty.util.ResourceLeakDetector;
-import io.netty.util.ResourceLeakDetectorFactory;
-import io.netty.util.ResourceLeakTracker;
-import io.netty.util.internal.ObjectUtil;
-import io.netty.util.internal.StringUtil;
 
 import java.util.ArrayList;
 import java.util.Collections;
@@ -36,11 +30,29 @@
 /**
  * Message container for decoded HAProxy proxy protocol parameters
  */
-public final class HAProxyMessage extends AbstractReferenceCounted {
-    private static final ResourceLeakDetector<HAProxyMessage> leakDetector =
-            ResourceLeakDetectorFactory.instance().newResourceLeakDetector(HAProxyMessage.class);
-
-    private final ResourceLeakTracker<HAProxyMessage> leak;
+public final class HAProxyMessage {
+
+    /**
+     * Version 1 proxy protocol message for 'UNKNOWN' proxied protocols. Per spec, when the proxied protocol is
+     * 'UNKNOWN' we must discard all other header values.
+     */
+    private static final HAProxyMessage V1_UNKNOWN_MSG = new HAProxyMessage(
+            HAProxyProtocolVersion.V1, HAProxyCommand.PROXY, HAProxyProxiedProtocol.UNKNOWN, null, null, 0, 0);
+
+    /**
+     * Version 2 proxy protocol message for 'UNKNOWN' proxied protocols. Per spec, when the proxied protocol is
+     * 'UNKNOWN' we must discard all other header values.
+     */
+    private static final HAProxyMessage V2_UNKNOWN_MSG = new HAProxyMessage(
+            HAProxyProtocolVersion.V2, HAProxyCommand.PROXY, HAProxyProxiedProtocol.UNKNOWN, null, null, 0, 0);
+
+    /**
+     * Version 2 proxy protocol message for local requests. Per spec, we should use an unspecified protocol and family
+     * for 'LOCAL' commands. Per spec, when the proxied protocol is 'UNKNOWN' we must discard all other header values.
+     */
+    private static final HAProxyMessage V2_LOCAL_MSG = new HAProxyMessage(
+            HAProxyProtocolVersion.V2, HAProxyCommand.LOCAL, HAProxyProxiedProtocol.UNKNOWN, null, null, 0, 0);
+
     private final HAProxyProtocolVersion protocolVersion;
     private final HAProxyCommand command;
     private final HAProxyProxiedProtocol proxiedProtocol;
@@ -62,16 +74,9 @@
     }
 
     /**
-     * Creates a new instance of HAProxyMessage.
-     * @param protocolVersion the protocol version.
-     * @param command the command.
-     * @param proxiedProtocol the protocol containing the address family and transport protocol.
-     * @param sourceAddress the source address.
-     * @param destinationAddress the destination address.
-     * @param sourcePort the source port. This value must be 0 for unix, unspec addresses.
-     * @param destinationPort the destination port. This value must be 0 for unix, unspec addresses.
-     */
-    public HAProxyMessage(
+     * Creates a new instance
+     */
+    private HAProxyMessage(
             HAProxyProtocolVersion protocolVersion, HAProxyCommand command, HAProxyProxiedProtocol proxiedProtocol,
             String sourceAddress, String destinationAddress, int sourcePort, int destinationPort) {
 
@@ -80,35 +85,19 @@
     }
 
     /**
-     * Creates a new instance of HAProxyMessage.
-     * @param protocolVersion the protocol version.
-     * @param command the command.
-     * @param proxiedProtocol the protocol containing the address family and transport protocol.
-     * @param sourceAddress the source address.
-     * @param destinationAddress the destination address.
-     * @param sourcePort the source port. This value must be 0 for unix, unspec addresses.
-     * @param destinationPort the destination port. This value must be 0 for unix, unspec addresses.
-     * @param tlvs the list of tlvs.
-     */
-    public HAProxyMessage(
+     * Creates a new instance
+     */
+    private HAProxyMessage(
             HAProxyProtocolVersion protocolVersion, HAProxyCommand command, HAProxyProxiedProtocol proxiedProtocol,
             String sourceAddress, String destinationAddress, int sourcePort, int destinationPort,
-<<<<<<< HEAD
-            List<? extends HAProxyTLV> tlvs) {
-
-        ObjectUtil.checkNotNull(protocolVersion, "protocolVersion");
-        ObjectUtil.checkNotNull(proxiedProtocol, "proxiedProtocol");
-        ObjectUtil.checkNotNull(tlvs, "tlvs");
-=======
             List<HAProxyTLV> tlvs) {
         requireNonNull(proxiedProtocol, "proxiedProtocol");
->>>>>>> 806dace3
         AddressFamily addrFamily = proxiedProtocol.addressFamily();
 
         checkAddress(sourceAddress, addrFamily);
         checkAddress(destinationAddress, addrFamily);
-        checkPort(sourcePort, addrFamily);
-        checkPort(destinationPort, addrFamily);
+        checkPort(sourcePort);
+        checkPort(destinationPort);
 
         this.protocolVersion = protocolVersion;
         this.command = command;
@@ -118,8 +107,6 @@
         this.sourcePort = sourcePort;
         this.destinationPort = destinationPort;
         this.tlvs = Collections.unmodifiableList(tlvs);
-
-        leak = leakDetector.track(this);
     }
 
     /**
@@ -130,11 +117,7 @@
      * @throws HAProxyProtocolException  if any portion of the header is invalid
      */
     static HAProxyMessage decodeHeader(ByteBuf header) {
-<<<<<<< HEAD
-        ObjectUtil.checkNotNull(header, "header");
-=======
         requireNonNull(header, "header");
->>>>>>> 806dace3
 
         if (header.readableBytes() < 16) {
             throw new HAProxyProtocolException(
@@ -164,7 +147,7 @@
         }
 
         if (cmd == HAProxyCommand.LOCAL) {
-            return unknownMsg(HAProxyProtocolVersion.V2, HAProxyCommand.LOCAL);
+            return V2_LOCAL_MSG;
         }
 
         // Per spec, the 14th byte is the protocol and address family byte
@@ -176,7 +159,7 @@
         }
 
         if (protAndFam == HAProxyProxiedProtocol.UNKNOWN) {
-            return unknownMsg(HAProxyProtocolVersion.V2, HAProxyCommand.PROXY);
+            return V2_UNKNOWN_MSG;
         }
 
         int addressInfoLen = header.readUnsignedShort();
@@ -299,13 +282,8 @@
 
                 return new HAProxySSLTLV(verify, client, encapsulatedTlvs, rawContent);
             }
-<<<<<<< HEAD
-            return new HAProxySSLTLV(verify, client, Collections.<HAProxyTLV>emptyList(), rawContent);
-        // If we're not dealing with an SSL Type, we can use the same mechanism
-=======
             return new HAProxySSLTLV(verify, client, Collections.emptyList(), rawContent);
         // If we're not dealing with a SSL Type, we can use the same mechanism
->>>>>>> 806dace3
         case PP2_TYPE_ALPN:
         case PP2_TYPE_AUTHORITY:
         case PP2_TYPE_SSL_VERSION:
@@ -356,28 +334,16 @@
         }
 
         if (protAndFam == HAProxyProxiedProtocol.UNKNOWN) {
-            return unknownMsg(HAProxyProtocolVersion.V1, HAProxyCommand.PROXY);
+            return V1_UNKNOWN_MSG;
         }
 
         if (numParts != 6) {
             throw new HAProxyProtocolException("invalid TCP4/6 header: " + header + " (expected: 6 parts)");
         }
 
-        try {
-            return new HAProxyMessage(
-                    HAProxyProtocolVersion.V1, HAProxyCommand.PROXY,
-                    protAndFam, parts[2], parts[3], parts[4], parts[5]);
-        } catch (RuntimeException e) {
-            throw new HAProxyProtocolException("invalid HAProxy message", e);
-        }
-    }
-
-    /**
-     * Proxy protocol message for 'UNKNOWN' proxied protocols. Per spec, when the proxied protocol is
-     * 'UNKNOWN' we must discard all other header values.
-     */
-    private static HAProxyMessage unknownMsg(HAProxyProtocolVersion version, HAProxyCommand command) {
-        return new HAProxyMessage(version, command, HAProxyProxiedProtocol.UNKNOWN, null, null, 0, 0);
+        return new HAProxyMessage(
+                HAProxyProtocolVersion.V1, HAProxyCommand.PROXY,
+                protAndFam, parts[2], parts[3], parts[4], parts[5]);
     }
 
     /**
@@ -389,20 +355,31 @@
      */
     private static String ipBytesToString(ByteBuf header, int addressLen) {
         StringBuilder sb = new StringBuilder();
-        final int ipv4Len = 4;
-        final int ipv6Len = 8;
-        if (addressLen == ipv4Len) {
-            for (int i = 0; i < ipv4Len; i++) {
-                sb.append(header.readByte() & 0xff);
-                sb.append('.');
-            }
+        if (addressLen == 4) {
+            sb.append(header.readByte() & 0xff);
+            sb.append('.');
+            sb.append(header.readByte() & 0xff);
+            sb.append('.');
+            sb.append(header.readByte() & 0xff);
+            sb.append('.');
+            sb.append(header.readByte() & 0xff);
         } else {
-            for (int i = 0; i < ipv6Len; i++) {
-                sb.append(Integer.toHexString(header.readUnsignedShort()));
-                sb.append(':');
-            }
-        }
-        sb.setLength(sb.length() - 1);
+            sb.append(Integer.toHexString(header.readUnsignedShort()));
+            sb.append(':');
+            sb.append(Integer.toHexString(header.readUnsignedShort()));
+            sb.append(':');
+            sb.append(Integer.toHexString(header.readUnsignedShort()));
+            sb.append(':');
+            sb.append(Integer.toHexString(header.readUnsignedShort()));
+            sb.append(':');
+            sb.append(Integer.toHexString(header.readUnsignedShort()));
+            sb.append(':');
+            sb.append(Integer.toHexString(header.readUnsignedShort()));
+            sb.append(':');
+            sb.append(Integer.toHexString(header.readUnsignedShort()));
+            sb.append(':');
+            sb.append(Integer.toHexString(header.readUnsignedShort()));
+        }
         return sb.toString();
     }
 
@@ -411,18 +388,18 @@
      *
      * @param value                      the port
      * @return                           port as an integer
-     * @throws IllegalArgumentException  if port is not a valid integer
+     * @throws HAProxyProtocolException  if port is not a valid integer
      */
     private static int portStringToInt(String value) {
         int port;
         try {
             port = Integer.parseInt(value);
         } catch (NumberFormatException e) {
-            throw new IllegalArgumentException("invalid port: " + value, e);
+            throw new HAProxyProtocolException("invalid port: " + value, e);
         }
 
         if (port <= 0 || port > 65535) {
-            throw new IllegalArgumentException("invalid port: " + value + " (expected: 1 ~ 65535)");
+            throw new HAProxyProtocolException("invalid port: " + value + " (expected: 1 ~ 65535)");
         }
 
         return port;
@@ -433,73 +410,48 @@
      *
      * @param address                    human-readable address
      * @param addrFamily                 the {@link AddressFamily} to check the address against
-     * @throws IllegalArgumentException  if the address is invalid
+     * @throws HAProxyProtocolException  if the address is invalid
      */
     private static void checkAddress(String address, AddressFamily addrFamily) {
-<<<<<<< HEAD
-        ObjectUtil.checkNotNull(addrFamily, "addrFamily");
-=======
         requireNonNull(addrFamily, "addrFamily");
->>>>>>> 806dace3
 
         switch (addrFamily) {
             case AF_UNSPEC:
                 if (address != null) {
-                    throw new IllegalArgumentException("unable to validate an AF_UNSPEC address: " + address);
+                    throw new HAProxyProtocolException("unable to validate an AF_UNSPEC address: " + address);
                 }
                 return;
             case AF_UNIX:
-                ObjectUtil.checkNotNull(address, "address");
-                if (address.getBytes(CharsetUtil.US_ASCII).length > 108) {
-                    throw new IllegalArgumentException("invalid AF_UNIX address: " + address);
-                }
                 return;
         }
 
-<<<<<<< HEAD
-        ObjectUtil.checkNotNull(address, "address");
-=======
         requireNonNull(address, "address");
->>>>>>> 806dace3
 
         switch (addrFamily) {
             case AF_IPv4:
                 if (!NetUtil.isValidIpV4Address(address)) {
-                    throw new IllegalArgumentException("invalid IPv4 address: " + address);
+                    throw new HAProxyProtocolException("invalid IPv4 address: " + address);
                 }
                 break;
             case AF_IPv6:
                 if (!NetUtil.isValidIpV6Address(address)) {
-                    throw new IllegalArgumentException("invalid IPv6 address: " + address);
+                    throw new HAProxyProtocolException("invalid IPv6 address: " + address);
                 }
                 break;
             default:
-                throw new IllegalArgumentException("unexpected addrFamily: " + addrFamily);
-        }
-    }
-
-    /**
-     * Validate the port depending on the addrFamily.
+                throw new Error();
+        }
+    }
+
+    /**
+     * Validate a UDP/TCP port
      *
      * @param port                       the UDP/TCP port
-     * @throws IllegalArgumentException  if the port is out of range (0-65535 inclusive)
-     */
-    private static void checkPort(int port, AddressFamily addrFamily) {
-        switch (addrFamily) {
-        case AF_IPv6:
-        case AF_IPv4:
-            if (port < 0 || port > 65535) {
-                throw new IllegalArgumentException("invalid port: " + port + " (expected: 0 ~ 65535)");
-            }
-            break;
-        case AF_UNIX:
-        case AF_UNSPEC:
-            if (port != 0) {
-                throw new IllegalArgumentException("port cannot be specified with addrFamily: " + addrFamily);
-            }
-            break;
-        default:
-            throw new IllegalArgumentException("unexpected addrFamily: " + addrFamily);
+     * @throws HAProxyProtocolException  if the port is out of range (0-65535 inclusive)
+     */
+    private static void checkPort(int port) {
+        if (port < 0 || port > 65535) {
+            throw new HAProxyProtocolException("invalid port: " + port + " (expected: 1 ~ 65535)");
         }
     }
 
@@ -560,93 +512,4 @@
     public List<HAProxyTLV> tlvs() {
         return tlvs;
     }
-
-    int tlvNumBytes() {
-        int tlvNumBytes = 0;
-        for (int i = 0; i < tlvs.size(); i++) {
-            tlvNumBytes += tlvs.get(i).totalNumBytes();
-        }
-        return tlvNumBytes;
-    }
-
-    @Override
-    public HAProxyMessage touch() {
-        tryRecord();
-        return (HAProxyMessage) super.touch();
-    }
-
-    @Override
-    public HAProxyMessage touch(Object hint) {
-        if (leak != null) {
-            leak.record(hint);
-        }
-        return this;
-    }
-
-    @Override
-    public HAProxyMessage retain() {
-        tryRecord();
-        return (HAProxyMessage) super.retain();
-    }
-
-    @Override
-    public HAProxyMessage retain(int increment) {
-        tryRecord();
-        return (HAProxyMessage) super.retain(increment);
-    }
-
-    @Override
-    public boolean release() {
-        tryRecord();
-        return super.release();
-    }
-
-    @Override
-    public boolean release(int decrement) {
-        tryRecord();
-        return super.release(decrement);
-    }
-
-    private void tryRecord() {
-        if (leak != null) {
-            leak.record();
-        }
-    }
-
-    @Override
-    protected void deallocate() {
-        try {
-            for (HAProxyTLV tlv : tlvs) {
-                tlv.release();
-            }
-        } finally {
-            final ResourceLeakTracker<HAProxyMessage> leak = this.leak;
-            if (leak != null) {
-                boolean closed = leak.close(this);
-                assert closed;
-            }
-        }
-    }
-
-    @Override
-    public String toString() {
-        StringBuilder sb = new StringBuilder(256)
-                .append(StringUtil.simpleClassName(this))
-                .append("(protocolVersion: ").append(protocolVersion)
-                .append(", command: ").append(command)
-                .append(", proxiedProtocol: ").append(proxiedProtocol)
-                .append(", sourceAddress: ").append(sourceAddress)
-                .append(", destinationAddress: ").append(destinationAddress)
-                .append(", sourcePort: ").append(sourcePort)
-                .append(", destinationPort: ").append(destinationPort)
-                .append(", tlvs: [");
-        if (!tlvs.isEmpty()) {
-            for (HAProxyTLV tlv: tlvs) {
-                sb.append(tlv).append(", ");
-            }
-            sb.setLength(sb.length() - 2);
-        }
-        sb.append("])");
-        return sb.toString();
-    }
 }