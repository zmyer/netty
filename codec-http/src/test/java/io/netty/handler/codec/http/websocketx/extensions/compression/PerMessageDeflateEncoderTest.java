--- conflicted
+++ resolved
@@ -34,10 +34,6 @@
 import java.util.Random;
 
 import static io.netty.handler.codec.http.websocketx.extensions.WebSocketExtensionFilter.*;
-<<<<<<< HEAD
-import static io.netty.handler.codec.http.websocketx.extensions.compression.DeflateDecoder.*;
-=======
->>>>>>> 806dace3
 import static io.netty.util.CharsetUtil.*;
 import static org.junit.Assert.*;
 
@@ -67,11 +63,7 @@
         assertEquals(WebSocketExtension.RSV1 | WebSocketExtension.RSV3, compressedFrame.rsv());
 
         assertTrue(decoderChannel.writeInbound(compressedFrame.content()));
-<<<<<<< HEAD
-        assertTrue(decoderChannel.writeInbound(DeflateDecoder.FRAME_TAIL.duplicate()));
-=======
         assertTrue(decoderChannel.writeInbound(Unpooled.wrappedBuffer(DeflateDecoder.FRAME_TAIL)));
->>>>>>> 806dace3
         ByteBuf uncompressedPayload = decoderChannel.readInbound();
         assertEquals(300, uncompressedPayload.readableBytes());
 
@@ -110,11 +102,7 @@
     }
 
     @Test
-<<<<<<< HEAD
-    public void testFragmentedFrame() {
-=======
     public void testFramementedFrame() {
->>>>>>> 806dace3
         EmbeddedChannel encoderChannel = new EmbeddedChannel(new PerMessageDeflateEncoder(9, 15, false,
                                                                                           NEVER_SKIP));
         EmbeddedChannel decoderChannel = new EmbeddedChannel(
@@ -172,11 +160,7 @@
         uncompressedPayload2.release();
 
         assertTrue(decoderChannel.writeInbound(compressedFrame3.content()));
-<<<<<<< HEAD
-        assertTrue(decoderChannel.writeInbound(DeflateDecoder.FRAME_TAIL.duplicate()));
-=======
         assertTrue(decoderChannel.writeInbound(Unpooled.wrappedBuffer(DeflateDecoder.FRAME_TAIL)));
->>>>>>> 806dace3
         ByteBuf uncompressedPayload3 = decoderChannel.readInbound();
         byte[] finalPayload3 = new byte[100];
         uncompressedPayload3.readBytes(finalPayload3);
@@ -288,39 +272,4 @@
         }
     }
 
-<<<<<<< HEAD
-    @Test
-    public void testEmptyFrameCompression() {
-        EmbeddedChannel encoderChannel = new EmbeddedChannel(new PerMessageDeflateEncoder(9, 15, false));
-
-        TextWebSocketFrame emptyFrame = new TextWebSocketFrame("");
-
-        assertTrue(encoderChannel.writeOutbound(emptyFrame));
-        TextWebSocketFrame emptyDeflateFrame = encoderChannel.readOutbound();
-
-        assertEquals(WebSocketExtension.RSV1, emptyDeflateFrame.rsv());
-        assertTrue(ByteBufUtil.equals(EMPTY_DEFLATE_BLOCK, emptyDeflateFrame.content()));
-        // Unreleasable buffer
-        assertFalse(emptyDeflateFrame.release());
-
-        assertFalse(encoderChannel.finish());
-    }
-
-    @Test(expected = EncoderException.class)
-    public void testCodecExceptionForNotFinEmptyFrame() {
-        EmbeddedChannel encoderChannel = new EmbeddedChannel(new PerMessageDeflateEncoder(9, 15, false));
-
-        TextWebSocketFrame emptyNotFinFrame = new TextWebSocketFrame(false, 0, "");
-
-        try {
-            encoderChannel.writeOutbound(emptyNotFinFrame);
-        } finally {
-            // EmptyByteBuf buffer
-            assertFalse(emptyNotFinFrame.release());
-            assertFalse(encoderChannel.finish());
-        }
-    }
-
-=======
->>>>>>> 806dace3
 }