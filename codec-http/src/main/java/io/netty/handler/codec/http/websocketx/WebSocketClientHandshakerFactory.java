/*
 * Copyright 2012 The Netty Project
 *
 * The Netty Project licenses this file to you under the Apache License,
 * version 2.0 (the "License"); you may not use this file except in compliance
 * with the License. You may obtain a copy of the License at:
 *
 *   http://www.apache.org/licenses/LICENSE-2.0
 *
 * Unless required by applicable law or agreed to in writing, software
 * distributed under the License is distributed on an "AS IS" BASIS, WITHOUT
 * WARRANTIES OR CONDITIONS OF ANY KIND, either express or implied. See the
 * License for the specific language governing permissions and limitations
 * under the License.
 */
package io.netty.handler.codec.http.websocketx;

import io.netty.handler.codec.http.HttpHeaders;

import java.net.URI;

import static io.netty.handler.codec.http.websocketx.WebSocketVersion.*;

/**
 * Creates a new {@link WebSocketClientHandshaker} of desired protocol version.
 */
public final class WebSocketClientHandshakerFactory {

    /**
     * Private constructor so this static class cannot be instanced.
     */
    private WebSocketClientHandshakerFactory() {
    }

    /**
     * Creates a new handshaker.
     *
     * @param webSocketURL
     *            URL for web socket communications. e.g "ws://myhost.com/mypath".
     *            Subsequent web socket frames will be sent to this URL.
     * @param version
     *            Version of web socket specification to use to connect to the server
     * @param subprotocol
     *            Sub protocol request sent to the server. Null if no sub-protocol support is required.
     * @param allowExtensions
     *            Allow extensions to be used in the reserved bits of the web socket frame
     * @param customHeaders
     *            Custom HTTP headers to send during the handshake
     */
    public static WebSocketClientHandshaker newHandshaker(
            URI webSocketURL, WebSocketVersion version, String subprotocol,
            boolean allowExtensions, HttpHeaders customHeaders) {
        return newHandshaker(webSocketURL, version, subprotocol, allowExtensions, customHeaders, 65536);
    }

    /**
     * Creates a new handshaker.
     *
     * @param webSocketURL
     *            URL for web socket communications. e.g "ws://myhost.com/mypath".
     *            Subsequent web socket frames will be sent to this URL.
     * @param version
     *            Version of web socket specification to use to connect to the server
     * @param subprotocol
     *            Sub protocol request sent to the server. Null if no sub-protocol support is required.
     * @param allowExtensions
     *            Allow extensions to be used in the reserved bits of the web socket frame
     * @param customHeaders
     *            Custom HTTP headers to send during the handshake
     * @param maxFramePayloadLength
     *            Maximum allowable frame payload length. Setting this value to your application's
     *            requirement may reduce denial of service attacks using long data frames.
     */
    public static WebSocketClientHandshaker newHandshaker(
            URI webSocketURL, WebSocketVersion version, String subprotocol,
            boolean allowExtensions, HttpHeaders customHeaders, int maxFramePayloadLength) {
        return newHandshaker(webSocketURL, version, subprotocol, allowExtensions, customHeaders,
                             maxFramePayloadLength, true, false);
    }

    /**
     * Creates a new handshaker.
     *
     * @param webSocketURL
     *            URL for web socket communications. e.g "ws://myhost.com/mypath".
     *            Subsequent web socket frames will be sent to this URL.
     * @param version
     *            Version of web socket specification to use to connect to the server
     * @param subprotocol
     *            Sub protocol request sent to the server. Null if no sub-protocol support is required.
     * @param allowExtensions
     *            Allow extensions to be used in the reserved bits of the web socket frame
     * @param customHeaders
     *            Custom HTTP headers to send during the handshake
     * @param maxFramePayloadLength
     *            Maximum allowable frame payload length. Setting this value to your application's
     *            requirement may reduce denial of service attacks using long data frames.
     * @param performMasking
     *            Whether to mask all written websocket frames. This must be set to true in order to be fully compatible
     *            with the websocket specifications. Client applications that communicate with a non-standard server
     *            which doesn't require masking might set this to false to achieve a higher performance.
     * @param allowMaskMismatch
     *            When set to true, frames which are not masked properly according to the standard will still be
     *            accepted.
     */
    public static WebSocketClientHandshaker newHandshaker(
            URI webSocketURL, WebSocketVersion version, String subprotocol,
            boolean allowExtensions, HttpHeaders customHeaders, int maxFramePayloadLength,
            boolean performMasking, boolean allowMaskMismatch) {
        return newHandshaker(webSocketURL, version, subprotocol, allowExtensions, customHeaders,
<<<<<<< HEAD
                maxFramePayloadLength, performMasking, allowMaskMismatch, -1);
=======
                maxFramePayloadLength, true, false, -1);
>>>>>>> 806dace3
    }

    /**
     * Creates a new handshaker.
     *
     * @param webSocketURL
     *            URL for web socket communications. e.g "ws://myhost.com/mypath".
     *            Subsequent web socket frames will be sent to this URL.
     * @param version
     *            Version of web socket specification to use to connect to the server
     * @param subprotocol
     *            Sub protocol request sent to the server. Null if no sub-protocol support is required.
     * @param allowExtensions
     *            Allow extensions to be used in the reserved bits of the web socket frame
     * @param customHeaders
     *            Custom HTTP headers to send during the handshake
     * @param maxFramePayloadLength
     *            Maximum allowable frame payload length. Setting this value to your application's
     *            requirement may reduce denial of service attacks using long data frames.
     * @param performMasking
     *            Whether to mask all written websocket frames. This must be set to true in order to be fully compatible
     *            with the websocket specifications. Client applications that communicate with a non-standard server
     *            which doesn't require masking might set this to false to achieve a higher performance.
     * @param allowMaskMismatch
     *            When set to true, frames which are not masked properly according to the standard will still be
     *            accepted.
     * @param forceCloseTimeoutMillis
     *            Close the connection if it was not closed by the server after timeout specified
     */
    public static WebSocketClientHandshaker newHandshaker(
            URI webSocketURL, WebSocketVersion version, String subprotocol,
            boolean allowExtensions, HttpHeaders customHeaders, int maxFramePayloadLength,
            boolean performMasking, boolean allowMaskMismatch, long forceCloseTimeoutMillis) {
        if (version == V13) {
            return new WebSocketClientHandshaker13(
                    webSocketURL, V13, subprotocol, allowExtensions, customHeaders,
                    maxFramePayloadLength, performMasking, allowMaskMismatch, forceCloseTimeoutMillis);
        }
        if (version == V08) {
            return new WebSocketClientHandshaker08(
                    webSocketURL, V08, subprotocol, allowExtensions, customHeaders,
                    maxFramePayloadLength, performMasking, allowMaskMismatch, forceCloseTimeoutMillis);
        }
        if (version == V07) {
            return new WebSocketClientHandshaker07(
                    webSocketURL, V07, subprotocol, allowExtensions, customHeaders,
                    maxFramePayloadLength, performMasking, allowMaskMismatch, forceCloseTimeoutMillis);
<<<<<<< HEAD
        }
        if (version == V00) {
            return new WebSocketClientHandshaker00(
                    webSocketURL, V00, subprotocol, customHeaders, maxFramePayloadLength, forceCloseTimeoutMillis);
        }

        throw new WebSocketHandshakeException("Protocol version " + version + " not supported.");
    }

    /**
     * Creates a new handshaker.
     *
     * @param webSocketURL
     *            URL for web socket communications. e.g "ws://myhost.com/mypath".
     *            Subsequent web socket frames will be sent to this URL.
     * @param version
     *            Version of web socket specification to use to connect to the server
     * @param subprotocol
     *            Sub protocol request sent to the server. Null if no sub-protocol support is required.
     * @param allowExtensions
     *            Allow extensions to be used in the reserved bits of the web socket frame
     * @param customHeaders
     *            Custom HTTP headers to send during the handshake
     * @param maxFramePayloadLength
     *            Maximum allowable frame payload length. Setting this value to your application's
     *            requirement may reduce denial of service attacks using long data frames.
     * @param performMasking
     *            Whether to mask all written websocket frames. This must be set to true in order to be fully compatible
     *            with the websocket specifications. Client applications that communicate with a non-standard server
     *            which doesn't require masking might set this to false to achieve a higher performance.
     * @param allowMaskMismatch
     *            When set to true, frames which are not masked properly according to the standard will still be
     *            accepted.
     * @param forceCloseTimeoutMillis
     *            Close the connection if it was not closed by the server after timeout specified
     * @param  absoluteUpgradeUrl
     *            Use an absolute url for the Upgrade request, typically when connecting through an HTTP proxy over
     *            clear HTTP
     */
    public static WebSocketClientHandshaker newHandshaker(
        URI webSocketURL, WebSocketVersion version, String subprotocol,
        boolean allowExtensions, HttpHeaders customHeaders, int maxFramePayloadLength,
        boolean performMasking, boolean allowMaskMismatch, long forceCloseTimeoutMillis, boolean absoluteUpgradeUrl) {
        if (version == V13) {
            return new WebSocketClientHandshaker13(
                webSocketURL, V13, subprotocol, allowExtensions, customHeaders,
                maxFramePayloadLength, performMasking, allowMaskMismatch, forceCloseTimeoutMillis, absoluteUpgradeUrl);
        }
        if (version == V08) {
            return new WebSocketClientHandshaker08(
                webSocketURL, V08, subprotocol, allowExtensions, customHeaders,
                maxFramePayloadLength, performMasking, allowMaskMismatch, forceCloseTimeoutMillis, absoluteUpgradeUrl);
        }
        if (version == V07) {
            return new WebSocketClientHandshaker07(
                webSocketURL, V07, subprotocol, allowExtensions, customHeaders,
                maxFramePayloadLength, performMasking, allowMaskMismatch, forceCloseTimeoutMillis, absoluteUpgradeUrl);
        }
        if (version == V00) {
            return new WebSocketClientHandshaker00(
                webSocketURL, V00, subprotocol, customHeaders,
                maxFramePayloadLength, forceCloseTimeoutMillis, absoluteUpgradeUrl);
=======
        }
        if (version == V00) {
            return new WebSocketClientHandshaker00(
                    webSocketURL, V00, subprotocol, customHeaders, maxFramePayloadLength, forceCloseTimeoutMillis);
>>>>>>> 806dace3
        }

        throw new WebSocketHandshakeException("Protocol version " + version + " not supported.");
    }
}<|MERGE_RESOLUTION|>--- conflicted
+++ resolved
@@ -108,11 +108,7 @@
             boolean allowExtensions, HttpHeaders customHeaders, int maxFramePayloadLength,
             boolean performMasking, boolean allowMaskMismatch) {
         return newHandshaker(webSocketURL, version, subprotocol, allowExtensions, customHeaders,
-<<<<<<< HEAD
-                maxFramePayloadLength, performMasking, allowMaskMismatch, -1);
-=======
                 maxFramePayloadLength, true, false, -1);
->>>>>>> 806dace3
     }
 
     /**
@@ -160,7 +156,6 @@
             return new WebSocketClientHandshaker07(
                     webSocketURL, V07, subprotocol, allowExtensions, customHeaders,
                     maxFramePayloadLength, performMasking, allowMaskMismatch, forceCloseTimeoutMillis);
-<<<<<<< HEAD
         }
         if (version == V00) {
             return new WebSocketClientHandshaker00(
@@ -169,68 +164,4 @@
 
         throw new WebSocketHandshakeException("Protocol version " + version + " not supported.");
     }
-
-    /**
-     * Creates a new handshaker.
-     *
-     * @param webSocketURL
-     *            URL for web socket communications. e.g "ws://myhost.com/mypath".
-     *            Subsequent web socket frames will be sent to this URL.
-     * @param version
-     *            Version of web socket specification to use to connect to the server
-     * @param subprotocol
-     *            Sub protocol request sent to the server. Null if no sub-protocol support is required.
-     * @param allowExtensions
-     *            Allow extensions to be used in the reserved bits of the web socket frame
-     * @param customHeaders
-     *            Custom HTTP headers to send during the handshake
-     * @param maxFramePayloadLength
-     *            Maximum allowable frame payload length. Setting this value to your application's
-     *            requirement may reduce denial of service attacks using long data frames.
-     * @param performMasking
-     *            Whether to mask all written websocket frames. This must be set to true in order to be fully compatible
-     *            with the websocket specifications. Client applications that communicate with a non-standard server
-     *            which doesn't require masking might set this to false to achieve a higher performance.
-     * @param allowMaskMismatch
-     *            When set to true, frames which are not masked properly according to the standard will still be
-     *            accepted.
-     * @param forceCloseTimeoutMillis
-     *            Close the connection if it was not closed by the server after timeout specified
-     * @param  absoluteUpgradeUrl
-     *            Use an absolute url for the Upgrade request, typically when connecting through an HTTP proxy over
-     *            clear HTTP
-     */
-    public static WebSocketClientHandshaker newHandshaker(
-        URI webSocketURL, WebSocketVersion version, String subprotocol,
-        boolean allowExtensions, HttpHeaders customHeaders, int maxFramePayloadLength,
-        boolean performMasking, boolean allowMaskMismatch, long forceCloseTimeoutMillis, boolean absoluteUpgradeUrl) {
-        if (version == V13) {
-            return new WebSocketClientHandshaker13(
-                webSocketURL, V13, subprotocol, allowExtensions, customHeaders,
-                maxFramePayloadLength, performMasking, allowMaskMismatch, forceCloseTimeoutMillis, absoluteUpgradeUrl);
-        }
-        if (version == V08) {
-            return new WebSocketClientHandshaker08(
-                webSocketURL, V08, subprotocol, allowExtensions, customHeaders,
-                maxFramePayloadLength, performMasking, allowMaskMismatch, forceCloseTimeoutMillis, absoluteUpgradeUrl);
-        }
-        if (version == V07) {
-            return new WebSocketClientHandshaker07(
-                webSocketURL, V07, subprotocol, allowExtensions, customHeaders,
-                maxFramePayloadLength, performMasking, allowMaskMismatch, forceCloseTimeoutMillis, absoluteUpgradeUrl);
-        }
-        if (version == V00) {
-            return new WebSocketClientHandshaker00(
-                webSocketURL, V00, subprotocol, customHeaders,
-                maxFramePayloadLength, forceCloseTimeoutMillis, absoluteUpgradeUrl);
-=======
-        }
-        if (version == V00) {
-            return new WebSocketClientHandshaker00(
-                    webSocketURL, V00, subprotocol, customHeaders, maxFramePayloadLength, forceCloseTimeoutMillis);
->>>>>>> 806dace3
-        }
-
-        throw new WebSocketHandshakeException("Protocol version " + version + " not supported.");
-    }
 }