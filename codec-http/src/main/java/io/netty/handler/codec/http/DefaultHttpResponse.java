/*
 * Copyright 2012 The Netty Project
 *
 * The Netty Project licenses this file to you under the Apache License,
 * version 2.0 (the "License"); you may not use this file except in compliance
 * with the License. You may obtain a copy of the License at:
 *
 *   http://www.apache.org/licenses/LICENSE-2.0
 *
 * Unless required by applicable law or agreed to in writing, software
 * distributed under the License is distributed on an "AS IS" BASIS, WITHOUT
 * WARRANTIES OR CONDITIONS OF ANY KIND, either express or implied. See the
 * License for the specific language governing permissions and limitations
 * under the License.
 */
package io.netty.handler.codec.http;

<<<<<<< HEAD
import io.netty.util.internal.ObjectUtil;

import static io.netty.util.internal.ObjectUtil.checkNotNull;
=======
import static java.util.Objects.requireNonNull;
>>>>>>> 806dace3

/**
 * The default {@link HttpResponse} implementation.
 */
public class DefaultHttpResponse extends DefaultHttpMessage implements HttpResponse {

    private HttpResponseStatus status;

    /**
     * Creates a new instance.
     *
     * @param version the HTTP version of this response
     * @param status  the status of this response
     */
    public DefaultHttpResponse(HttpVersion version, HttpResponseStatus status) {
        this(version, status, true, false);
    }

    /**
     * Creates a new instance.
     *
     * @param version           the HTTP version of this response
     * @param status            the status of this response
     * @param validateHeaders   validate the header names and values when adding them to the {@link HttpHeaders}
     */
    public DefaultHttpResponse(HttpVersion version, HttpResponseStatus status, boolean validateHeaders) {
        this(version, status, validateHeaders, false);
    }

    /**
     * Creates a new instance.
     *
     * @param version           the HTTP version of this response
     * @param status            the status of this response
     * @param validateHeaders   validate the header names and values when adding them to the {@link HttpHeaders}
     * @param singleFieldHeaders {@code true} to check and enforce that headers with the same name are appended
     * to the same entry and comma separated.
     * See <a href="https://tools.ietf.org/html/rfc7230#section-3.2.2">RFC 7230, 3.2.2</a>.
     * {@code false} to allow multiple header entries with the same name to
     * coexist.
     */
    public DefaultHttpResponse(HttpVersion version, HttpResponseStatus status, boolean validateHeaders,
                               boolean singleFieldHeaders) {
        super(version, validateHeaders, singleFieldHeaders);
        this.status = requireNonNull(status, "status");
    }

    /**
     * Creates a new instance.
     *
     * @param version           the HTTP version of this response
     * @param status            the status of this response
     * @param headers           the headers for this HTTP Response
     */
    public DefaultHttpResponse(HttpVersion version, HttpResponseStatus status, HttpHeaders headers) {
        super(version, headers);
        this.status = requireNonNull(status, "status");
    }

    @Override
    @Deprecated
    public HttpResponseStatus getStatus() {
        return status();
    }

    @Override
    public HttpResponseStatus status() {
        return status;
    }

    @Override
    public HttpResponse setStatus(HttpResponseStatus status) {
<<<<<<< HEAD
        this.status = ObjectUtil.checkNotNull(status, "status");
=======
        requireNonNull(status, "status");
        this.status = status;
>>>>>>> 806dace3
        return this;
    }

    @Override
    public HttpResponse setProtocolVersion(HttpVersion version) {
        super.setProtocolVersion(version);
        return this;
    }

    @Override
    public String toString() {
        return HttpMessageUtil.appendResponse(new StringBuilder(256), this).toString();
    }

    @Override
    public int hashCode() {
        int result = 1;
        result = 31 * result + status.hashCode();
        result = 31 * result + super.hashCode();
        return result;
    }

    @Override
    public boolean equals(Object o) {
        if (!(o instanceof DefaultHttpResponse)) {
            return false;
        }

        DefaultHttpResponse other = (DefaultHttpResponse) o;

        return status.equals(other.status()) && super.equals(o);
    }
}<|MERGE_RESOLUTION|>--- conflicted
+++ resolved
@@ -15,13 +15,7 @@
  */
 package io.netty.handler.codec.http;
 
-<<<<<<< HEAD
-import io.netty.util.internal.ObjectUtil;
-
-import static io.netty.util.internal.ObjectUtil.checkNotNull;
-=======
 import static java.util.Objects.requireNonNull;
->>>>>>> 806dace3
 
 /**
  * The default {@link HttpResponse} implementation.
@@ -94,12 +88,8 @@
 
     @Override
     public HttpResponse setStatus(HttpResponseStatus status) {
-<<<<<<< HEAD
-        this.status = ObjectUtil.checkNotNull(status, "status");
-=======
         requireNonNull(status, "status");
         this.status = status;
->>>>>>> 806dace3
         return this;
     }
 
