/*
 * Copyright 2012 The Netty Project
 *
 * The Netty Project licenses this file to you under the Apache License,
 * version 2.0 (the "License"); you may not use this file except in compliance
 * with the License. You may obtain a copy of the License at:
 *
 *   http://www.apache.org/licenses/LICENSE-2.0
 *
 * Unless required by applicable law or agreed to in writing, software
 * distributed under the License is distributed on an "AS IS" BASIS, WITHOUT
 * WARRANTIES OR CONDITIONS OF ANY KIND, either express or implied. See the
 * License for the specific language governing permissions and limitations
 * under the License.
 */
package io.netty.handler.codec.http.websocketx;

import io.netty.buffer.ByteBuf;
import io.netty.buffer.Unpooled;
import io.netty.handler.codec.http.DefaultFullHttpRequest;
import io.netty.handler.codec.http.FullHttpRequest;
import io.netty.handler.codec.http.FullHttpResponse;
import io.netty.handler.codec.http.HttpHeaderNames;
import io.netty.handler.codec.http.HttpHeaderValues;
import io.netty.handler.codec.http.HttpHeaders;
import io.netty.handler.codec.http.HttpMethod;
import io.netty.handler.codec.http.HttpResponseStatus;
import io.netty.handler.codec.http.HttpVersion;
import io.netty.util.AsciiString;

import java.net.URI;
import java.nio.ByteBuffer;
import java.util.concurrent.ThreadLocalRandom;

/**
 * <p>
 * Performs client side opening and closing handshakes for web socket specification version <a
 * href="http://tools.ietf.org/html/draft-ietf-hybi-thewebsocketprotocol-00" >draft-ietf-hybi-thewebsocketprotocol-
 * 00</a>
 * </p>
 * <p>
 * A very large portion of this code was taken from the Netty 3.2 HTTP example.
 * </p>
 */
public class WebSocketClientHandshaker00 extends WebSocketClientHandshaker {

    private static final AsciiString WEBSOCKET = AsciiString.cached("WebSocket");

    private ByteBuf expectedChallengeResponseBytes;

    /**
     * Creates a new instance with the specified destination WebSocket location and version to initiate.
     *
     * @param webSocketURL
     *            URL for web socket communications. e.g "ws://myhost.com/mypath". Subsequent web socket frames will be
     *            sent to this URL.
     * @param version
     *            Version of web socket specification to use to connect to the server
     * @param subprotocol
     *            Sub protocol request sent to the server.
     * @param customHeaders
     *            Map of custom headers to add to the client request
     * @param maxFramePayloadLength
     *            Maximum length of a frame's payload
     */
    public WebSocketClientHandshaker00(URI webSocketURL, WebSocketVersion version, String subprotocol,
            HttpHeaders customHeaders, int maxFramePayloadLength) {
        this(webSocketURL, version, subprotocol, customHeaders, maxFramePayloadLength,
                DEFAULT_FORCE_CLOSE_TIMEOUT_MILLIS);
    }

    /**
     * Creates a new instance with the specified destination WebSocket location and version to initiate.
     *
     * @param webSocketURL
     *            URL for web socket communications. e.g "ws://myhost.com/mypath". Subsequent web socket frames will be
     *            sent to this URL.
     * @param version
     *            Version of web socket specification to use to connect to the server
     * @param subprotocol
     *            Sub protocol request sent to the server.
     * @param customHeaders
     *            Map of custom headers to add to the client request
     * @param maxFramePayloadLength
     *            Maximum length of a frame's payload
     * @param forceCloseTimeoutMillis
     *            Close the connection if it was not closed by the server after timeout specified
     */
    public WebSocketClientHandshaker00(URI webSocketURL, WebSocketVersion version, String subprotocol,
                                       HttpHeaders customHeaders, int maxFramePayloadLength,
                                       long forceCloseTimeoutMillis) {
<<<<<<< HEAD
        this(webSocketURL, version, subprotocol, customHeaders, maxFramePayloadLength, forceCloseTimeoutMillis, false);
    }

    /**
     * Creates a new instance with the specified destination WebSocket location and version to initiate.
     *
     * @param webSocketURL
     *            URL for web socket communications. e.g "ws://myhost.com/mypath". Subsequent web socket frames will be
     *            sent to this URL.
     * @param version
     *            Version of web socket specification to use to connect to the server
     * @param subprotocol
     *            Sub protocol request sent to the server.
     * @param customHeaders
     *            Map of custom headers to add to the client request
     * @param maxFramePayloadLength
     *            Maximum length of a frame's payload
     * @param forceCloseTimeoutMillis
     *            Close the connection if it was not closed by the server after timeout specified
     * @param  absoluteUpgradeUrl
     *            Use an absolute url for the Upgrade request, typically when connecting through an HTTP proxy over
     *            clear HTTP
     */
    WebSocketClientHandshaker00(URI webSocketURL, WebSocketVersion version, String subprotocol,
                                HttpHeaders customHeaders, int maxFramePayloadLength,
                                long forceCloseTimeoutMillis, boolean absoluteUpgradeUrl) {
        super(webSocketURL, version, subprotocol, customHeaders, maxFramePayloadLength, forceCloseTimeoutMillis,
                absoluteUpgradeUrl);
=======
        super(webSocketURL, version, subprotocol, customHeaders, maxFramePayloadLength, forceCloseTimeoutMillis);
>>>>>>> 806dace3
    }

    /**
     * <p>
     * Sends the opening request to the server:
     * </p>
     *
     * <pre>
     * GET /demo HTTP/1.1
     * Upgrade: WebSocket
     * Connection: Upgrade
     * Host: example.com
     * Origin: http://example.com
     * Sec-WebSocket-Key1: 4 @1  46546xW%0l 1 5
     * Sec-WebSocket-Key2: 12998 5 Y3 1  .P00
     *
     * ^n:ds[4U
     * </pre>
     *
     */
    @Override
    protected FullHttpRequest newHandshakeRequest() {
        // Make keys
        int spaces1 = ThreadLocalRandom.current().nextInt(1, 13);
        int spaces2 = ThreadLocalRandom.current().nextInt(1, 13);

        int max1 = Integer.MAX_VALUE / spaces1;
        int max2 = Integer.MAX_VALUE / spaces2;

        int number1 = ThreadLocalRandom.current().nextInt(0, max1);
        int number2 = ThreadLocalRandom.current().nextInt(0, max2);

        int product1 = number1 * spaces1;
        int product2 = number2 * spaces2;

        String key1 = Integer.toString(product1);
        String key2 = Integer.toString(product2);

        key1 = insertRandomCharacters(key1);
        key2 = insertRandomCharacters(key2);

        key1 = insertSpaces(key1, spaces1);
        key2 = insertSpaces(key2, spaces2);

        byte[] key3 = WebSocketUtil.randomBytes(8);

        ByteBuffer buffer = ByteBuffer.allocate(4);
        buffer.putInt(number1);
        byte[] number1Array = buffer.array();
        buffer = ByteBuffer.allocate(4);
        buffer.putInt(number2);
        byte[] number2Array = buffer.array();

        byte[] challenge = new byte[16];
        System.arraycopy(number1Array, 0, challenge, 0, 4);
        System.arraycopy(number2Array, 0, challenge, 4, 4);
        System.arraycopy(key3, 0, challenge, 8, 8);
        expectedChallengeResponseBytes = Unpooled.wrappedBuffer(WebSocketUtil.md5(challenge));

        URI wsURL = uri();

        // Format request
        FullHttpRequest request = new DefaultFullHttpRequest(HttpVersion.HTTP_1_1, HttpMethod.GET, upgradeUrl(wsURL),
                Unpooled.wrappedBuffer(key3));
        HttpHeaders headers = request.headers();

        if (customHeaders != null) {
            headers.add(customHeaders);
        }

        headers.set(HttpHeaderNames.UPGRADE, WEBSOCKET)
               .set(HttpHeaderNames.CONNECTION, HttpHeaderValues.UPGRADE)
               .set(HttpHeaderNames.HOST, websocketHostValue(wsURL))
               .set(HttpHeaderNames.SEC_WEBSOCKET_KEY1, key1)
               .set(HttpHeaderNames.SEC_WEBSOCKET_KEY2, key2);

        if (!headers.contains(HttpHeaderNames.ORIGIN)) {
            headers.set(HttpHeaderNames.ORIGIN, websocketOriginValue(wsURL));
        }

        String expectedSubprotocol = expectedSubprotocol();
        if (expectedSubprotocol != null && !expectedSubprotocol.isEmpty()) {
            headers.set(HttpHeaderNames.SEC_WEBSOCKET_PROTOCOL, expectedSubprotocol);
        }

        // Set Content-Length to workaround some known defect.
        // See also: http://www.ietf.org/mail-archive/web/hybi/current/msg02149.html
        headers.set(HttpHeaderNames.CONTENT_LENGTH, key3.length);
        return request;
    }

    /**
     * <p>
     * Process server response:
     * </p>
     *
     * <pre>
     * HTTP/1.1 101 WebSocket Protocol Handshake
     * Upgrade: WebSocket
     * Connection: Upgrade
     * Sec-WebSocket-Origin: http://example.com
     * Sec-WebSocket-Location: ws://example.com/demo
     * Sec-WebSocket-Protocol: sample
     *
     * 8jKS'y:G*Co,Wxa-
     * </pre>
     *
     * @param response
     *            HTTP response returned from the server for the request sent by beginOpeningHandshake00().
     * @throws WebSocketHandshakeException
     */
    @Override
    protected void verify(FullHttpResponse response) {
        if (!response.status().equals(HttpResponseStatus.SWITCHING_PROTOCOLS)) {
            throw new WebSocketHandshakeException("Invalid handshake response getStatus: " + response.status());
        }

        HttpHeaders headers = response.headers();

        CharSequence upgrade = headers.get(HttpHeaderNames.UPGRADE);
        if (!WEBSOCKET.contentEqualsIgnoreCase(upgrade)) {
            throw new WebSocketHandshakeException("Invalid handshake response upgrade: "
                    + upgrade);
        }

        if (!headers.containsValue(HttpHeaderNames.CONNECTION, HttpHeaderValues.UPGRADE, true)) {
            throw new WebSocketHandshakeException("Invalid handshake response connection: "
                    + headers.get(HttpHeaderNames.CONNECTION));
        }

        ByteBuf challenge = response.content();
        if (!challenge.equals(expectedChallengeResponseBytes)) {
            throw new WebSocketHandshakeException("Invalid challenge");
        }
    }

    private static String insertRandomCharacters(String key) {
        int count = ThreadLocalRandom.current().nextInt(1, 13);

        char[] randomChars = new char[count];
        int randCount = 0;
        while (randCount < count) {
            int rand = ThreadLocalRandom.current().nextInt(0x22, 0x7e);
            if (rand < 0x2f || 0x3a < rand) {
                randomChars[randCount] = (char) rand;
                randCount += 1;
            }
        }

        for (int i = 0; i < count; i++) {
            int split = ThreadLocalRandom.current().nextInt(0, key.length() + 1);
            String part1 = key.substring(0, split);
            String part2 = key.substring(split);
            key = part1 + randomChars[i] + part2;
        }

        return key;
    }

    private static String insertSpaces(String key, int spaces) {
        for (int i = 0; i < spaces; i++) {
            int split = ThreadLocalRandom.current().nextInt(1, key.length());
            String part1 = key.substring(0, split);
            String part2 = key.substring(split);
            key = part1 + ' ' + part2;
        }

        return key;
    }

    @Override
    protected WebSocketFrameDecoder newWebsocketDecoder() {
        return new WebSocket00FrameDecoder(maxFramePayloadLength());
    }

    @Override
    protected WebSocketFrameEncoder newWebSocketEncoder() {
        return new WebSocket00FrameEncoder();
    }

    @Override
    public WebSocketClientHandshaker00 setForceCloseTimeoutMillis(long forceCloseTimeoutMillis) {
        super.setForceCloseTimeoutMillis(forceCloseTimeoutMillis);
        return this;
    }

}<|MERGE_RESOLUTION|>--- conflicted
+++ resolved
@@ -89,38 +89,7 @@
     public WebSocketClientHandshaker00(URI webSocketURL, WebSocketVersion version, String subprotocol,
                                        HttpHeaders customHeaders, int maxFramePayloadLength,
                                        long forceCloseTimeoutMillis) {
-<<<<<<< HEAD
-        this(webSocketURL, version, subprotocol, customHeaders, maxFramePayloadLength, forceCloseTimeoutMillis, false);
-    }
-
-    /**
-     * Creates a new instance with the specified destination WebSocket location and version to initiate.
-     *
-     * @param webSocketURL
-     *            URL for web socket communications. e.g "ws://myhost.com/mypath". Subsequent web socket frames will be
-     *            sent to this URL.
-     * @param version
-     *            Version of web socket specification to use to connect to the server
-     * @param subprotocol
-     *            Sub protocol request sent to the server.
-     * @param customHeaders
-     *            Map of custom headers to add to the client request
-     * @param maxFramePayloadLength
-     *            Maximum length of a frame's payload
-     * @param forceCloseTimeoutMillis
-     *            Close the connection if it was not closed by the server after timeout specified
-     * @param  absoluteUpgradeUrl
-     *            Use an absolute url for the Upgrade request, typically when connecting through an HTTP proxy over
-     *            clear HTTP
-     */
-    WebSocketClientHandshaker00(URI webSocketURL, WebSocketVersion version, String subprotocol,
-                                HttpHeaders customHeaders, int maxFramePayloadLength,
-                                long forceCloseTimeoutMillis, boolean absoluteUpgradeUrl) {
-        super(webSocketURL, version, subprotocol, customHeaders, maxFramePayloadLength, forceCloseTimeoutMillis,
-                absoluteUpgradeUrl);
-=======
         super(webSocketURL, version, subprotocol, customHeaders, maxFramePayloadLength, forceCloseTimeoutMillis);
->>>>>>> 806dace3
     }
 
     /**
@@ -180,11 +149,12 @@
         System.arraycopy(key3, 0, challenge, 8, 8);
         expectedChallengeResponseBytes = Unpooled.wrappedBuffer(WebSocketUtil.md5(challenge));
 
+        // Get path
         URI wsURL = uri();
+        String path = rawPath(wsURL);
 
         // Format request
-        FullHttpRequest request = new DefaultFullHttpRequest(HttpVersion.HTTP_1_1, HttpMethod.GET, upgradeUrl(wsURL),
-                Unpooled.wrappedBuffer(key3));
+        FullHttpRequest request = new DefaultFullHttpRequest(HttpVersion.HTTP_1_1, HttpMethod.GET, path);
         HttpHeaders headers = request.headers();
 
         if (customHeaders != null) {
@@ -194,12 +164,9 @@
         headers.set(HttpHeaderNames.UPGRADE, WEBSOCKET)
                .set(HttpHeaderNames.CONNECTION, HttpHeaderValues.UPGRADE)
                .set(HttpHeaderNames.HOST, websocketHostValue(wsURL))
+               .set(HttpHeaderNames.ORIGIN, websocketOriginValue(wsURL))
                .set(HttpHeaderNames.SEC_WEBSOCKET_KEY1, key1)
                .set(HttpHeaderNames.SEC_WEBSOCKET_KEY2, key2);
-
-        if (!headers.contains(HttpHeaderNames.ORIGIN)) {
-            headers.set(HttpHeaderNames.ORIGIN, websocketOriginValue(wsURL));
-        }
 
         String expectedSubprotocol = expectedSubprotocol();
         if (expectedSubprotocol != null && !expectedSubprotocol.isEmpty()) {
@@ -209,6 +176,7 @@
         // Set Content-Length to workaround some known defect.
         // See also: http://www.ietf.org/mail-archive/web/hybi/current/msg02149.html
         headers.set(HttpHeaderNames.CONTENT_LENGTH, key3.length);
+        request.content().writeBytes(key3);
         return request;
     }
 
