--- conflicted
+++ resolved
@@ -1,5 +1,5 @@
 /*
- * Copyright 2019 The Netty Project
+ * Copyright 2012 The Netty Project
  *
  * The Netty Project licenses this file to you under the Apache License,
  * version 2.0 (the "License"); you may not use this file except in compliance
@@ -18,10 +18,12 @@
 import io.netty.buffer.Unpooled;
 import io.netty.channel.Channel;
 import io.netty.channel.ChannelFutureListener;
+import io.netty.channel.ChannelHandler;
 import io.netty.channel.ChannelHandlerContext;
 import io.netty.channel.ChannelInboundHandler;
 import io.netty.channel.ChannelPipeline;
 import io.netty.handler.codec.http.DefaultFullHttpResponse;
+import io.netty.handler.codec.http.FullHttpRequest;
 import io.netty.handler.codec.http.FullHttpResponse;
 import io.netty.handler.codec.http.HttpHeaders;
 import io.netty.handler.codec.http.HttpResponseStatus;
@@ -29,9 +31,7 @@
 
 import java.util.List;
 
-import static io.netty.handler.codec.http.HttpVersion.HTTP_1_1;
-import static io.netty.handler.codec.http.websocketx.WebSocketServerProtocolConfig.DEFAULT_HANDSHAKE_TIMEOUT_MILLIS;
-import static io.netty.util.internal.ObjectUtil.checkNotNull;
+import static io.netty.handler.codec.http.HttpVersion.*;
 
 /**
  * This handler does all the heavy lifting for you to run a websocket server.
@@ -63,12 +63,7 @@
          * it provides extra information about the handshake
          */
         @Deprecated
-        HANDSHAKE_COMPLETE,
-
-        /**
-         * The Handshake was timed out
-         */
-        HANDSHAKE_TIMEOUT
+        HANDSHAKE_COMPLETE
     }
 
     /**
@@ -101,119 +96,54 @@
     private static final AttributeKey<WebSocketServerHandshaker> HANDSHAKER_ATTR_KEY =
             AttributeKey.valueOf(WebSocketServerHandshaker.class, "HANDSHAKER");
 
-    private final WebSocketServerProtocolConfig serverConfig;
-
-    /**
-     * Base constructor
-     *
-     * @param serverConfig
-     *            Server protocol configuration.
-     */
-    public WebSocketServerProtocolHandler(WebSocketServerProtocolConfig serverConfig) {
-        super(checkNotNull(serverConfig, "serverConfig").dropPongFrames(),
-              serverConfig.sendCloseFrame(),
-              serverConfig.forceCloseTimeoutMillis()
-        );
-        this.serverConfig = serverConfig;
-    }
+    private final String websocketPath;
+    private final String subprotocols;
+    private final boolean allowExtensions;
+    private final int maxFramePayloadLength;
+    private final boolean allowMaskMismatch;
+    private final boolean checkStartsWith;
 
     public WebSocketServerProtocolHandler(String websocketPath) {
-        this(websocketPath, DEFAULT_HANDSHAKE_TIMEOUT_MILLIS);
-    }
-
-    public WebSocketServerProtocolHandler(String websocketPath, long handshakeTimeoutMillis) {
-        this(websocketPath, false, handshakeTimeoutMillis);
+        this(websocketPath, null, false);
     }
 
     public WebSocketServerProtocolHandler(String websocketPath, boolean checkStartsWith) {
-        this(websocketPath, checkStartsWith, DEFAULT_HANDSHAKE_TIMEOUT_MILLIS);
-    }
-
-    public WebSocketServerProtocolHandler(String websocketPath, boolean checkStartsWith, long handshakeTimeoutMillis) {
-        this(websocketPath, null, false, 65536, false, checkStartsWith, handshakeTimeoutMillis);
+        this(websocketPath, null, false, 65536, false, checkStartsWith);
     }
 
     public WebSocketServerProtocolHandler(String websocketPath, String subprotocols) {
-        this(websocketPath, subprotocols, DEFAULT_HANDSHAKE_TIMEOUT_MILLIS);
-    }
-
-    public WebSocketServerProtocolHandler(String websocketPath, String subprotocols, long handshakeTimeoutMillis) {
-        this(websocketPath, subprotocols, false, handshakeTimeoutMillis);
+        this(websocketPath, subprotocols, false);
     }
 
     public WebSocketServerProtocolHandler(String websocketPath, String subprotocols, boolean allowExtensions) {
-        this(websocketPath, subprotocols, allowExtensions, DEFAULT_HANDSHAKE_TIMEOUT_MILLIS);
-    }
-
-    public WebSocketServerProtocolHandler(String websocketPath, String subprotocols, boolean allowExtensions,
-                                          long handshakeTimeoutMillis) {
-        this(websocketPath, subprotocols, allowExtensions, 65536, handshakeTimeoutMillis);
+        this(websocketPath, subprotocols, allowExtensions, 65536);
     }
 
     public WebSocketServerProtocolHandler(String websocketPath, String subprotocols,
                                           boolean allowExtensions, int maxFrameSize) {
-        this(websocketPath, subprotocols, allowExtensions, maxFrameSize, DEFAULT_HANDSHAKE_TIMEOUT_MILLIS);
-    }
-
-    public WebSocketServerProtocolHandler(String websocketPath, String subprotocols,
-                                          boolean allowExtensions, int maxFrameSize, long handshakeTimeoutMillis) {
-        this(websocketPath, subprotocols, allowExtensions, maxFrameSize, false, handshakeTimeoutMillis);
+        this(websocketPath, subprotocols, allowExtensions, maxFrameSize, false);
     }
 
     public WebSocketServerProtocolHandler(String websocketPath, String subprotocols,
             boolean allowExtensions, int maxFrameSize, boolean allowMaskMismatch) {
-        this(websocketPath, subprotocols, allowExtensions, maxFrameSize, allowMaskMismatch,
-             DEFAULT_HANDSHAKE_TIMEOUT_MILLIS);
-    }
-
-    public WebSocketServerProtocolHandler(String websocketPath, String subprotocols, boolean allowExtensions,
-                                          int maxFrameSize, boolean allowMaskMismatch, long handshakeTimeoutMillis) {
-        this(websocketPath, subprotocols, allowExtensions, maxFrameSize, allowMaskMismatch, false,
-             handshakeTimeoutMillis);
+        this(websocketPath, subprotocols, allowExtensions, maxFrameSize, allowMaskMismatch, false);
     }
 
     public WebSocketServerProtocolHandler(String websocketPath, String subprotocols,
             boolean allowExtensions, int maxFrameSize, boolean allowMaskMismatch, boolean checkStartsWith) {
-        this(websocketPath, subprotocols, allowExtensions, maxFrameSize, allowMaskMismatch, checkStartsWith,
-             DEFAULT_HANDSHAKE_TIMEOUT_MILLIS);
-    }
-
-    public WebSocketServerProtocolHandler(String websocketPath, String subprotocols,
-                                          boolean allowExtensions, int maxFrameSize, boolean allowMaskMismatch,
-                                          boolean checkStartsWith, long handshakeTimeoutMillis) {
-        this(websocketPath, subprotocols, allowExtensions, maxFrameSize, allowMaskMismatch, checkStartsWith, true,
-             handshakeTimeoutMillis);
+        this(websocketPath, subprotocols, allowExtensions, maxFrameSize, allowMaskMismatch, checkStartsWith, true);
     }
 
     public WebSocketServerProtocolHandler(String websocketPath, String subprotocols,
                                           boolean allowExtensions, int maxFrameSize, boolean allowMaskMismatch,
                                           boolean checkStartsWith, boolean dropPongFrames) {
-        this(websocketPath, subprotocols, allowExtensions, maxFrameSize, allowMaskMismatch, checkStartsWith,
-             dropPongFrames, DEFAULT_HANDSHAKE_TIMEOUT_MILLIS);
-    }
-
-    public WebSocketServerProtocolHandler(String websocketPath, String subprotocols, boolean allowExtensions,
-                                          int maxFrameSize, boolean allowMaskMismatch, boolean checkStartsWith,
-                                          boolean dropPongFrames, long handshakeTimeoutMillis) {
-        this(websocketPath, subprotocols, checkStartsWith, dropPongFrames, handshakeTimeoutMillis,
-            WebSocketDecoderConfig.newBuilder()
-                .maxFramePayloadLength(maxFrameSize)
-                .allowMaskMismatch(allowMaskMismatch)
-                .allowExtensions(allowExtensions)
-                .build());
-    }
-
-    public WebSocketServerProtocolHandler(String websocketPath, String subprotocols, boolean checkStartsWith,
-                                          boolean dropPongFrames, long handshakeTimeoutMillis,
-                                          WebSocketDecoderConfig decoderConfig) {
-        this(WebSocketServerProtocolConfig.newBuilder()
-            .websocketPath(websocketPath)
-            .subprotocols(subprotocols)
-            .checkStartsWith(checkStartsWith)
-            .handshakeTimeoutMillis(handshakeTimeoutMillis)
-            .dropPongFrames(dropPongFrames)
-            .decoderConfig(decoderConfig)
-            .build());
+        super(dropPongFrames);
+        this.websocketPath = websocketPath;
+        this.subprotocols = subprotocols;
+        this.allowExtensions = allowExtensions;
+        maxFramePayloadLength = maxFrameSize;
+        this.allowMaskMismatch = allowMaskMismatch;
+        this.checkStartsWith = checkStartsWith;
     }
 
     @Override
@@ -221,19 +151,20 @@
         ChannelPipeline cp = ctx.pipeline();
         if (cp.get(WebSocketServerProtocolHandshakeHandler.class) == null) {
             // Add the WebSocketHandshakeHandler before this one.
-            cp.addBefore(ctx.name(), WebSocketServerProtocolHandshakeHandler.class.getName(),
-                    new WebSocketServerProtocolHandshakeHandler(serverConfig));
-        }
-        if (serverConfig.decoderConfig().withUTF8Validator() && cp.get(Utf8FrameValidator.class) == null) {
+            ctx.pipeline().addBefore(ctx.name(), WebSocketServerProtocolHandshakeHandler.class.getName(),
+                    new WebSocketServerProtocolHandshakeHandler(websocketPath, subprotocols,
+                            allowExtensions, maxFramePayloadLength, allowMaskMismatch, checkStartsWith));
+        }
+        if (cp.get(Utf8FrameValidator.class) == null) {
             // Add the UFT8 checking before this one.
-            cp.addBefore(ctx.name(), Utf8FrameValidator.class.getName(),
+            ctx.pipeline().addBefore(ctx.name(), Utf8FrameValidator.class.getName(),
                     new Utf8FrameValidator());
         }
     }
 
     @Override
     protected void decode(ChannelHandlerContext ctx, WebSocketFrame frame, List<Object> out) throws Exception {
-        if (serverConfig.handleCloseFrames() && frame instanceof CloseWebSocketFrame) {
+        if (frame instanceof CloseWebSocketFrame) {
             WebSocketServerHandshaker handshaker = getHandshaker(ctx.channel());
             if (handshaker != null) {
                 frame.retain();
@@ -265,8 +196,6 @@
     static void setHandshaker(Channel channel, WebSocketServerHandshaker handshaker) {
         channel.attr(HANDSHAKER_ATTR_KEY).set(handshaker);
     }
-<<<<<<< HEAD
-=======
 
     static ChannelHandler forbiddenHttpRequestResponder() {
         return new ChannelHandler() {
@@ -283,5 +212,4 @@
             }
         };
     }
->>>>>>> 806dace3
 }