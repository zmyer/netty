--- conflicted
+++ resolved
@@ -1,5 +1,5 @@
 /*
- * Copyright 2019 The Netty Project
+ * Copyright 2012 The Netty Project
  *
  * The Netty Project licenses this file to you under the Apache License,
  * version 2.0 (the "License"); you may not use this file except in compliance
@@ -20,42 +20,43 @@
 import io.netty.channel.ChannelHandlerContext;
 import io.netty.channel.ChannelInboundHandler;
 import io.netty.channel.ChannelPipeline;
-import io.netty.channel.ChannelPromise;
 import io.netty.handler.codec.http.DefaultFullHttpResponse;
 import io.netty.handler.codec.http.FullHttpRequest;
 import io.netty.handler.codec.http.HttpHeaderNames;
 import io.netty.handler.codec.http.HttpRequest;
 import io.netty.handler.codec.http.HttpResponse;
-import io.netty.handler.codec.http.websocketx.WebSocketServerProtocolHandler.ServerHandshakeStateEvent;
 import io.netty.handler.ssl.SslHandler;
-import io.netty.util.concurrent.Future;
-import io.netty.util.concurrent.FutureListener;
 
-import java.util.concurrent.TimeUnit;
-
+import static io.netty.handler.codec.http.HttpUtil.*;
 import static io.netty.handler.codec.http.HttpMethod.*;
 import static io.netty.handler.codec.http.HttpResponseStatus.*;
-import static io.netty.handler.codec.http.HttpUtil.*;
 import static io.netty.handler.codec.http.HttpVersion.*;
-import static io.netty.util.internal.ObjectUtil.*;
 
 /**
  * Handles the HTTP handshake (the HTTP Upgrade request) for {@link WebSocketServerProtocolHandler}.
  */
 class WebSocketServerProtocolHandshakeHandler implements ChannelInboundHandler {
 
-    private final WebSocketServerProtocolConfig serverConfig;
-    private ChannelHandlerContext ctx;
-    private ChannelPromise handshakePromise;
+    private final String websocketPath;
+    private final String subprotocols;
+    private final boolean allowExtensions;
+    private final int maxFramePayloadSize;
+    private final boolean allowMaskMismatch;
+    private final boolean checkStartsWith;
 
-    WebSocketServerProtocolHandshakeHandler(WebSocketServerProtocolConfig serverConfig) {
-        this.serverConfig = checkNotNull(serverConfig, "serverConfig");
+    WebSocketServerProtocolHandshakeHandler(String websocketPath, String subprotocols,
+            boolean allowExtensions, int maxFrameSize, boolean allowMaskMismatch) {
+        this(websocketPath, subprotocols, allowExtensions, maxFrameSize, allowMaskMismatch, false);
     }
 
-    @Override
-    public void handlerAdded(ChannelHandlerContext ctx) {
-        this.ctx = ctx;
-        handshakePromise = ctx.newPromise();
+    WebSocketServerProtocolHandshakeHandler(String websocketPath, String subprotocols,
+            boolean allowExtensions, int maxFrameSize, boolean allowMaskMismatch, boolean checkStartsWith) {
+        this.websocketPath = websocketPath;
+        this.subprotocols = subprotocols;
+        this.allowExtensions = allowExtensions;
+        maxFramePayloadSize = maxFrameSize;
+        this.allowMaskMismatch = allowMaskMismatch;
+        this.checkStartsWith = checkStartsWith;
     }
 
     @Override
@@ -68,48 +69,18 @@
 
         try {
             if (!GET.equals(req.method())) {
-<<<<<<< HEAD
-                sendHttpResponse(ctx, req, new DefaultFullHttpResponse(HTTP_1_1, FORBIDDEN, ctx.alloc().buffer(0)));
-=======
                 sendHttpResponse(ctx, req, new DefaultFullHttpResponse(HTTP_1_1, FORBIDDEN));
->>>>>>> 806dace3
                 return;
             }
 
             final WebSocketServerHandshakerFactory wsFactory = new WebSocketServerHandshakerFactory(
-                    getWebSocketLocation(ctx.pipeline(), req, serverConfig.websocketPath()),
-                    serverConfig.subprotocols(), serverConfig.decoderConfig());
+                    getWebSocketLocation(ctx.pipeline(), req, websocketPath), subprotocols,
+                            allowExtensions, maxFramePayloadSize, allowMaskMismatch);
             final WebSocketServerHandshaker handshaker = wsFactory.newHandshaker(req);
-            final ChannelPromise localHandshakePromise = handshakePromise;
             if (handshaker == null) {
                 WebSocketServerHandshakerFactory.sendUnsupportedVersionResponse(ctx.channel());
             } else {
-                // Ensure we set the handshaker and replace this handler before we
-                // trigger the actual handshake. Otherwise we may receive websocket bytes in this handler
-                // before we had a chance to replace it.
-                //
-                // See https://github.com/netty/netty/issues/9471.
-                WebSocketServerProtocolHandler.setHandshaker(ctx.channel(), handshaker);
-                ctx.pipeline().remove(this);
-
                 final ChannelFuture handshakeFuture = handshaker.handshake(ctx.channel(), req);
-<<<<<<< HEAD
-                handshakeFuture.addListener(new ChannelFutureListener() {
-                    @Override
-                    public void operationComplete(ChannelFuture future) {
-                        if (!future.isSuccess()) {
-                            localHandshakePromise.tryFailure(future.cause());
-                            ctx.fireExceptionCaught(future.cause());
-                        } else {
-                            localHandshakePromise.trySuccess();
-                            // Kept for compatibility
-                            ctx.fireUserEventTriggered(
-                                    WebSocketServerProtocolHandler.ServerHandshakeStateEvent.HANDSHAKE_COMPLETE);
-                            ctx.fireUserEventTriggered(
-                                    new WebSocketServerProtocolHandler.HandshakeComplete(
-                                            req.uri(), req.headers(), handshaker.selectedSubprotocol()));
-                        }
-=======
                 handshakeFuture.addListener((ChannelFutureListener) future -> {
                     if (!future.isSuccess()) {
                         ctx.fireExceptionCaught(future.cause());
@@ -120,10 +91,11 @@
                         ctx.fireUserEventTriggered(
                                 new WebSocketServerProtocolHandler.HandshakeComplete(
                                         req.uri(), req.headers(), handshaker.selectedSubprotocol()));
->>>>>>> 806dace3
                     }
                 });
-                applyHandshakeTimeout();
+                WebSocketServerProtocolHandler.setHandshaker(ctx.channel(), handshaker);
+                ctx.pipeline().replace(this, "WS403Responder",
+                        WebSocketServerProtocolHandler.forbiddenHttpRequestResponder());
             }
         } finally {
             req.release();
@@ -131,8 +103,7 @@
     }
 
     private boolean isNotWebSocketPath(FullHttpRequest req) {
-        String websocketPath = serverConfig.websocketPath();
-        return serverConfig.checkStartsWith() ? !req.uri().startsWith(websocketPath) : !req.uri().equals(websocketPath);
+        return checkStartsWith ? !req.uri().startsWith(websocketPath) : !req.uri().equals(websocketPath);
     }
 
     private static void sendHttpResponse(ChannelHandlerContext ctx, HttpRequest req, HttpResponse res) {
@@ -151,32 +122,4 @@
         String host = req.headers().get(HttpHeaderNames.HOST);
         return protocol + "://" + host + path;
     }
-
-    private void applyHandshakeTimeout() {
-        final ChannelPromise localHandshakePromise = handshakePromise;
-        final long handshakeTimeoutMillis = serverConfig.handshakeTimeoutMillis();
-        if (handshakeTimeoutMillis <= 0 || localHandshakePromise.isDone()) {
-            return;
-        }
-
-        final Future<?> timeoutFuture = ctx.executor().schedule(new Runnable() {
-            @Override
-            public void run() {
-                if (!localHandshakePromise.isDone() &&
-                        localHandshakePromise.tryFailure(new WebSocketHandshakeException("handshake timed out"))) {
-                    ctx.flush()
-                       .fireUserEventTriggered(ServerHandshakeStateEvent.HANDSHAKE_TIMEOUT)
-                       .close();
-                }
-            }
-        }, handshakeTimeoutMillis, TimeUnit.MILLISECONDS);
-
-        // Cancel the handshake timeout when handshake is finished.
-        localHandshakePromise.addListener(new FutureListener<Void>() {
-            @Override
-            public void operationComplete(Future<Void> f) {
-                timeoutFuture.cancel(false);
-            }
-        });
-    }
 }