--- conflicted
+++ resolved
@@ -21,7 +21,6 @@
 import io.netty.channel.ChannelException;
 import io.netty.handler.codec.http.HttpConstants;
 import io.netty.util.AbstractReferenceCounted;
-import io.netty.util.internal.ObjectUtil;
 
 import java.io.IOException;
 import java.nio.charset.Charset;
@@ -43,11 +42,7 @@
     private long maxSize = DefaultHttpDataFactory.MAXSIZE;
 
     protected AbstractHttpData(String name, Charset charset, long size) {
-<<<<<<< HEAD
-        ObjectUtil.checkNotNull(name, "name");
-=======
         requireNonNull(name, "name");
->>>>>>> 806dace3
 
         name = REPLACE_PATTERN.matcher(name).replaceAll(" ");
         name = STRIP_PATTERN.matcher(name).replaceAll("");
@@ -101,12 +96,8 @@
 
     @Override
     public void setCharset(Charset charset) {
-<<<<<<< HEAD
-        this.charset = ObjectUtil.checkNotNull(charset, "charset");
-=======
         requireNonNull(charset, "charset");
         this.charset = charset;
->>>>>>> 806dace3
     }
 
     @Override
