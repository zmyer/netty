/*
 * Copyright 2019 The Netty Project
 *
 * The Netty Project licenses this file to you under the Apache License,
 * version 2.0 (the "License"); you may not use this file except in compliance
 * with the License. You may obtain a copy of the License at:
 *
 *   http://www.apache.org/licenses/LICENSE-2.0
 *
 * Unless required by applicable law or agreed to in writing, software
 * distributed under the License is distributed on an "AS IS" BASIS, WITHOUT
 * WARRANTIES OR CONDITIONS OF ANY KIND, either express or implied. See the
 * License for the specific language governing permissions and limitations
 * under the License.
 */
// (BSD License: http://www.opensource.org/licenses/bsd-license)
//
// Copyright (c) 2011, Joe Walnes and contributors
// All rights reserved.
//
// Redistribution and use in source and binary forms, with or
// without modification, are permitted provided that the
// following conditions are met:
//
// * Redistributions of source code must retain the above
// copyright notice, this list of conditions and the
// following disclaimer.
//
// * Redistributions in binary form must reproduce the above
// copyright notice, this list of conditions and the
// following disclaimer in the documentation and/or other
// materials provided with the distribution.
//
// * Neither the name of the Webbit nor the names of
// its contributors may be used to endorse or promote products
// derived from this software without specific prior written
// permission.
//
// THIS SOFTWARE IS PROVIDED BY THE COPYRIGHT HOLDERS AND
// CONTRIBUTORS "AS IS" AND ANY EXPRESS OR IMPLIED WARRANTIES,
// INCLUDING, BUT NOT LIMITED TO, THE IMPLIED WARRANTIES OF
// MERCHANTABILITY AND FITNESS FOR A PARTICULAR PURPOSE ARE
// DISCLAIMED. IN NO EVENT SHALL THE COPYRIGHT HOLDER OR
// CONTRIBUTORS BE LIABLE FOR ANY DIRECT, INDIRECT,
// INCIDENTAL, SPECIAL, EXEMPLARY, OR CONSEQUENTIAL DAMAGES
// (INCLUDING, BUT NOT LIMITED TO, PROCUREMENT OF SUBSTITUTE
// GOODS OR SERVICES; LOSS OF USE, DATA, OR PROFITS; OR
// BUSINESS INTERRUPTION) HOWEVER CAUSED AND ON ANY THEORY OF
// LIABILITY, WHETHER IN CONTRACT, STRICT LIABILITY, OR TORT
// (INCLUDING NEGLIGENCE OR OTHERWISE) ARISING IN ANY WAY OUT
// OF THE USE OF THIS SOFTWARE, EVEN IF ADVISED OF THE
// POSSIBILITY OF SUCH DAMAGE.

package io.netty.handler.codec.http.websocketx;

import io.netty.buffer.ByteBuf;
import io.netty.buffer.Unpooled;
import io.netty.channel.ChannelFutureListener;
import io.netty.channel.ChannelHandlerContext;
import io.netty.handler.codec.ByteToMessageDecoder;
import io.netty.handler.codec.TooLongFrameException;
import io.netty.util.internal.ObjectUtil;
import io.netty.util.internal.logging.InternalLogger;
import io.netty.util.internal.logging.InternalLoggerFactory;

import java.nio.ByteOrder;
import java.util.List;

import static io.netty.buffer.ByteBufUtil.readBytes;

/**
 * Decodes a web socket frame from wire protocol version 8 format. This code was forked from <a
 * href="https://github.com/joewalnes/webbit">webbit</a> and modified.
 */
public class WebSocket08FrameDecoder extends ByteToMessageDecoder
        implements WebSocketFrameDecoder {

    enum State {
        READING_FIRST,
        READING_SECOND,
        READING_SIZE,
        MASKING_KEY,
        PAYLOAD,
        CORRUPT
    }

    private static final InternalLogger logger = InternalLoggerFactory.getInstance(WebSocket08FrameDecoder.class);

    private static final byte OPCODE_CONT = 0x0;
    private static final byte OPCODE_TEXT = 0x1;
    private static final byte OPCODE_BINARY = 0x2;
    private static final byte OPCODE_CLOSE = 0x8;
    private static final byte OPCODE_PING = 0x9;
    private static final byte OPCODE_PONG = 0xA;

    private final WebSocketDecoderConfig config;

    private int fragmentedFramesCount;
    private boolean frameFinalFlag;
    private boolean frameMasked;
    private int frameRsv;
    private int frameOpcode;
    private long framePayloadLength;
    private byte[] maskingKey;
    private int framePayloadLen1;
    private boolean receivedClosingHandshake;
    private State state = State.READING_FIRST;

    /**
     * Constructor
     *
     * @param expectMaskedFrames
     *            Web socket servers must set this to true processed incoming masked payload. Client implementations
     *            must set this to false.
     * @param allowExtensions
     *            Flag to allow reserved extension bits to be used or not
     * @param maxFramePayloadLength
     *            Maximum length of a frame's payload. Setting this to an appropriate value for you application
     *            helps check for denial of services attacks.
     */
    public WebSocket08FrameDecoder(boolean expectMaskedFrames, boolean allowExtensions, int maxFramePayloadLength) {
        this(expectMaskedFrames, allowExtensions, maxFramePayloadLength, false);
    }

    /**
     * Constructor
     *
     * @param expectMaskedFrames
     *            Web socket servers must set this to true processed incoming masked payload. Client implementations
     *            must set this to false.
     * @param allowExtensions
     *            Flag to allow reserved extension bits to be used or not
     * @param maxFramePayloadLength
     *            Maximum length of a frame's payload. Setting this to an appropriate value for you application
     *            helps check for denial of services attacks.
     * @param allowMaskMismatch
     *            When set to true, frames which are not masked properly according to the standard will still be
     *            accepted.
     */
    public WebSocket08FrameDecoder(boolean expectMaskedFrames, boolean allowExtensions, int maxFramePayloadLength,
                                   boolean allowMaskMismatch) {
        this(WebSocketDecoderConfig.newBuilder()
            .expectMaskedFrames(expectMaskedFrames)
            .allowExtensions(allowExtensions)
            .maxFramePayloadLength(maxFramePayloadLength)
            .allowMaskMismatch(allowMaskMismatch)
            .build());
    }

    /**
     * Constructor
     *
     * @param decoderConfig
     *            Frames decoder configuration.
     */
    public WebSocket08FrameDecoder(WebSocketDecoderConfig decoderConfig) {
        this.config = ObjectUtil.checkNotNull(decoderConfig, "decoderConfig");
    }

    @Override
    protected void decode(ChannelHandlerContext ctx, ByteBuf in, List<Object> out) throws Exception {
        // Discard all data received if closing handshake was received before.
        if (receivedClosingHandshake) {
            in.skipBytes(actualReadableBytes());
            return;
        }

        switch (state) {
        case READING_FIRST:
            if (!in.isReadable()) {
                return;
            }

            framePayloadLength = 0;

            // FIN, RSV, OPCODE
            byte b = in.readByte();
            frameFinalFlag = (b & 0x80) != 0;
            frameRsv = (b & 0x70) >> 4;
            frameOpcode = b & 0x0F;

            if (logger.isTraceEnabled()) {
                logger.trace("Decoding WebSocket Frame opCode={}", frameOpcode);
            }

            state = State.READING_SECOND;
        case READING_SECOND:
            if (!in.isReadable()) {
                return;
            }
            // MASK, PAYLOAD LEN 1
            b = in.readByte();
            frameMasked = (b & 0x80) != 0;
            framePayloadLen1 = b & 0x7F;

            if (frameRsv != 0 && !config.allowExtensions()) {
                protocolViolation(ctx, in, "RSV != 0 and no extension negotiated, RSV:" + frameRsv);
                return;
            }

            if (!config.allowMaskMismatch() && config.expectMaskedFrames() != frameMasked) {
                protocolViolation(ctx, in, "received a frame that is not masked as expected");
                return;
            }

            if (frameOpcode > 7) { // control frame (have MSB in opcode set)

                // control frames MUST NOT be fragmented
                if (!frameFinalFlag) {
                    protocolViolation(ctx, in, "fragmented control frame");
                    return;
                }

                // control frames MUST have payload 125 octets or less
                if (framePayloadLen1 > 125) {
                    protocolViolation(ctx, in, "control frame with payload length > 125 octets");
                    return;
                }

                // check for reserved control frame opcodes
                if (!(frameOpcode == OPCODE_CLOSE || frameOpcode == OPCODE_PING
                      || frameOpcode == OPCODE_PONG)) {
                    protocolViolation(ctx, in, "control frame using reserved opcode " + frameOpcode);
                    return;
                }

                // close frame : if there is a body, the first two bytes of the
                // body MUST be a 2-byte unsigned integer (in network byte
                // order) representing a getStatus code
                if (frameOpcode == 8 && framePayloadLen1 == 1) {
                    protocolViolation(ctx, in, "received close control frame with payload len 1");
                    return;
                }
            } else { // data frame
                // check for reserved data frame opcodes
                if (!(frameOpcode == OPCODE_CONT || frameOpcode == OPCODE_TEXT
                      || frameOpcode == OPCODE_BINARY)) {
                    protocolViolation(ctx, in, "data frame using reserved opcode " + frameOpcode);
                    return;
                }

                // check opcode vs message fragmentation state 1/2
                if (fragmentedFramesCount == 0 && frameOpcode == OPCODE_CONT) {
                    protocolViolation(ctx, in, "received continuation data frame outside fragmented message");
                    return;
                }

                // check opcode vs message fragmentation state 2/2
                if (fragmentedFramesCount != 0 && frameOpcode != OPCODE_CONT && frameOpcode != OPCODE_PING) {
                    protocolViolation(ctx, in,
                                      "received non-continuation data frame while inside fragmented message");
                    return;
                }
            }

            state = State.READING_SIZE;
        case READING_SIZE:

            // Read frame payload length
            if (framePayloadLen1 == 126) {
                if (in.readableBytes() < 2) {
                    return;
                }
                framePayloadLength = in.readUnsignedShort();
                if (framePayloadLength < 126) {
                    protocolViolation(ctx, in, "invalid data frame length (not using minimal length encoding)");
                    return;
                }
            } else if (framePayloadLen1 == 127) {
                if (in.readableBytes() < 8) {
                    return;
                }
                framePayloadLength = in.readLong();
                // TODO: check if it's bigger than 0x7FFFFFFFFFFFFFFF, Maybe
                // just check if it's negative?

                if (framePayloadLength < 65536) {
                    protocolViolation(ctx, in, "invalid data frame length (not using minimal length encoding)");
                    return;
                }
            } else {
                framePayloadLength = framePayloadLen1;
            }

            if (framePayloadLength > config.maxFramePayloadLength()) {
                protocolViolation(ctx, in, WebSocketCloseStatus.MESSAGE_TOO_BIG,
                    "Max frame length of " + config.maxFramePayloadLength() + " has been exceeded.");
                return;
            }

            if (logger.isTraceEnabled()) {
                logger.trace("Decoding WebSocket Frame length={}", framePayloadLength);
            }

            state = State.MASKING_KEY;
        case MASKING_KEY:
            if (frameMasked) {
                if (in.readableBytes() < 4) {
                    return;
                }
                if (maskingKey == null) {
                    maskingKey = new byte[4];
                }
                in.readBytes(maskingKey);
            }
            state = State.PAYLOAD;
        case PAYLOAD:
            if (in.readableBytes() < framePayloadLength) {
                return;
            }

            ByteBuf payloadBuffer = null;
            try {
                payloadBuffer = readBytes(ctx.alloc(), in, toFrameLength(framePayloadLength));

                // Now we have all the data, the next checkpoint must be the next
                // frame
                state = State.READING_FIRST;

                // Unmask data if needed
                if (frameMasked) {
                    unmask(payloadBuffer);
                }

                // Processing ping/pong/close frames because they cannot be
                // fragmented
                if (frameOpcode == OPCODE_PING) {
                    out.add(new PingWebSocketFrame(frameFinalFlag, frameRsv, payloadBuffer));
                    payloadBuffer = null;
                    return;
                }
                if (frameOpcode == OPCODE_PONG) {
                    out.add(new PongWebSocketFrame(frameFinalFlag, frameRsv, payloadBuffer));
                    payloadBuffer = null;
                    return;
                }
                if (frameOpcode == OPCODE_CLOSE) {
                    receivedClosingHandshake = true;
                    checkCloseFrameBody(ctx, payloadBuffer);
                    out.add(new CloseWebSocketFrame(frameFinalFlag, frameRsv, payloadBuffer));
                    payloadBuffer = null;
                    return;
                }

                // Processing for possible fragmented messages for text and binary
                // frames
                if (frameFinalFlag) {
                    // Final frame of the sequence. Apparently ping frames are
                    // allowed in the middle of a fragmented message
                    if (frameOpcode != OPCODE_PING) {
                        fragmentedFramesCount = 0;
                    }
                } else {
                    // Increment counter
                    fragmentedFramesCount++;
                }

                // Return the frame
                if (frameOpcode == OPCODE_TEXT) {
                    out.add(new TextWebSocketFrame(frameFinalFlag, frameRsv, payloadBuffer));
                    payloadBuffer = null;
                    return;
                } else if (frameOpcode == OPCODE_BINARY) {
                    out.add(new BinaryWebSocketFrame(frameFinalFlag, frameRsv, payloadBuffer));
                    payloadBuffer = null;
                    return;
                } else if (frameOpcode == OPCODE_CONT) {
                    out.add(new ContinuationWebSocketFrame(frameFinalFlag, frameRsv,
                                                           payloadBuffer));
                    payloadBuffer = null;
                    return;
                } else {
                    throw new UnsupportedOperationException("Cannot decode web socket frame with opcode: "
                                                            + frameOpcode);
                }
            } finally {
                if (payloadBuffer != null) {
                    payloadBuffer.release();
                }
            }
        case CORRUPT:
            if (in.isReadable()) {
                // If we don't keep reading Netty will throw an exception saying
                // we can't return null if no bytes read and state not changed.
                in.readByte();
            }
            return;
        default:
            throw new Error("Shouldn't reach here.");
        }
    }

    private void unmask(ByteBuf frame) {
        int i = frame.readerIndex();
        int end = frame.writerIndex();

        ByteOrder order = frame.order();

        // Remark: & 0xFF is necessary because Java will do signed expansion from
        // byte to int which we don't want.
        int intMask = ((maskingKey[0] & 0xFF) << 24)
                    | ((maskingKey[1] & 0xFF) << 16)
                    | ((maskingKey[2] & 0xFF) << 8)
                    | (maskingKey[3] & 0xFF);

        // If the byte order of our buffers it little endian we have to bring our mask
        // into the same format, because getInt() and writeInt() will use a reversed byte order
        if (order == ByteOrder.LITTLE_ENDIAN) {
            intMask = Integer.reverseBytes(intMask);
        }

        for (; i + 3 < end; i += 4) {
            int unmasked = frame.getInt(i) ^ intMask;
            frame.setInt(i, unmasked);
        }
        for (; i < end; i++) {
            frame.setByte(i, frame.getByte(i) ^ maskingKey[i % 4]);
        }
    }

    private void protocolViolation(ChannelHandlerContext ctx, ByteBuf in, String reason) {
        protocolViolation(ctx, in, WebSocketCloseStatus.PROTOCOL_ERROR, reason);
    }

    private void protocolViolation(ChannelHandlerContext ctx, ByteBuf in, WebSocketCloseStatus status, String reason) {
        protocolViolation(ctx, in, new CorruptedWebSocketFrameException(status, reason));
    }

    private void protocolViolation(ChannelHandlerContext ctx, ByteBuf in, CorruptedWebSocketFrameException ex) {
        state = State.CORRUPT;
        int readableBytes = in.readableBytes();
        if (readableBytes > 0) {
            // Fix for memory leak, caused by ByteToMessageDecoder#channelRead:
            // buffer 'cumulation' is released ONLY when no more readable bytes available.
            in.skipBytes(readableBytes);
        }
        if (ctx.channel().isActive() && config.closeOnProtocolViolation()) {
            Object closeMessage;
            if (receivedClosingHandshake) {
                closeMessage = Unpooled.EMPTY_BUFFER;
            } else {
                WebSocketCloseStatus closeStatus = ex.closeStatus();
                String reasonText = ex.getMessage();
                if (reasonText == null) {
                    reasonText = closeStatus.reasonText();
                }
                closeMessage = new CloseWebSocketFrame(closeStatus, reasonText);
            }
            ctx.writeAndFlush(closeMessage).addListener(ChannelFutureListener.CLOSE);
        }
        throw ex;
    }

    private static int toFrameLength(long l) {
        if (l > Integer.MAX_VALUE) {
            throw new TooLongFrameException("Length:" + l);
        } else {
            return (int) l;
        }
    }

    /** */
    protected void checkCloseFrameBody(
            ChannelHandlerContext ctx, ByteBuf buffer) {
        if (buffer == null || !buffer.isReadable()) {
            return;
        }
        if (buffer.readableBytes() == 1) {
            protocolViolation(ctx, buffer, WebSocketCloseStatus.INVALID_PAYLOAD_DATA, "Invalid close frame body");
        }

        // Save reader index
        int idx = buffer.readerIndex();
        buffer.readerIndex(0);

        // Must have 2 byte integer within the valid range
        int statusCode = buffer.readShort();
<<<<<<< HEAD
        if (!WebSocketCloseStatus.isValidStatusCode(statusCode)) {
            protocolViolation(ctx, buffer, "Invalid close frame getStatus code: " + statusCode);
=======
        if (statusCode >= 0 && statusCode <= 999 || statusCode >= 1004 && statusCode <= 1006
                || statusCode >= 1015 && statusCode <= 2999) {
            protocolViolation(ctx, "Invalid close frame getStatus code: " + statusCode);
>>>>>>> 806dace3
        }

        // May have UTF-8 message
        if (buffer.isReadable()) {
            try {
                new Utf8Validator().check(buffer);
            } catch (CorruptedWebSocketFrameException ex) {
                protocolViolation(ctx, buffer, ex);
            }
        }

        // Restore reader index
        buffer.readerIndex(idx);
    }
}<|MERGE_RESOLUTION|>--- conflicted
+++ resolved
@@ -1,5 +1,5 @@
 /*
- * Copyright 2019 The Netty Project
+ * Copyright 2012 The Netty Project
  *
  * The Netty Project licenses this file to you under the Apache License,
  * version 2.0 (the "License"); you may not use this file except in compliance
@@ -58,8 +58,8 @@
 import io.netty.channel.ChannelFutureListener;
 import io.netty.channel.ChannelHandlerContext;
 import io.netty.handler.codec.ByteToMessageDecoder;
+import io.netty.handler.codec.CorruptedFrameException;
 import io.netty.handler.codec.TooLongFrameException;
-import io.netty.util.internal.ObjectUtil;
 import io.netty.util.internal.logging.InternalLogger;
 import io.netty.util.internal.logging.InternalLoggerFactory;
 
@@ -93,7 +93,10 @@
     private static final byte OPCODE_PING = 0x9;
     private static final byte OPCODE_PONG = 0xA;
 
-    private final WebSocketDecoderConfig config;
+    private final long maxFramePayloadLength;
+    private final boolean allowExtensions;
+    private final boolean expectMaskedFrames;
+    private final boolean allowMaskMismatch;
 
     private int fragmentedFramesCount;
     private boolean frameFinalFlag;
@@ -139,255 +142,242 @@
      */
     public WebSocket08FrameDecoder(boolean expectMaskedFrames, boolean allowExtensions, int maxFramePayloadLength,
                                    boolean allowMaskMismatch) {
-        this(WebSocketDecoderConfig.newBuilder()
-            .expectMaskedFrames(expectMaskedFrames)
-            .allowExtensions(allowExtensions)
-            .maxFramePayloadLength(maxFramePayloadLength)
-            .allowMaskMismatch(allowMaskMismatch)
-            .build());
-    }
-
-    /**
-     * Constructor
-     *
-     * @param decoderConfig
-     *            Frames decoder configuration.
-     */
-    public WebSocket08FrameDecoder(WebSocketDecoderConfig decoderConfig) {
-        this.config = ObjectUtil.checkNotNull(decoderConfig, "decoderConfig");
+        this.expectMaskedFrames = expectMaskedFrames;
+        this.allowMaskMismatch = allowMaskMismatch;
+        this.allowExtensions = allowExtensions;
+        this.maxFramePayloadLength = maxFramePayloadLength;
     }
 
     @Override
     protected void decode(ChannelHandlerContext ctx, ByteBuf in, List<Object> out) throws Exception {
+
         // Discard all data received if closing handshake was received before.
         if (receivedClosingHandshake) {
             in.skipBytes(actualReadableBytes());
             return;
         }
-
-        switch (state) {
-        case READING_FIRST:
-            if (!in.isReadable()) {
-                return;
+            switch (state) {
+                case READING_FIRST:
+                    if (!in.isReadable()) {
+                        return;
+                    }
+
+                    framePayloadLength = 0;
+
+                    // FIN, RSV, OPCODE
+                    byte b = in.readByte();
+                    frameFinalFlag = (b & 0x80) != 0;
+                    frameRsv = (b & 0x70) >> 4;
+                    frameOpcode = b & 0x0F;
+
+                    if (logger.isDebugEnabled()) {
+                        logger.debug("Decoding WebSocket Frame opCode={}", frameOpcode);
+                    }
+
+                    state = State.READING_SECOND;
+                case READING_SECOND:
+                    if (!in.isReadable()) {
+                        return;
+                    }
+                    // MASK, PAYLOAD LEN 1
+                    b = in.readByte();
+                    frameMasked = (b & 0x80) != 0;
+                    framePayloadLen1 = b & 0x7F;
+
+                    if (frameRsv != 0 && !allowExtensions) {
+                        protocolViolation(ctx, "RSV != 0 and no extension negotiated, RSV:" + frameRsv);
+                        return;
+                    }
+
+                    if (!allowMaskMismatch && expectMaskedFrames != frameMasked) {
+                        protocolViolation(ctx, "received a frame that is not masked as expected");
+                        return;
+                    }
+
+                    if (frameOpcode > 7) { // control frame (have MSB in opcode set)
+
+                        // control frames MUST NOT be fragmented
+                        if (!frameFinalFlag) {
+                            protocolViolation(ctx, "fragmented control frame");
+                            return;
+                        }
+
+                        // control frames MUST have payload 125 octets or less
+                        if (framePayloadLen1 > 125) {
+                            protocolViolation(ctx, "control frame with payload length > 125 octets");
+                            return;
+                        }
+
+                        // check for reserved control frame opcodes
+                        if (!(frameOpcode == OPCODE_CLOSE || frameOpcode == OPCODE_PING
+                                || frameOpcode == OPCODE_PONG)) {
+                            protocolViolation(ctx, "control frame using reserved opcode " + frameOpcode);
+                            return;
+                        }
+
+                        // close frame : if there is a body, the first two bytes of the
+                        // body MUST be a 2-byte unsigned integer (in network byte
+                        // order) representing a getStatus code
+                        if (frameOpcode == 8 && framePayloadLen1 == 1) {
+                            protocolViolation(ctx, "received close control frame with payload len 1");
+                            return;
+                        }
+                    } else { // data frame
+                        // check for reserved data frame opcodes
+                        if (!(frameOpcode == OPCODE_CONT || frameOpcode == OPCODE_TEXT
+                                || frameOpcode == OPCODE_BINARY)) {
+                            protocolViolation(ctx, "data frame using reserved opcode " + frameOpcode);
+                            return;
+                        }
+
+                        // check opcode vs message fragmentation state 1/2
+                        if (fragmentedFramesCount == 0 && frameOpcode == OPCODE_CONT) {
+                            protocolViolation(ctx, "received continuation data frame outside fragmented message");
+                            return;
+                        }
+
+                        // check opcode vs message fragmentation state 2/2
+                        if (fragmentedFramesCount != 0 && frameOpcode != OPCODE_CONT && frameOpcode != OPCODE_PING) {
+                            protocolViolation(ctx,
+                                    "received non-continuation data frame while inside fragmented message");
+                            return;
+                        }
+                    }
+
+                    state = State.READING_SIZE;
+                 case READING_SIZE:
+
+                    // Read frame payload length
+                    if (framePayloadLen1 == 126) {
+                        if (in.readableBytes() < 2) {
+                            return;
+                        }
+                        framePayloadLength = in.readUnsignedShort();
+                        if (framePayloadLength < 126) {
+                            protocolViolation(ctx, "invalid data frame length (not using minimal length encoding)");
+                            return;
+                        }
+                    } else if (framePayloadLen1 == 127) {
+                        if (in.readableBytes() < 8) {
+                            return;
+                        }
+                        framePayloadLength = in.readLong();
+                        // TODO: check if it's bigger than 0x7FFFFFFFFFFFFFFF, Maybe
+                        // just check if it's negative?
+
+                        if (framePayloadLength < 65536) {
+                            protocolViolation(ctx, "invalid data frame length (not using minimal length encoding)");
+                            return;
+                        }
+                    } else {
+                        framePayloadLength = framePayloadLen1;
+                    }
+
+                    if (framePayloadLength > maxFramePayloadLength) {
+                        protocolViolation(ctx, "Max frame length of " + maxFramePayloadLength + " has been exceeded.");
+                        return;
+                    }
+
+                    if (logger.isDebugEnabled()) {
+                        logger.debug("Decoding WebSocket Frame length={}", framePayloadLength);
+                    }
+
+                    state = State.MASKING_KEY;
+                case MASKING_KEY:
+                    if (frameMasked) {
+                        if (in.readableBytes() < 4) {
+                            return;
+                        }
+                        if (maskingKey == null) {
+                            maskingKey = new byte[4];
+                        }
+                        in.readBytes(maskingKey);
+                    }
+                    state = State.PAYLOAD;
+                case PAYLOAD:
+                    if (in.readableBytes() < framePayloadLength) {
+                        return;
+                    }
+
+                    ByteBuf payloadBuffer = null;
+                    try {
+                        payloadBuffer = readBytes(ctx.alloc(), in, toFrameLength(framePayloadLength));
+
+                        // Now we have all the data, the next checkpoint must be the next
+                        // frame
+                        state = State.READING_FIRST;
+
+                        // Unmask data if needed
+                        if (frameMasked) {
+                            unmask(payloadBuffer);
+                        }
+
+                        // Processing ping/pong/close frames because they cannot be
+                        // fragmented
+                        if (frameOpcode == OPCODE_PING) {
+                            out.add(new PingWebSocketFrame(frameFinalFlag, frameRsv, payloadBuffer));
+                            payloadBuffer = null;
+                            return;
+                        }
+                        if (frameOpcode == OPCODE_PONG) {
+                            out.add(new PongWebSocketFrame(frameFinalFlag, frameRsv, payloadBuffer));
+                            payloadBuffer = null;
+                            return;
+                        }
+                        if (frameOpcode == OPCODE_CLOSE) {
+                            receivedClosingHandshake = true;
+                            checkCloseFrameBody(ctx, payloadBuffer);
+                            out.add(new CloseWebSocketFrame(frameFinalFlag, frameRsv, payloadBuffer));
+                            payloadBuffer = null;
+                            return;
+                        }
+
+                        // Processing for possible fragmented messages for text and binary
+                        // frames
+                        if (frameFinalFlag) {
+                            // Final frame of the sequence. Apparently ping frames are
+                            // allowed in the middle of a fragmented message
+                            if (frameOpcode != OPCODE_PING) {
+                                fragmentedFramesCount = 0;
+                            }
+                        } else {
+                            // Increment counter
+                            fragmentedFramesCount++;
+                        }
+
+                        // Return the frame
+                        if (frameOpcode == OPCODE_TEXT) {
+                            out.add(new TextWebSocketFrame(frameFinalFlag, frameRsv, payloadBuffer));
+                            payloadBuffer = null;
+                            return;
+                        } else if (frameOpcode == OPCODE_BINARY) {
+                            out.add(new BinaryWebSocketFrame(frameFinalFlag, frameRsv, payloadBuffer));
+                            payloadBuffer = null;
+                            return;
+                        } else if (frameOpcode == OPCODE_CONT) {
+                            out.add(new ContinuationWebSocketFrame(frameFinalFlag, frameRsv,
+                                    payloadBuffer));
+                            payloadBuffer = null;
+                            return;
+                        } else {
+                            throw new UnsupportedOperationException("Cannot decode web socket frame with opcode: "
+                                    + frameOpcode);
+                        }
+                    } finally {
+                        if (payloadBuffer != null) {
+                            payloadBuffer.release();
+                        }
+                    }
+                case CORRUPT:
+                    if (in.isReadable()) {
+                        // If we don't keep reading Netty will throw an exception saying
+                        // we can't return null if no bytes read and state not changed.
+                        in.readByte();
+                    }
+                    return;
+                default:
+                    throw new Error("Shouldn't reach here.");
             }
-
-            framePayloadLength = 0;
-
-            // FIN, RSV, OPCODE
-            byte b = in.readByte();
-            frameFinalFlag = (b & 0x80) != 0;
-            frameRsv = (b & 0x70) >> 4;
-            frameOpcode = b & 0x0F;
-
-            if (logger.isTraceEnabled()) {
-                logger.trace("Decoding WebSocket Frame opCode={}", frameOpcode);
-            }
-
-            state = State.READING_SECOND;
-        case READING_SECOND:
-            if (!in.isReadable()) {
-                return;
-            }
-            // MASK, PAYLOAD LEN 1
-            b = in.readByte();
-            frameMasked = (b & 0x80) != 0;
-            framePayloadLen1 = b & 0x7F;
-
-            if (frameRsv != 0 && !config.allowExtensions()) {
-                protocolViolation(ctx, in, "RSV != 0 and no extension negotiated, RSV:" + frameRsv);
-                return;
-            }
-
-            if (!config.allowMaskMismatch() && config.expectMaskedFrames() != frameMasked) {
-                protocolViolation(ctx, in, "received a frame that is not masked as expected");
-                return;
-            }
-
-            if (frameOpcode > 7) { // control frame (have MSB in opcode set)
-
-                // control frames MUST NOT be fragmented
-                if (!frameFinalFlag) {
-                    protocolViolation(ctx, in, "fragmented control frame");
-                    return;
-                }
-
-                // control frames MUST have payload 125 octets or less
-                if (framePayloadLen1 > 125) {
-                    protocolViolation(ctx, in, "control frame with payload length > 125 octets");
-                    return;
-                }
-
-                // check for reserved control frame opcodes
-                if (!(frameOpcode == OPCODE_CLOSE || frameOpcode == OPCODE_PING
-                      || frameOpcode == OPCODE_PONG)) {
-                    protocolViolation(ctx, in, "control frame using reserved opcode " + frameOpcode);
-                    return;
-                }
-
-                // close frame : if there is a body, the first two bytes of the
-                // body MUST be a 2-byte unsigned integer (in network byte
-                // order) representing a getStatus code
-                if (frameOpcode == 8 && framePayloadLen1 == 1) {
-                    protocolViolation(ctx, in, "received close control frame with payload len 1");
-                    return;
-                }
-            } else { // data frame
-                // check for reserved data frame opcodes
-                if (!(frameOpcode == OPCODE_CONT || frameOpcode == OPCODE_TEXT
-                      || frameOpcode == OPCODE_BINARY)) {
-                    protocolViolation(ctx, in, "data frame using reserved opcode " + frameOpcode);
-                    return;
-                }
-
-                // check opcode vs message fragmentation state 1/2
-                if (fragmentedFramesCount == 0 && frameOpcode == OPCODE_CONT) {
-                    protocolViolation(ctx, in, "received continuation data frame outside fragmented message");
-                    return;
-                }
-
-                // check opcode vs message fragmentation state 2/2
-                if (fragmentedFramesCount != 0 && frameOpcode != OPCODE_CONT && frameOpcode != OPCODE_PING) {
-                    protocolViolation(ctx, in,
-                                      "received non-continuation data frame while inside fragmented message");
-                    return;
-                }
-            }
-
-            state = State.READING_SIZE;
-        case READING_SIZE:
-
-            // Read frame payload length
-            if (framePayloadLen1 == 126) {
-                if (in.readableBytes() < 2) {
-                    return;
-                }
-                framePayloadLength = in.readUnsignedShort();
-                if (framePayloadLength < 126) {
-                    protocolViolation(ctx, in, "invalid data frame length (not using minimal length encoding)");
-                    return;
-                }
-            } else if (framePayloadLen1 == 127) {
-                if (in.readableBytes() < 8) {
-                    return;
-                }
-                framePayloadLength = in.readLong();
-                // TODO: check if it's bigger than 0x7FFFFFFFFFFFFFFF, Maybe
-                // just check if it's negative?
-
-                if (framePayloadLength < 65536) {
-                    protocolViolation(ctx, in, "invalid data frame length (not using minimal length encoding)");
-                    return;
-                }
-            } else {
-                framePayloadLength = framePayloadLen1;
-            }
-
-            if (framePayloadLength > config.maxFramePayloadLength()) {
-                protocolViolation(ctx, in, WebSocketCloseStatus.MESSAGE_TOO_BIG,
-                    "Max frame length of " + config.maxFramePayloadLength() + " has been exceeded.");
-                return;
-            }
-
-            if (logger.isTraceEnabled()) {
-                logger.trace("Decoding WebSocket Frame length={}", framePayloadLength);
-            }
-
-            state = State.MASKING_KEY;
-        case MASKING_KEY:
-            if (frameMasked) {
-                if (in.readableBytes() < 4) {
-                    return;
-                }
-                if (maskingKey == null) {
-                    maskingKey = new byte[4];
-                }
-                in.readBytes(maskingKey);
-            }
-            state = State.PAYLOAD;
-        case PAYLOAD:
-            if (in.readableBytes() < framePayloadLength) {
-                return;
-            }
-
-            ByteBuf payloadBuffer = null;
-            try {
-                payloadBuffer = readBytes(ctx.alloc(), in, toFrameLength(framePayloadLength));
-
-                // Now we have all the data, the next checkpoint must be the next
-                // frame
-                state = State.READING_FIRST;
-
-                // Unmask data if needed
-                if (frameMasked) {
-                    unmask(payloadBuffer);
-                }
-
-                // Processing ping/pong/close frames because they cannot be
-                // fragmented
-                if (frameOpcode == OPCODE_PING) {
-                    out.add(new PingWebSocketFrame(frameFinalFlag, frameRsv, payloadBuffer));
-                    payloadBuffer = null;
-                    return;
-                }
-                if (frameOpcode == OPCODE_PONG) {
-                    out.add(new PongWebSocketFrame(frameFinalFlag, frameRsv, payloadBuffer));
-                    payloadBuffer = null;
-                    return;
-                }
-                if (frameOpcode == OPCODE_CLOSE) {
-                    receivedClosingHandshake = true;
-                    checkCloseFrameBody(ctx, payloadBuffer);
-                    out.add(new CloseWebSocketFrame(frameFinalFlag, frameRsv, payloadBuffer));
-                    payloadBuffer = null;
-                    return;
-                }
-
-                // Processing for possible fragmented messages for text and binary
-                // frames
-                if (frameFinalFlag) {
-                    // Final frame of the sequence. Apparently ping frames are
-                    // allowed in the middle of a fragmented message
-                    if (frameOpcode != OPCODE_PING) {
-                        fragmentedFramesCount = 0;
-                    }
-                } else {
-                    // Increment counter
-                    fragmentedFramesCount++;
-                }
-
-                // Return the frame
-                if (frameOpcode == OPCODE_TEXT) {
-                    out.add(new TextWebSocketFrame(frameFinalFlag, frameRsv, payloadBuffer));
-                    payloadBuffer = null;
-                    return;
-                } else if (frameOpcode == OPCODE_BINARY) {
-                    out.add(new BinaryWebSocketFrame(frameFinalFlag, frameRsv, payloadBuffer));
-                    payloadBuffer = null;
-                    return;
-                } else if (frameOpcode == OPCODE_CONT) {
-                    out.add(new ContinuationWebSocketFrame(frameFinalFlag, frameRsv,
-                                                           payloadBuffer));
-                    payloadBuffer = null;
-                    return;
-                } else {
-                    throw new UnsupportedOperationException("Cannot decode web socket frame with opcode: "
-                                                            + frameOpcode);
-                }
-            } finally {
-                if (payloadBuffer != null) {
-                    payloadBuffer.release();
-                }
-            }
-        case CORRUPT:
-            if (in.isReadable()) {
-                // If we don't keep reading Netty will throw an exception saying
-                // we can't return null if no bytes read and state not changed.
-                in.readByte();
-            }
-            return;
-        default:
-            throw new Error("Shouldn't reach here.");
-        }
     }
 
     private void unmask(ByteBuf frame) {
@@ -418,33 +408,18 @@
         }
     }
 
-    private void protocolViolation(ChannelHandlerContext ctx, ByteBuf in, String reason) {
-        protocolViolation(ctx, in, WebSocketCloseStatus.PROTOCOL_ERROR, reason);
-    }
-
-    private void protocolViolation(ChannelHandlerContext ctx, ByteBuf in, WebSocketCloseStatus status, String reason) {
-        protocolViolation(ctx, in, new CorruptedWebSocketFrameException(status, reason));
-    }
-
-    private void protocolViolation(ChannelHandlerContext ctx, ByteBuf in, CorruptedWebSocketFrameException ex) {
+    private void protocolViolation(ChannelHandlerContext ctx, String reason) {
+        protocolViolation(ctx, new CorruptedFrameException(reason));
+    }
+
+    private void protocolViolation(ChannelHandlerContext ctx, CorruptedFrameException ex) {
         state = State.CORRUPT;
-        int readableBytes = in.readableBytes();
-        if (readableBytes > 0) {
-            // Fix for memory leak, caused by ByteToMessageDecoder#channelRead:
-            // buffer 'cumulation' is released ONLY when no more readable bytes available.
-            in.skipBytes(readableBytes);
-        }
-        if (ctx.channel().isActive() && config.closeOnProtocolViolation()) {
+        if (ctx.channel().isActive()) {
             Object closeMessage;
             if (receivedClosingHandshake) {
                 closeMessage = Unpooled.EMPTY_BUFFER;
             } else {
-                WebSocketCloseStatus closeStatus = ex.closeStatus();
-                String reasonText = ex.getMessage();
-                if (reasonText == null) {
-                    reasonText = closeStatus.reasonText();
-                }
-                closeMessage = new CloseWebSocketFrame(closeStatus, reasonText);
+                closeMessage = new CloseWebSocketFrame(1002, null);
             }
             ctx.writeAndFlush(closeMessage).addListener(ChannelFutureListener.CLOSE);
         }
@@ -466,7 +441,7 @@
             return;
         }
         if (buffer.readableBytes() == 1) {
-            protocolViolation(ctx, buffer, WebSocketCloseStatus.INVALID_PAYLOAD_DATA, "Invalid close frame body");
+            protocolViolation(ctx, "Invalid close frame body");
         }
 
         // Save reader index
@@ -475,22 +450,17 @@
 
         // Must have 2 byte integer within the valid range
         int statusCode = buffer.readShort();
-<<<<<<< HEAD
-        if (!WebSocketCloseStatus.isValidStatusCode(statusCode)) {
-            protocolViolation(ctx, buffer, "Invalid close frame getStatus code: " + statusCode);
-=======
         if (statusCode >= 0 && statusCode <= 999 || statusCode >= 1004 && statusCode <= 1006
                 || statusCode >= 1015 && statusCode <= 2999) {
             protocolViolation(ctx, "Invalid close frame getStatus code: " + statusCode);
->>>>>>> 806dace3
         }
 
         // May have UTF-8 message
         if (buffer.isReadable()) {
             try {
                 new Utf8Validator().check(buffer);
-            } catch (CorruptedWebSocketFrameException ex) {
-                protocolViolation(ctx, buffer, ex);
+            } catch (CorruptedFrameException ex) {
+                protocolViolation(ctx, ex);
             }
         }
 
