/*
 * Copyright 2019 The Netty Project
 *
 * The Netty Project licenses this file to you under the Apache License,
 * version 2.0 (the "License"); you may not use this file except in compliance
 * with the License. You may obtain a copy of the License at:
 *
 *   http://www.apache.org/licenses/LICENSE-2.0
 *
 * Unless required by applicable law or agreed to in writing, software
 * distributed under the License is distributed on an "AS IS" BASIS, WITHOUT
 * WARRANTIES OR CONDITIONS OF ANY KIND, either express or implied. See the
 * License for the specific language governing permissions and limitations
 * under the License.
 */
package io.netty.handler.codec.http.websocketx;

import io.netty.buffer.ByteBuf;
import io.netty.buffer.Unpooled;
import io.netty.channel.Channel;
import io.netty.channel.ChannelFuture;
import io.netty.channel.ChannelPromise;
import io.netty.handler.codec.http.DefaultFullHttpResponse;
import io.netty.handler.codec.http.FullHttpRequest;
import io.netty.handler.codec.http.FullHttpResponse;
import io.netty.handler.codec.http.HttpHeaderNames;
import io.netty.handler.codec.http.HttpHeaderValues;
import io.netty.handler.codec.http.HttpHeaders;
import io.netty.handler.codec.http.HttpResponseStatus;

import java.util.regex.Pattern;

import static io.netty.handler.codec.http.HttpVersion.HTTP_1_1;

/**
 * <p>
 * Performs server side opening and closing handshakes for web socket specification version <a
 * href="http://tools.ietf.org/html/draft-ietf-hybi-thewebsocketprotocol-00" >draft-ietf-hybi-thewebsocketprotocol-
 * 00</a>
 * </p>
 * <p>
 * A very large portion of this code was taken from the Netty 3.2 HTTP example.
 * </p>
 */
public class WebSocketServerHandshaker00 extends WebSocketServerHandshaker {

    private static final Pattern BEGINNING_DIGIT = Pattern.compile("[^0-9]");
    private static final Pattern BEGINNING_SPACE = Pattern.compile("[^ ]");

    /**
     * Constructor specifying the destination web socket location
     *
     * @param webSocketURL
     *            URL for web socket communications. e.g "ws://myhost.com/mypath". Subsequent web socket frames will be
     *            sent to this URL.
     * @param subprotocols
     *            CSV of supported protocols
     * @param maxFramePayloadLength
     *            Maximum allowable frame payload length. Setting this value to your application's requirement may
     *            reduce denial of service attacks using long data frames.
     */
    public WebSocketServerHandshaker00(String webSocketURL, String subprotocols, int maxFramePayloadLength) {
        this(webSocketURL, subprotocols, WebSocketDecoderConfig.newBuilder()
            .maxFramePayloadLength(maxFramePayloadLength)
            .build());
    }

    /**
     * Constructor specifying the destination web socket location
     *
     * @param webSocketURL
     *            URL for web socket communications. e.g "ws://myhost.com/mypath". Subsequent web socket frames will be
     *            sent to this URL.
     * @param subprotocols
     *            CSV of supported protocols
     * @param decoderConfig
     *            Frames decoder configuration.
     */
    public WebSocketServerHandshaker00(String webSocketURL, String subprotocols, WebSocketDecoderConfig decoderConfig) {
        super(WebSocketVersion.V00, webSocketURL, subprotocols, decoderConfig);
    }

    /**
     * <p>
     * Handle the web socket handshake for the web socket specification <a href=
     * "http://tools.ietf.org/html/draft-ietf-hybi-thewebsocketprotocol-00">HyBi version 0</a> and lower. This standard
     * is really a rehash of <a href="http://tools.ietf.org/html/draft-hixie-thewebsocketprotocol-76" >hixie-76</a> and
     * <a href="http://tools.ietf.org/html/draft-hixie-thewebsocketprotocol-75" >hixie-75</a>.
     * </p>
     *
     * <p>
     * Browser request to the server:
     * </p>
     *
     * <pre>
     * GET /demo HTTP/1.1
     * Upgrade: WebSocket
     * Connection: Upgrade
     * Host: example.com
     * Origin: http://example.com
     * Sec-WebSocket-Protocol: chat, sample
     * Sec-WebSocket-Key1: 4 @1  46546xW%0l 1 5
     * Sec-WebSocket-Key2: 12998 5 Y3 1  .P00
     *
     * ^n:ds[4U
     * </pre>
     *
     * <p>
     * Server response:
     * </p>
     *
     * <pre>
     * HTTP/1.1 101 WebSocket Protocol Handshake
     * Upgrade: WebSocket
     * Connection: Upgrade
     * Sec-WebSocket-Origin: http://example.com
     * Sec-WebSocket-Location: ws://example.com/demo
     * Sec-WebSocket-Protocol: sample
     *
     * 8jKS'y:G*Co,Wxa-
     * </pre>
     */
    @Override
    protected FullHttpResponse newHandshakeResponse(FullHttpRequest req, HttpHeaders headers) {

        // Serve the WebSocket handshake request.
        if (!req.headers().containsValue(HttpHeaderNames.CONNECTION, HttpHeaderValues.UPGRADE, true)
                || !HttpHeaderValues.WEBSOCKET.contentEqualsIgnoreCase(req.headers().get(HttpHeaderNames.UPGRADE))) {
            throw new WebSocketHandshakeException("not a WebSocket handshake request: missing upgrade");
        }

        // Hixie 75 does not contain these headers while Hixie 76 does
        boolean isHixie76 = req.headers().contains(HttpHeaderNames.SEC_WEBSOCKET_KEY1) &&
                            req.headers().contains(HttpHeaderNames.SEC_WEBSOCKET_KEY2);

        String origin = req.headers().get(HttpHeaderNames.ORIGIN);
        //throw before allocating FullHttpResponse
        if (origin == null && !isHixie76) {
            throw new WebSocketHandshakeException("Missing origin header, got only " + req.headers().names());
        }

        // Create the WebSocket handshake response.
        FullHttpResponse res = new DefaultFullHttpResponse(HTTP_1_1, new HttpResponseStatus(101,
                isHixie76 ? "WebSocket Protocol Handshake" : "Web Socket Protocol Handshake"),
                req.content().alloc().buffer(0));
        if (headers != null) {
            res.headers().add(headers);
        }

        res.headers().set(HttpHeaderNames.UPGRADE, HttpHeaderValues.WEBSOCKET)
                     .set(HttpHeaderNames.CONNECTION, HttpHeaderValues.UPGRADE);

        // Fill in the headers and contents depending on handshake getMethod.
        if (isHixie76) {
            // New handshake getMethod with a challenge:
            res.headers().add(HttpHeaderNames.SEC_WEBSOCKET_ORIGIN, origin);
            res.headers().add(HttpHeaderNames.SEC_WEBSOCKET_LOCATION, uri());

            String subprotocols = req.headers().get(HttpHeaderNames.SEC_WEBSOCKET_PROTOCOL);
            if (subprotocols != null) {
                String selectedSubprotocol = selectSubprotocol(subprotocols);
                if (selectedSubprotocol == null) {
                    if (logger.isDebugEnabled()) {
                        logger.debug("Requested subprotocol(s) not supported: {}", subprotocols);
                    }
                } else {
                    res.headers().add(HttpHeaderNames.SEC_WEBSOCKET_PROTOCOL, selectedSubprotocol);
                }
            }

            // Calculate the answer of the challenge.
            String key1 = req.headers().get(HttpHeaderNames.SEC_WEBSOCKET_KEY1);
            String key2 = req.headers().get(HttpHeaderNames.SEC_WEBSOCKET_KEY2);
            int a = (int) (Long.parseLong(BEGINNING_DIGIT.matcher(key1).replaceAll("")) /
                           BEGINNING_SPACE.matcher(key1).replaceAll("").length());
            int b = (int) (Long.parseLong(BEGINNING_DIGIT.matcher(key2).replaceAll("")) /
                           BEGINNING_SPACE.matcher(key2).replaceAll("").length());
            long c = req.content().readLong();
            ByteBuf input = Unpooled.wrappedBuffer(new byte[16]).setIndex(0, 0);
            input.writeInt(a);
            input.writeInt(b);
            input.writeLong(c);
            res.content().writeBytes(WebSocketUtil.md5(input.array()));
        } else {
            // Old Hixie 75 handshake getMethod with no challenge:
<<<<<<< HEAD
=======
            String origin = req.headers().get(HttpHeaderNames.ORIGIN);
            if (origin == null) {
                throw new WebSocketHandshakeException("Missing origin header, got only " + req.headers().names());
            }
>>>>>>> 806dace3
            res.headers().add(HttpHeaderNames.WEBSOCKET_ORIGIN, origin);
            res.headers().add(HttpHeaderNames.WEBSOCKET_LOCATION, uri());

            String protocol = req.headers().get(HttpHeaderNames.WEBSOCKET_PROTOCOL);
            if (protocol != null) {
                res.headers().add(HttpHeaderNames.WEBSOCKET_PROTOCOL, selectSubprotocol(protocol));
            }
        }
        return res;
    }

    /**
     * Echo back the closing frame
     *
     * @param channel
     *            Channel
     * @param frame
     *            Web Socket frame that was received
     */
    @Override
    public ChannelFuture close(Channel channel, CloseWebSocketFrame frame, ChannelPromise promise) {
        return channel.writeAndFlush(frame, promise);
    }

    @Override
    protected WebSocketFrameDecoder newWebsocketDecoder() {
        return new WebSocket00FrameDecoder(decoderConfig());
    }

    @Override
    protected WebSocketFrameEncoder newWebSocketEncoder() {
        return new WebSocket00FrameEncoder();
    }
}<|MERGE_RESOLUTION|>--- conflicted
+++ resolved
@@ -1,5 +1,5 @@
 /*
- * Copyright 2019 The Netty Project
+ * Copyright 2012 The Netty Project
  *
  * The Netty Project licenses this file to you under the Apache License,
  * version 2.0 (the "License"); you may not use this file except in compliance
@@ -60,24 +60,7 @@
      *            reduce denial of service attacks using long data frames.
      */
     public WebSocketServerHandshaker00(String webSocketURL, String subprotocols, int maxFramePayloadLength) {
-        this(webSocketURL, subprotocols, WebSocketDecoderConfig.newBuilder()
-            .maxFramePayloadLength(maxFramePayloadLength)
-            .build());
-    }
-
-    /**
-     * Constructor specifying the destination web socket location
-     *
-     * @param webSocketURL
-     *            URL for web socket communications. e.g "ws://myhost.com/mypath". Subsequent web socket frames will be
-     *            sent to this URL.
-     * @param subprotocols
-     *            CSV of supported protocols
-     * @param decoderConfig
-     *            Frames decoder configuration.
-     */
-    public WebSocketServerHandshaker00(String webSocketURL, String subprotocols, WebSocketDecoderConfig decoderConfig) {
-        super(WebSocketVersion.V00, webSocketURL, subprotocols, decoderConfig);
+        super(WebSocketVersion.V00, webSocketURL, subprotocols, maxFramePayloadLength);
     }
 
     /**
@@ -133,27 +116,20 @@
         boolean isHixie76 = req.headers().contains(HttpHeaderNames.SEC_WEBSOCKET_KEY1) &&
                             req.headers().contains(HttpHeaderNames.SEC_WEBSOCKET_KEY2);
 
-        String origin = req.headers().get(HttpHeaderNames.ORIGIN);
-        //throw before allocating FullHttpResponse
-        if (origin == null && !isHixie76) {
-            throw new WebSocketHandshakeException("Missing origin header, got only " + req.headers().names());
-        }
-
         // Create the WebSocket handshake response.
         FullHttpResponse res = new DefaultFullHttpResponse(HTTP_1_1, new HttpResponseStatus(101,
-                isHixie76 ? "WebSocket Protocol Handshake" : "Web Socket Protocol Handshake"),
-                req.content().alloc().buffer(0));
+                isHixie76 ? "WebSocket Protocol Handshake" : "Web Socket Protocol Handshake"));
         if (headers != null) {
             res.headers().add(headers);
         }
 
-        res.headers().set(HttpHeaderNames.UPGRADE, HttpHeaderValues.WEBSOCKET)
-                     .set(HttpHeaderNames.CONNECTION, HttpHeaderValues.UPGRADE);
+        res.headers().add(HttpHeaderNames.UPGRADE, HttpHeaderValues.WEBSOCKET);
+        res.headers().add(HttpHeaderNames.CONNECTION, HttpHeaderValues.UPGRADE);
 
         // Fill in the headers and contents depending on handshake getMethod.
         if (isHixie76) {
             // New handshake getMethod with a challenge:
-            res.headers().add(HttpHeaderNames.SEC_WEBSOCKET_ORIGIN, origin);
+            res.headers().add(HttpHeaderNames.SEC_WEBSOCKET_ORIGIN, req.headers().get(HttpHeaderNames.ORIGIN));
             res.headers().add(HttpHeaderNames.SEC_WEBSOCKET_LOCATION, uri());
 
             String subprotocols = req.headers().get(HttpHeaderNames.SEC_WEBSOCKET_PROTOCOL);
@@ -183,13 +159,10 @@
             res.content().writeBytes(WebSocketUtil.md5(input.array()));
         } else {
             // Old Hixie 75 handshake getMethod with no challenge:
-<<<<<<< HEAD
-=======
             String origin = req.headers().get(HttpHeaderNames.ORIGIN);
             if (origin == null) {
                 throw new WebSocketHandshakeException("Missing origin header, got only " + req.headers().names());
             }
->>>>>>> 806dace3
             res.headers().add(HttpHeaderNames.WEBSOCKET_ORIGIN, origin);
             res.headers().add(HttpHeaderNames.WEBSOCKET_LOCATION, uri());
 
@@ -216,7 +189,7 @@
 
     @Override
     protected WebSocketFrameDecoder newWebsocketDecoder() {
-        return new WebSocket00FrameDecoder(decoderConfig());
+        return new WebSocket00FrameDecoder(maxFramePayloadLength());
     }
 
     @Override
