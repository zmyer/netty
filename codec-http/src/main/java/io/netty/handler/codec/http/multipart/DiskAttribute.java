/*
 * Copyright 2012 The Netty Project
 *
 * The Netty Project licenses this file to you under the Apache License,
 * version 2.0 (the "License"); you may not use this file except in compliance
 * with the License. You may obtain a copy of the License at:
 *
 *   http://www.apache.org/licenses/LICENSE-2.0
 *
 * Unless required by applicable law or agreed to in writing, software
 * distributed under the License is distributed on an "AS IS" BASIS, WITHOUT
 * WARRANTIES OR CONDITIONS OF ANY KIND, either express or implied. See the
 * License for the specific language governing permissions and limitations
 * under the License.
 */
package io.netty.handler.codec.http.multipart;

import io.netty.buffer.ByteBuf;
import io.netty.channel.ChannelException;
import io.netty.handler.codec.http.HttpConstants;
import io.netty.util.internal.ObjectUtil;

import java.io.IOException;
import java.nio.charset.Charset;

import static io.netty.buffer.Unpooled.wrappedBuffer;
import static java.util.Objects.requireNonNull;

/**
 * Disk implementation of Attributes
 */
public class DiskAttribute extends AbstractDiskHttpData implements Attribute {
    public static String baseDirectory;

    public static boolean deleteOnExitTemporaryFile = true;

    public static final String prefix = "Attr_";

    public static final String postfix = ".att";

    private String baseDir;

    private boolean deleteOnExit;

    /**
     * Constructor used for huge Attribute
     */
    public DiskAttribute(String name) {
        this(name, HttpConstants.DEFAULT_CHARSET);
    }

    public DiskAttribute(String name, String baseDir, boolean deleteOnExit) {
        this(name, HttpConstants.DEFAULT_CHARSET);
        this.baseDir = baseDir == null ? baseDirectory : baseDir;
        this.deleteOnExit = deleteOnExit;
    }

    public DiskAttribute(String name, long definedSize) {
        this(name, definedSize, HttpConstants.DEFAULT_CHARSET, baseDirectory, deleteOnExitTemporaryFile);
    }

    public DiskAttribute(String name, long definedSize, String baseDir, boolean deleteOnExit) {
        this(name, definedSize, HttpConstants.DEFAULT_CHARSET);
        this.baseDir = baseDir == null ? baseDirectory : baseDir;
        this.deleteOnExit = deleteOnExit;
    }

    public DiskAttribute(String name, Charset charset) {
        this(name, charset, baseDirectory, deleteOnExitTemporaryFile);
    }

    public DiskAttribute(String name, Charset charset, String baseDir, boolean deleteOnExit) {
        super(name, charset, 0);
        this.baseDir = baseDir == null ? baseDirectory : baseDir;
        this.deleteOnExit = deleteOnExit;
    }

    public DiskAttribute(String name, long definedSize, Charset charset) {
        this(name, definedSize, charset, baseDirectory, deleteOnExitTemporaryFile);
    }

    public DiskAttribute(String name, long definedSize, Charset charset, String baseDir, boolean deleteOnExit) {
        super(name, charset, definedSize);
        this.baseDir = baseDir == null ? baseDirectory : baseDir;
        this.deleteOnExit = deleteOnExit;
    }

    public DiskAttribute(String name, String value) throws IOException {
        this(name, value, HttpConstants.DEFAULT_CHARSET);
    }

    public DiskAttribute(String name, String value, Charset charset) throws IOException {
        this(name, value, charset, baseDirectory, deleteOnExitTemporaryFile);
    }

    public DiskAttribute(String name, String value, Charset charset,
                         String baseDir, boolean deleteOnExit) throws IOException {
        super(name, charset, 0); // Attribute have no default size
        setValue(value);
        this.baseDir = baseDir == null ? baseDirectory : baseDir;
        this.deleteOnExit = deleteOnExit;
    }

    @Override
    public HttpDataType getHttpDataType() {
        return HttpDataType.Attribute;
    }

    @Override
    public String getValue() throws IOException {
        byte [] bytes = get();
        return new String(bytes, getCharset());
    }

    @Override
    public void setValue(String value) throws IOException {
<<<<<<< HEAD
        ObjectUtil.checkNotNull(value, "value");
=======
        requireNonNull(value, "value");
>>>>>>> 806dace3
        byte [] bytes = value.getBytes(getCharset());
        checkSize(bytes.length);
        ByteBuf buffer = wrappedBuffer(bytes);
        if (definedSize > 0) {
            definedSize = buffer.readableBytes();
        }
        setContent(buffer);
    }

    @Override
    public void addContent(ByteBuf buffer, boolean last) throws IOException {
        final long newDefinedSize = size + buffer.readableBytes();
        checkSize(newDefinedSize);
        if (definedSize > 0 && definedSize < newDefinedSize) {
            definedSize = newDefinedSize;
        }
        super.addContent(buffer, last);
    }

    @Override
    public int hashCode() {
        return getName().hashCode();
    }

    @Override
    public boolean equals(Object o) {
        if (!(o instanceof Attribute)) {
            return false;
        }
        Attribute attribute = (Attribute) o;
        return getName().equalsIgnoreCase(attribute.getName());
    }

    @Override
    public int compareTo(InterfaceHttpData o) {
        if (!(o instanceof Attribute)) {
            throw new ClassCastException("Cannot compare " + getHttpDataType() +
                    " with " + o.getHttpDataType());
        }
        return compareTo((Attribute) o);
    }

    public int compareTo(Attribute o) {
        return getName().compareToIgnoreCase(o.getName());
    }

    @Override
    public String toString() {
        try {
            return getName() + '=' + getValue();
        } catch (IOException e) {
            return getName() + '=' + e;
        }
    }

    @Override
    protected boolean deleteOnExit() {
        return deleteOnExit;
    }

    @Override
    protected String getBaseDirectory() {
        return baseDir;
    }

    @Override
    protected String getDiskFilename() {
        return getName() + postfix;
    }

    @Override
    protected String getPostfix() {
        return postfix;
    }

    @Override
    protected String getPrefix() {
        return prefix;
    }

    @Override
    public Attribute copy() {
        final ByteBuf content = content();
        return replace(content != null ? content.copy() : null);
    }

    @Override
    public Attribute duplicate() {
        final ByteBuf content = content();
        return replace(content != null ? content.duplicate() : null);
    }

    @Override
    public Attribute retainedDuplicate() {
        ByteBuf content = content();
        if (content != null) {
            content = content.retainedDuplicate();
            boolean success = false;
            try {
                Attribute duplicate = replace(content);
                success = true;
                return duplicate;
            } finally {
                if (!success) {
                    content.release();
                }
            }
        } else {
            return replace(null);
        }
    }

    @Override
    public Attribute replace(ByteBuf content) {
        DiskAttribute attr = new DiskAttribute(getName(), baseDir, deleteOnExit);
        attr.setCharset(getCharset());
        if (content != null) {
            try {
                attr.setContent(content);
            } catch (IOException e) {
                throw new ChannelException(e);
            }
        }
        return attr;
    }

    @Override
    public Attribute retain(int increment) {
        super.retain(increment);
        return this;
    }

    @Override
    public Attribute retain() {
        super.retain();
        return this;
    }

    @Override
    public Attribute touch() {
        super.touch();
        return this;
    }

    @Override
    public Attribute touch(Object hint) {
        super.touch(hint);
        return this;
    }
}<|MERGE_RESOLUTION|>--- conflicted
+++ resolved
@@ -18,7 +18,6 @@
 import io.netty.buffer.ByteBuf;
 import io.netty.channel.ChannelException;
 import io.netty.handler.codec.http.HttpConstants;
-import io.netty.util.internal.ObjectUtil;
 
 import java.io.IOException;
 import java.nio.charset.Charset;
@@ -38,10 +37,6 @@
 
     public static final String postfix = ".att";
 
-    private String baseDir;
-
-    private boolean deleteOnExit;
-
     /**
      * Constructor used for huge Attribute
      */
@@ -49,40 +44,16 @@
         this(name, HttpConstants.DEFAULT_CHARSET);
     }
 
-    public DiskAttribute(String name, String baseDir, boolean deleteOnExit) {
-        this(name, HttpConstants.DEFAULT_CHARSET);
-        this.baseDir = baseDir == null ? baseDirectory : baseDir;
-        this.deleteOnExit = deleteOnExit;
-    }
-
     public DiskAttribute(String name, long definedSize) {
-        this(name, definedSize, HttpConstants.DEFAULT_CHARSET, baseDirectory, deleteOnExitTemporaryFile);
-    }
-
-    public DiskAttribute(String name, long definedSize, String baseDir, boolean deleteOnExit) {
         this(name, definedSize, HttpConstants.DEFAULT_CHARSET);
-        this.baseDir = baseDir == null ? baseDirectory : baseDir;
-        this.deleteOnExit = deleteOnExit;
     }
 
     public DiskAttribute(String name, Charset charset) {
-        this(name, charset, baseDirectory, deleteOnExitTemporaryFile);
-    }
-
-    public DiskAttribute(String name, Charset charset, String baseDir, boolean deleteOnExit) {
         super(name, charset, 0);
-        this.baseDir = baseDir == null ? baseDirectory : baseDir;
-        this.deleteOnExit = deleteOnExit;
     }
 
     public DiskAttribute(String name, long definedSize, Charset charset) {
-        this(name, definedSize, charset, baseDirectory, deleteOnExitTemporaryFile);
-    }
-
-    public DiskAttribute(String name, long definedSize, Charset charset, String baseDir, boolean deleteOnExit) {
         super(name, charset, definedSize);
-        this.baseDir = baseDir == null ? baseDirectory : baseDir;
-        this.deleteOnExit = deleteOnExit;
     }
 
     public DiskAttribute(String name, String value) throws IOException {
@@ -90,15 +61,8 @@
     }
 
     public DiskAttribute(String name, String value, Charset charset) throws IOException {
-        this(name, value, charset, baseDirectory, deleteOnExitTemporaryFile);
-    }
-
-    public DiskAttribute(String name, String value, Charset charset,
-                         String baseDir, boolean deleteOnExit) throws IOException {
         super(name, charset, 0); // Attribute have no default size
         setValue(value);
-        this.baseDir = baseDir == null ? baseDirectory : baseDir;
-        this.deleteOnExit = deleteOnExit;
     }
 
     @Override
@@ -114,11 +78,7 @@
 
     @Override
     public void setValue(String value) throws IOException {
-<<<<<<< HEAD
-        ObjectUtil.checkNotNull(value, "value");
-=======
         requireNonNull(value, "value");
->>>>>>> 806dace3
         byte [] bytes = value.getBytes(getCharset());
         checkSize(bytes.length);
         ByteBuf buffer = wrappedBuffer(bytes);
@@ -176,12 +136,12 @@
 
     @Override
     protected boolean deleteOnExit() {
-        return deleteOnExit;
+        return deleteOnExitTemporaryFile;
     }
 
     @Override
     protected String getBaseDirectory() {
-        return baseDir;
+        return baseDirectory;
     }
 
     @Override
@@ -233,7 +193,7 @@
 
     @Override
     public Attribute replace(ByteBuf content) {
-        DiskAttribute attr = new DiskAttribute(getName(), baseDir, deleteOnExit);
+        DiskAttribute attr = new DiskAttribute(getName());
         attr.setCharset(getCharset());
         if (content != null) {
             try {
