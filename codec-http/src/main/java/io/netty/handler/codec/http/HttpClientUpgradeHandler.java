--- conflicted
+++ resolved
@@ -17,7 +17,6 @@
 import io.netty.channel.ChannelHandlerContext;
 import io.netty.channel.ChannelPromise;
 import io.netty.util.AsciiString;
-import io.netty.util.internal.ObjectUtil;
 
 import java.net.SocketAddress;
 import java.util.Collection;
@@ -116,15 +115,10 @@
     public HttpClientUpgradeHandler(SourceCodec sourceCodec, UpgradeCodec upgradeCodec,
                                     int maxContentLength) {
         super(maxContentLength);
-<<<<<<< HEAD
-        this.sourceCodec = ObjectUtil.checkNotNull(sourceCodec, "sourceCodec");
-        this.upgradeCodec = ObjectUtil.checkNotNull(upgradeCodec, "upgradeCodec");
-=======
         requireNonNull(sourceCodec, "sourceCodec");
         requireNonNull(upgradeCodec, "upgradeCodec");
         this.sourceCodec = sourceCodec;
         this.upgradeCodec = upgradeCodec;
->>>>>>> 806dace3
     }
 
     @Override
