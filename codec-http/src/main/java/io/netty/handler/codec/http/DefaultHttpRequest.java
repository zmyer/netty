--- conflicted
+++ resolved
@@ -15,13 +15,7 @@
  */
 package io.netty.handler.codec.http;
 
-<<<<<<< HEAD
-import io.netty.util.internal.ObjectUtil;
-
-import static io.netty.util.internal.ObjectUtil.checkNotNull;
-=======
 import static java.util.Objects.requireNonNull;
->>>>>>> 806dace3
 
 /**
  * The default {@link HttpRequest} implementation.
@@ -94,23 +88,15 @@
 
     @Override
     public HttpRequest setMethod(HttpMethod method) {
-<<<<<<< HEAD
-        this.method = ObjectUtil.checkNotNull(method, "method");
-=======
         requireNonNull(method, "method");
         this.method = method;
->>>>>>> 806dace3
         return this;
     }
 
     @Override
     public HttpRequest setUri(String uri) {
-<<<<<<< HEAD
-        this.uri = ObjectUtil.checkNotNull(uri, "uri");
-=======
         requireNonNull(uri, "uri");
         this.uri = uri;
->>>>>>> 806dace3
         return this;
     }
 
