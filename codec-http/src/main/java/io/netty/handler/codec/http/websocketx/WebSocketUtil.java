/*
 * Copyright 2012 The Netty Project
 *
 * The Netty Project licenses this file to you under the Apache License,
 * version 2.0 (the "License"); you may not use this file except in compliance
 * with the License. You may obtain a copy of the License at:
 *
 *   http://www.apache.org/licenses/LICENSE-2.0
 *
 * Unless required by applicable law or agreed to in writing, software
 * distributed under the License is distributed on an "AS IS" BASIS, WITHOUT
 * WARRANTIES OR CONDITIONS OF ANY KIND, either express or implied. See the
 * License for the specific language governing permissions and limitations
 * under the License.
 */
package io.netty.handler.codec.http.websocketx;

import io.netty.util.concurrent.FastThreadLocal;
<<<<<<< HEAD
import io.netty.util.internal.PlatformDependent;
import io.netty.util.internal.SuppressJava6Requirement;
=======
>>>>>>> 806dace3

import java.nio.charset.StandardCharsets;
import java.security.MessageDigest;
import java.security.NoSuchAlgorithmException;
import java.util.Base64;
import java.util.concurrent.ThreadLocalRandom;

/**
 * A utility class mainly for use by web sockets
 */
final class WebSocketUtil {

    private static final FastThreadLocal<MessageDigest> MD5 = new FastThreadLocal<MessageDigest>() {
        @Override
        protected MessageDigest initialValue() throws Exception {
            try {
                //Try to get a MessageDigest that uses MD5
                return MessageDigest.getInstance("MD5");
            } catch (NoSuchAlgorithmException e) {
                //This shouldn't happen! How old is the computer?
                throw new InternalError("MD5 not supported on this platform - Outdated?");
            }
        }
    };

    private static final FastThreadLocal<MessageDigest> SHA1 = new FastThreadLocal<MessageDigest>() {
        @Override
        protected MessageDigest initialValue() throws Exception {
            try {
                //Try to get a MessageDigest that uses SHA1
                return MessageDigest.getInstance("SHA1");
            } catch (NoSuchAlgorithmException e) {
                //This shouldn't happen! How old is the computer?
                throw new InternalError("SHA-1 not supported on this platform - Outdated?");
            }
        }
    };

    /**
     * Performs a MD5 hash on the specified data
     *
     * @param data The data to hash
     * @return The hashed data
     */
    static byte[] md5(byte[] data) {
        // TODO(normanmaurer): Create md5 method that not need MessageDigest.
        return digest(MD5, data);
    }

    /**
     * Performs a SHA-1 hash on the specified data
     *
     * @param data The data to hash
     * @return The hashed data
     */
    static byte[] sha1(byte[] data) {
        // TODO(normanmaurer): Create sha1 method that not need MessageDigest.
        return digest(SHA1, data);
    }

    private static byte[] digest(FastThreadLocal<MessageDigest> digestFastThreadLocal, byte[] data) {
        MessageDigest digest = digestFastThreadLocal.get();
        digest.reset();
        return digest.digest(data);
    }

    /**
     * Performs base64 encoding on the specified data
     *
     * @param data The data to encode
     * @return An encoded string containing the data
     */
    @SuppressJava6Requirement(reason = "Guarded with java version check")
    static String base64(byte[] data) {
<<<<<<< HEAD
        if (PlatformDependent.javaVersion() >= 8) {
            return java.util.Base64.getEncoder().encodeToString(data);
        }
        String encodedString;
        ByteBuf encodedData = Unpooled.wrappedBuffer(data);
        try {
            ByteBuf encoded = Base64.encode(encodedData);
            try {
                encodedString = encoded.toString(CharsetUtil.UTF_8);
            } finally {
                encoded.release();
            }
        } finally {
            encodedData.release();
        }
        return encodedString;
=======
        return Base64.getEncoder().encodeToString(data);
>>>>>>> 806dace3
    }
    /**
     * Creates an arbitrary number of random bytes
     *
     * @param size the number of random bytes to create
     * @return An array of random bytes
     */
    static byte[] randomBytes(int size) {
        byte[] bytes = new byte[size];
        ThreadLocalRandom.current().nextBytes(bytes);
        return bytes;
    }

    /**
     * A private constructor to ensure that instances of this class cannot be made
     */
    private WebSocketUtil() {
        // Unused
    }
}<|MERGE_RESOLUTION|>--- conflicted
+++ resolved
@@ -16,11 +16,6 @@
 package io.netty.handler.codec.http.websocketx;
 
 import io.netty.util.concurrent.FastThreadLocal;
-<<<<<<< HEAD
-import io.netty.util.internal.PlatformDependent;
-import io.netty.util.internal.SuppressJava6Requirement;
-=======
->>>>>>> 806dace3
 
 import java.nio.charset.StandardCharsets;
 import java.security.MessageDigest;
@@ -93,28 +88,8 @@
      * @param data The data to encode
      * @return An encoded string containing the data
      */
-    @SuppressJava6Requirement(reason = "Guarded with java version check")
     static String base64(byte[] data) {
-<<<<<<< HEAD
-        if (PlatformDependent.javaVersion() >= 8) {
-            return java.util.Base64.getEncoder().encodeToString(data);
-        }
-        String encodedString;
-        ByteBuf encodedData = Unpooled.wrappedBuffer(data);
-        try {
-            ByteBuf encoded = Base64.encode(encodedData);
-            try {
-                encodedString = encoded.toString(CharsetUtil.UTF_8);
-            } finally {
-                encoded.release();
-            }
-        } finally {
-            encodedData.release();
-        }
-        return encodedString;
-=======
         return Base64.getEncoder().encodeToString(data);
->>>>>>> 806dace3
     }
     /**
      * Creates an arbitrary number of random bytes
