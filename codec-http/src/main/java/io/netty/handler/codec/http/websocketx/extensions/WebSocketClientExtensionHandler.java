--- conflicted
+++ resolved
@@ -24,7 +24,6 @@
 import io.netty.handler.codec.http.HttpHeaderNames;
 import io.netty.handler.codec.http.HttpRequest;
 import io.netty.handler.codec.http.HttpResponse;
-import io.netty.util.internal.ObjectUtil;
 
 import java.util.ArrayList;
 import java.util.Arrays;
@@ -53,11 +52,7 @@
      *      with fallback configuration.
      */
     public WebSocketClientExtensionHandler(WebSocketClientExtensionHandshaker... extensionHandshakers) {
-<<<<<<< HEAD
-        ObjectUtil.checkNotNull(extensionHandshakers, "extensionHandshakers");
-=======
         requireNonNull(extensionHandshakers, "extensionHandshakers");
->>>>>>> 806dace3
         if (extensionHandshakers.length == 0) {
             throw new IllegalArgumentException("extensionHandshakers must contains at least one handshaker");
         }
