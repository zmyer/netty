/*
 * Copyright 2012 The Netty Project
 *
 * The Netty Project licenses this file to you under the Apache License,
 * version 2.0 (the "License"); you may not use this file except in compliance
 * with the License. You may obtain a copy of the License at:
 *
 *   http://www.apache.org/licenses/LICENSE-2.0
 *
 * Unless required by applicable law or agreed to in writing, software
 * distributed under the License is distributed on an "AS IS" BASIS, WITHOUT
 * WARRANTIES OR CONDITIONS OF ANY KIND, either express or implied. See the
 * License for the specific language governing permissions and limitations
 * under the License.
 */
package io.netty.handler.codec.http;

<<<<<<< HEAD
import io.netty.buffer.ByteBufUtil;
import io.netty.util.CharsetUtil;
import io.netty.util.internal.ObjectUtil;
import io.netty.util.internal.StringUtil;
=======
import static java.util.Objects.requireNonNull;
>>>>>>> 806dace3

import java.net.URI;
import java.net.URISyntaxException;
import java.net.URLEncoder;
import java.nio.charset.Charset;

/**
 * Creates a URL-encoded URI from a path string and key-value parameter pairs.
 * This encoder is for one time use only.  Create a new instance for each URI.
 *
 * <pre>
 * {@link QueryStringEncoder} encoder = new {@link QueryStringEncoder}("/hello");
 * encoder.addParam("recipient", "world");
 * assert encoder.toString().equals("/hello?recipient=world");
 * </pre>
 *
 * @see QueryStringDecoder
 */
public class QueryStringEncoder {

    private final Charset charset;
    private final StringBuilder uriBuilder;
    private boolean hasParams;
    private static final byte WRITE_UTF_UNKNOWN = (byte) '?';
    private static final char[] CHAR_MAP = "0123456789ABCDEF".toCharArray();

    /**
     * Creates a new encoder that encodes a URI that starts with the specified
     * path string.  The encoder will encode the URI in UTF-8.
     */
    public QueryStringEncoder(String uri) {
        this(uri, HttpConstants.DEFAULT_CHARSET);
    }

    /**
     * Creates a new encoder that encodes a URI that starts with the specified
     * path string in the specified charset.
     */
    public QueryStringEncoder(String uri, Charset charset) {
        ObjectUtil.checkNotNull(charset, "charset");
        uriBuilder = new StringBuilder(uri);
        this.charset = CharsetUtil.UTF_8.equals(charset) ? null : charset;
    }

    /**
     * Adds a parameter with the specified name and value to this encoder.
     */
    public void addParam(String name, String value) {
        requireNonNull(name, "name");
        if (hasParams) {
            uriBuilder.append('&');
        } else {
            uriBuilder.append('?');
            hasParams = true;
        }

        encodeComponent(name);
        if (value != null) {
            uriBuilder.append('=');
            encodeComponent(value);
        }
    }

    private void encodeComponent(CharSequence s) {
        if (charset == null) {
            encodeUtf8Component(s);
        } else {
            encodeNonUtf8Component(s);
        }
    }

    /**
     * Returns the URL-encoded URI object which was created from the path string
     * specified in the constructor and the parameters added by
     * {@link #addParam(String, String)} method.
     */
    public URI toUri() throws URISyntaxException {
        return new URI(toString());
    }

    /**
     * Returns the URL-encoded URI which was created from the path string
     * specified in the constructor and the parameters added by
     * {@link #addParam(String, String)} method.
     */
    @Override
    public String toString() {
        return uriBuilder.toString();
    }

    /**
     * Encode the String as per RFC 3986, Section 2.
     * <p>
     * There is a little different between the JDK's encode method : {@link URLEncoder#encode(String, String)}.
     * The JDK's encoder encode the space to {@code +} and this method directly encode the blank to {@code %20}
     * beyond that , this method reuse the {@link #uriBuilder} in this class rather then create a new one,
     * thus generates less garbage for the GC.
     *
     * @param s The String to encode
     */
    private void encodeNonUtf8Component(CharSequence s) {
        //Don't allocate memory until needed
        char[] buf = null;

        for (int i = 0, len = s.length(); i < len;) {
            char c = s.charAt(i);
            if (dontNeedEncoding(c)) {
                uriBuilder.append(c);
                i++;
            } else {
                int index = 0;
                if (buf == null) {
                    buf = new char[s.length() - i];
                }

                do {
                    buf[index] = c;
                    index++;
                    i++;
                } while (i < s.length() && !dontNeedEncoding(c = s.charAt(i)));

                byte[] bytes = new String(buf, 0, index).getBytes(charset);

                for (byte b : bytes) {
                    appendEncoded(b);
                }
            }
        }
    }

    /**
     * @see ByteBufUtil#writeUtf8(io.netty.buffer.ByteBuf, CharSequence, int, int)
     */
    private void encodeUtf8Component(CharSequence s) {
        for (int i = 0, len = s.length(); i < len; i++) {
            char c = s.charAt(i);
            if (!dontNeedEncoding(c)) {
                encodeUtf8Component(s, i, len);
                return;
            }
        }
        uriBuilder.append(s);
    }

    private void encodeUtf8Component(CharSequence s, int encodingStart, int len) {
        if (encodingStart > 0) {
            // Append non-encoded characters directly first.
            uriBuilder.append(s, 0, encodingStart);
        }
        encodeUtf8ComponentSlow(s, encodingStart, len);
    }

    private void encodeUtf8ComponentSlow(CharSequence s, int start, int len) {
        for (int i = start; i < len; i++) {
            char c = s.charAt(i);
            if (c < 0x80) {
                if (dontNeedEncoding(c)) {
                    uriBuilder.append(c);
                } else {
                    appendEncoded(c);
                }
            } else if (c < 0x800) {
                appendEncoded(0xc0 | (c >> 6));
                appendEncoded(0x80 | (c & 0x3f));
            } else if (StringUtil.isSurrogate(c)) {
                if (!Character.isHighSurrogate(c)) {
                    appendEncoded(WRITE_UTF_UNKNOWN);
                    continue;
                }
                // Surrogate Pair consumes 2 characters.
                if (++i == s.length()) {
                    appendEncoded(WRITE_UTF_UNKNOWN);
                    break;
                }
                // Extra method to allow inlining the rest of writeUtf8 which is the most likely code path.
                writeUtf8Surrogate(c, s.charAt(i));
            } else {
                appendEncoded(0xe0 | (c >> 12));
                appendEncoded(0x80 | ((c >> 6) & 0x3f));
                appendEncoded(0x80 | (c & 0x3f));
            }
        }
    }

    private void writeUtf8Surrogate(char c, char c2) {
        if (!Character.isLowSurrogate(c2)) {
            appendEncoded(WRITE_UTF_UNKNOWN);
            appendEncoded(Character.isHighSurrogate(c2) ? WRITE_UTF_UNKNOWN : c2);
            return;
        }
        int codePoint = Character.toCodePoint(c, c2);
        // See http://www.unicode.org/versions/Unicode7.0.0/ch03.pdf#G2630.
        appendEncoded(0xf0 | (codePoint >> 18));
        appendEncoded(0x80 | ((codePoint >> 12) & 0x3f));
        appendEncoded(0x80 | ((codePoint >> 6) & 0x3f));
        appendEncoded(0x80 | (codePoint & 0x3f));
    }

    private void appendEncoded(int b) {
        uriBuilder.append('%').append(forDigit(b >> 4)).append(forDigit(b));
    }

    /**
     * Convert the given digit to a upper hexadecimal char.
     *
     * @param digit the number to convert to a character.
     * @return the {@code char} representation of the specified digit
     * in hexadecimal.
     */
    private static char forDigit(int digit) {
        return CHAR_MAP[digit & 0xF];
    }

    /**
     * Determines whether the given character is a unreserved character.
     * <p>
     * unreserved characters do not need to be encoded, and include uppercase and lowercase
     * letters, decimal digits, hyphen, period, underscore, and tilde.
     * <p>
     * unreserved  = ALPHA / DIGIT / "-" / "_" / "." / "*"
     *
     * @param ch the char to be judged whether it need to be encode
     * @return true or false
     */
    private static boolean dontNeedEncoding(char ch) {
        return ch >= 'a' && ch <= 'z' || ch >= 'A' && ch <= 'Z' || ch >= '0' && ch <= '9'
                || ch == '-' || ch == '_' || ch == '.' || ch == '*';
    }
}<|MERGE_RESOLUTION|>--- conflicted
+++ resolved
@@ -15,22 +15,17 @@
  */
 package io.netty.handler.codec.http;
 
-<<<<<<< HEAD
-import io.netty.buffer.ByteBufUtil;
-import io.netty.util.CharsetUtil;
-import io.netty.util.internal.ObjectUtil;
-import io.netty.util.internal.StringUtil;
-=======
 import static java.util.Objects.requireNonNull;
->>>>>>> 806dace3
 
+import java.io.UnsupportedEncodingException;
 import java.net.URI;
 import java.net.URISyntaxException;
 import java.net.URLEncoder;
 import java.nio.charset.Charset;
+import java.nio.charset.UnsupportedCharsetException;
 
 /**
- * Creates a URL-encoded URI from a path string and key-value parameter pairs.
+ * Creates an URL-encoded URI from a path string and key-value parameter pairs.
  * This encoder is for one time use only.  Create a new instance for each URI.
  *
  * <pre>
@@ -38,16 +33,13 @@
  * encoder.addParam("recipient", "world");
  * assert encoder.toString().equals("/hello?recipient=world");
  * </pre>
- *
  * @see QueryStringDecoder
  */
 public class QueryStringEncoder {
 
-    private final Charset charset;
+    private final String charsetName;
     private final StringBuilder uriBuilder;
     private boolean hasParams;
-    private static final byte WRITE_UTF_UNKNOWN = (byte) '?';
-    private static final char[] CHAR_MAP = "0123456789ABCDEF".toCharArray();
 
     /**
      * Creates a new encoder that encodes a URI that starts with the specified
@@ -62,9 +54,8 @@
      * path string in the specified charset.
      */
     public QueryStringEncoder(String uri, Charset charset) {
-        ObjectUtil.checkNotNull(charset, "charset");
         uriBuilder = new StringBuilder(uri);
-        this.charset = CharsetUtil.UTF_8.equals(charset) ? null : charset;
+        charsetName = charset.name();
     }
 
     /**
@@ -78,19 +69,10 @@
             uriBuilder.append('?');
             hasParams = true;
         }
-
-        encodeComponent(name);
+        appendComponent(name, charsetName, uriBuilder);
         if (value != null) {
             uriBuilder.append('=');
-            encodeComponent(value);
-        }
-    }
-
-    private void encodeComponent(CharSequence s) {
-        if (charset == null) {
-            encodeUtf8Component(s);
-        } else {
-            encodeNonUtf8Component(s);
+            appendComponent(value, charsetName, uriBuilder);
         }
     }
 
@@ -113,142 +95,28 @@
         return uriBuilder.toString();
     }
 
-    /**
-     * Encode the String as per RFC 3986, Section 2.
-     * <p>
-     * There is a little different between the JDK's encode method : {@link URLEncoder#encode(String, String)}.
-     * The JDK's encoder encode the space to {@code +} and this method directly encode the blank to {@code %20}
-     * beyond that , this method reuse the {@link #uriBuilder} in this class rather then create a new one,
-     * thus generates less garbage for the GC.
-     *
-     * @param s The String to encode
-     */
-    private void encodeNonUtf8Component(CharSequence s) {
-        //Don't allocate memory until needed
-        char[] buf = null;
-
-        for (int i = 0, len = s.length(); i < len;) {
-            char c = s.charAt(i);
-            if (dontNeedEncoding(c)) {
-                uriBuilder.append(c);
-                i++;
+    private static void appendComponent(String s, String charset, StringBuilder sb) {
+        try {
+            s = URLEncoder.encode(s, charset);
+        } catch (UnsupportedEncodingException ignored) {
+            throw new UnsupportedCharsetException(charset);
+        }
+        // replace all '+' with "%20"
+        int idx = s.indexOf('+');
+        if (idx == -1) {
+            sb.append(s);
+            return;
+        }
+        sb.append(s, 0, idx).append("%20");
+        int size = s.length();
+        idx++;
+        for (; idx < size; idx++) {
+            char c = s.charAt(idx);
+            if (c != '+') {
+                sb.append(c);
             } else {
-                int index = 0;
-                if (buf == null) {
-                    buf = new char[s.length() - i];
-                }
-
-                do {
-                    buf[index] = c;
-                    index++;
-                    i++;
-                } while (i < s.length() && !dontNeedEncoding(c = s.charAt(i)));
-
-                byte[] bytes = new String(buf, 0, index).getBytes(charset);
-
-                for (byte b : bytes) {
-                    appendEncoded(b);
-                }
+                sb.append("%20");
             }
         }
     }
-
-    /**
-     * @see ByteBufUtil#writeUtf8(io.netty.buffer.ByteBuf, CharSequence, int, int)
-     */
-    private void encodeUtf8Component(CharSequence s) {
-        for (int i = 0, len = s.length(); i < len; i++) {
-            char c = s.charAt(i);
-            if (!dontNeedEncoding(c)) {
-                encodeUtf8Component(s, i, len);
-                return;
-            }
-        }
-        uriBuilder.append(s);
-    }
-
-    private void encodeUtf8Component(CharSequence s, int encodingStart, int len) {
-        if (encodingStart > 0) {
-            // Append non-encoded characters directly first.
-            uriBuilder.append(s, 0, encodingStart);
-        }
-        encodeUtf8ComponentSlow(s, encodingStart, len);
-    }
-
-    private void encodeUtf8ComponentSlow(CharSequence s, int start, int len) {
-        for (int i = start; i < len; i++) {
-            char c = s.charAt(i);
-            if (c < 0x80) {
-                if (dontNeedEncoding(c)) {
-                    uriBuilder.append(c);
-                } else {
-                    appendEncoded(c);
-                }
-            } else if (c < 0x800) {
-                appendEncoded(0xc0 | (c >> 6));
-                appendEncoded(0x80 | (c & 0x3f));
-            } else if (StringUtil.isSurrogate(c)) {
-                if (!Character.isHighSurrogate(c)) {
-                    appendEncoded(WRITE_UTF_UNKNOWN);
-                    continue;
-                }
-                // Surrogate Pair consumes 2 characters.
-                if (++i == s.length()) {
-                    appendEncoded(WRITE_UTF_UNKNOWN);
-                    break;
-                }
-                // Extra method to allow inlining the rest of writeUtf8 which is the most likely code path.
-                writeUtf8Surrogate(c, s.charAt(i));
-            } else {
-                appendEncoded(0xe0 | (c >> 12));
-                appendEncoded(0x80 | ((c >> 6) & 0x3f));
-                appendEncoded(0x80 | (c & 0x3f));
-            }
-        }
-    }
-
-    private void writeUtf8Surrogate(char c, char c2) {
-        if (!Character.isLowSurrogate(c2)) {
-            appendEncoded(WRITE_UTF_UNKNOWN);
-            appendEncoded(Character.isHighSurrogate(c2) ? WRITE_UTF_UNKNOWN : c2);
-            return;
-        }
-        int codePoint = Character.toCodePoint(c, c2);
-        // See http://www.unicode.org/versions/Unicode7.0.0/ch03.pdf#G2630.
-        appendEncoded(0xf0 | (codePoint >> 18));
-        appendEncoded(0x80 | ((codePoint >> 12) & 0x3f));
-        appendEncoded(0x80 | ((codePoint >> 6) & 0x3f));
-        appendEncoded(0x80 | (codePoint & 0x3f));
-    }
-
-    private void appendEncoded(int b) {
-        uriBuilder.append('%').append(forDigit(b >> 4)).append(forDigit(b));
-    }
-
-    /**
-     * Convert the given digit to a upper hexadecimal char.
-     *
-     * @param digit the number to convert to a character.
-     * @return the {@code char} representation of the specified digit
-     * in hexadecimal.
-     */
-    private static char forDigit(int digit) {
-        return CHAR_MAP[digit & 0xF];
-    }
-
-    /**
-     * Determines whether the given character is a unreserved character.
-     * <p>
-     * unreserved characters do not need to be encoded, and include uppercase and lowercase
-     * letters, decimal digits, hyphen, period, underscore, and tilde.
-     * <p>
-     * unreserved  = ALPHA / DIGIT / "-" / "_" / "." / "*"
-     *
-     * @param ch the char to be judged whether it need to be encode
-     * @return true or false
-     */
-    private static boolean dontNeedEncoding(char ch) {
-        return ch >= 'a' && ch <= 'z' || ch >= 'A' && ch <= 'Z' || ch >= '0' && ch <= '9'
-                || ch == '-' || ch == '_' || ch == '.' || ch == '*';
-    }
 }