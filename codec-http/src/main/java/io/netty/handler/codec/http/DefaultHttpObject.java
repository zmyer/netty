/*
 * Copyright 2012 The Netty Project
 *
 * The Netty Project licenses this file to you under the Apache License,
 * version 2.0 (the "License"); you may not use this file except in compliance
 * with the License. You may obtain a copy of the License at:
 *
 *   http://www.apache.org/licenses/LICENSE-2.0
 *
 * Unless required by applicable law or agreed to in writing, software
 * distributed under the License is distributed on an "AS IS" BASIS, WITHOUT
 * WARRANTIES OR CONDITIONS OF ANY KIND, either express or implied. See the
 * License for the specific language governing permissions and limitations
 * under the License.
 */
package io.netty.handler.codec.http;

import static java.util.Objects.requireNonNull;

import io.netty.handler.codec.DecoderResult;
import io.netty.util.internal.ObjectUtil;

public class DefaultHttpObject implements HttpObject {

    private static final int HASH_CODE_PRIME = 31;
    private DecoderResult decoderResult = DecoderResult.SUCCESS;

    protected DefaultHttpObject() {
        // Disallow direct instantiation
    }

    @Override
    public DecoderResult decoderResult() {
        return decoderResult;
    }

    @Override
    @Deprecated
    public DecoderResult getDecoderResult() {
        return decoderResult();
    }

    @Override
    public void setDecoderResult(DecoderResult decoderResult) {
<<<<<<< HEAD
        this.decoderResult = ObjectUtil.checkNotNull(decoderResult, "decoderResult");
=======
        requireNonNull(decoderResult, "decoderResult");
        this.decoderResult = decoderResult;
>>>>>>> 806dace3
    }

    @Override
    public int hashCode() {
        int result = 1;
        result = HASH_CODE_PRIME * result + decoderResult.hashCode();
        return result;
    }

    @Override
    public boolean equals(Object o) {
        if (!(o instanceof DefaultHttpObject)) {
            return false;
        }

        DefaultHttpObject other = (DefaultHttpObject) o;

        return decoderResult().equals(other.decoderResult());
    }
}<|MERGE_RESOLUTION|>--- conflicted
+++ resolved
@@ -18,7 +18,6 @@
 import static java.util.Objects.requireNonNull;
 
 import io.netty.handler.codec.DecoderResult;
-import io.netty.util.internal.ObjectUtil;
 
 public class DefaultHttpObject implements HttpObject {
 
@@ -42,12 +41,8 @@
 
     @Override
     public void setDecoderResult(DecoderResult decoderResult) {
-<<<<<<< HEAD
-        this.decoderResult = ObjectUtil.checkNotNull(decoderResult, "decoderResult");
-=======
         requireNonNull(decoderResult, "decoderResult");
         this.decoderResult = decoderResult;
->>>>>>> 806dace3
     }
 
     @Override
