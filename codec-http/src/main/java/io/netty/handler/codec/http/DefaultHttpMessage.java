--- conflicted
+++ resolved
@@ -15,13 +15,7 @@
  */
 package io.netty.handler.codec.http;
 
-<<<<<<< HEAD
-import io.netty.util.internal.ObjectUtil;
-
-import static io.netty.util.internal.ObjectUtil.checkNotNull;
-=======
 import static java.util.Objects.requireNonNull;
->>>>>>> 806dace3
 
 /**
  * The default {@link HttpMessage} implementation.
@@ -95,12 +89,8 @@
 
     @Override
     public HttpMessage setProtocolVersion(HttpVersion version) {
-<<<<<<< HEAD
-        this.version = ObjectUtil.checkNotNull(version, "version");
-=======
         requireNonNull(version, "version");
         this.version = version;
->>>>>>> 806dace3
         return this;
     }
 }