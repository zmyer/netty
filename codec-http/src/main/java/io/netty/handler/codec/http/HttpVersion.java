--- conflicted
+++ resolved
@@ -16,14 +16,10 @@
 package io.netty.handler.codec.http;
 
 import static io.netty.util.internal.ObjectUtil.checkPositiveOrZero;
-<<<<<<< HEAD
-=======
 import static java.util.Objects.requireNonNull;
->>>>>>> 806dace3
 
 import io.netty.buffer.ByteBuf;
 import io.netty.util.CharsetUtil;
-import io.netty.util.internal.ObjectUtil;
 
 import java.util.regex.Matcher;
 import java.util.regex.Pattern;
@@ -60,11 +56,7 @@
      * returned.
      */
     public static HttpVersion valueOf(String text) {
-<<<<<<< HEAD
-        ObjectUtil.checkNotNull(text, "text");
-=======
         requireNonNull(text, "text");
->>>>>>> 806dace3
 
         text = text.trim();
 
@@ -116,11 +108,7 @@
      *        the {@code "Connection"} header is set to {@code "close"} explicitly.
      */
     public HttpVersion(String text, boolean keepAliveDefault) {
-<<<<<<< HEAD
-        ObjectUtil.checkNotNull(text, "text");
-=======
         requireNonNull(text, "text");
->>>>>>> 806dace3
 
         text = text.trim().toUpperCase();
         if (text.isEmpty()) {
@@ -160,11 +148,7 @@
     private HttpVersion(
             String protocolName, int majorVersion, int minorVersion,
             boolean keepAliveDefault, boolean bytes) {
-<<<<<<< HEAD
-        ObjectUtil.checkNotNull(protocolName, "protocolName");
-=======
         requireNonNull(protocolName, "protocolName");
->>>>>>> 806dace3
 
         protocolName = protocolName.trim().toUpperCase();
         if (protocolName.isEmpty()) {
