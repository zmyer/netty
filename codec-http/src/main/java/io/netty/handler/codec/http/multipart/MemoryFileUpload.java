--- conflicted
+++ resolved
@@ -21,7 +21,6 @@
 import io.netty.channel.ChannelException;
 import io.netty.handler.codec.http.HttpHeaderNames;
 import io.netty.handler.codec.http.HttpHeaderValues;
-import io.netty.util.internal.ObjectUtil;
 
 import java.io.IOException;
 import java.nio.charset.Charset;
@@ -59,12 +58,8 @@
 
     @Override
     public void setFilename(String filename) {
-<<<<<<< HEAD
-        this.filename = ObjectUtil.checkNotNull(filename, "filename");
-=======
         requireNonNull(filename, "filename");
         this.filename = filename;
->>>>>>> 806dace3
     }
 
     @Override
@@ -92,12 +87,8 @@
 
     @Override
     public void setContentType(String contentType) {
-<<<<<<< HEAD
-        this.contentType = ObjectUtil.checkNotNull(contentType, "contentType");
-=======
         requireNonNull(contentType, "contentType");
         this.contentType = contentType;
->>>>>>> 806dace3
     }
 
     @Override
