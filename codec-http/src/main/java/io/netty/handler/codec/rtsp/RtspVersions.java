--- conflicted
+++ resolved
@@ -18,7 +18,6 @@
 import static java.util.Objects.requireNonNull;
 
 import io.netty.handler.codec.http.HttpVersion;
-import io.netty.util.internal.ObjectUtil;
 
 /**
  * The version of RTSP.
@@ -37,11 +36,7 @@
      * Otherwise, a new {@link HttpVersion} instance will be returned.
      */
     public static HttpVersion valueOf(String text) {
-<<<<<<< HEAD
-        ObjectUtil.checkNotNull(text, "text");
-=======
         requireNonNull(text, "text");
->>>>>>> 806dace3
 
         text = text.trim().toUpperCase();
         if ("RTSP/1.0".equals(text)) {
