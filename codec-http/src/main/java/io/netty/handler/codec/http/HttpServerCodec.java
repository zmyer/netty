/*
 * Copyright 2012 The Netty Project
 *
 * The Netty Project licenses this file to you under the Apache License,
 * version 2.0 (the "License"); you may not use this file except in compliance
 * with the License. You may obtain a copy of the License at:
 *
 *   http://www.apache.org/licenses/LICENSE-2.0
 *
 * Unless required by applicable law or agreed to in writing, software
 * distributed under the License is distributed on an "AS IS" BASIS, WITHOUT
 * WARRANTIES OR CONDITIONS OF ANY KIND, either express or implied. See the
 * License for the specific language governing permissions and limitations
 * under the License.
 */
package io.netty.handler.codec.http;

import io.netty.buffer.ByteBuf;
import io.netty.channel.ChannelHandlerContext;
import io.netty.channel.CombinedChannelDuplexHandler;

import java.util.ArrayDeque;
import java.util.List;
import java.util.Queue;

/**
 * A combination of {@link HttpRequestDecoder} and {@link HttpResponseEncoder}
 * which enables easier server side HTTP implementation.
 *
 * @see HttpClientCodec
 */
public final class HttpServerCodec extends CombinedChannelDuplexHandler<HttpRequestDecoder, HttpResponseEncoder>
        implements HttpServerUpgradeHandler.SourceCodec {

    /** A queue that is used for correlating a request and a response. */
    private final Queue<HttpMethod> queue = new ArrayDeque<>();

    /**
     * Creates a new instance with the default decoder options
     * ({@code maxInitialLineLength (4096}}, {@code maxHeaderSize (8192)}, and
     * {@code maxChunkSize (8192)}).
     */
    public HttpServerCodec() {
        this(4096, 8192);
    }

    /**
     * Creates a new instance with the specified decoder options.
     */
    public HttpServerCodec(int maxInitialLineLength, int maxHeaderSize) {
        init(new HttpServerRequestDecoder(maxInitialLineLength, maxHeaderSize),
                new HttpServerResponseEncoder());
    }

    /**
     * Creates a new instance with the specified decoder options.
     */
    public HttpServerCodec(int maxInitialLineLength, int maxHeaderSize, boolean validateHeaders) {
        init(new HttpServerRequestDecoder(maxInitialLineLength, maxHeaderSize, validateHeaders),
                new HttpServerResponseEncoder());
    }

    /**
     * Creates a new instance with the specified decoder options.
     */
    public HttpServerCodec(int maxInitialLineLength, int maxHeaderSize, boolean validateHeaders,
                           int initialBufferSize) {
        init(
          new HttpServerRequestDecoder(maxInitialLineLength, maxHeaderSize,
                  validateHeaders, initialBufferSize),
          new HttpServerResponseEncoder());
    }

    /**
     * Upgrades to another protocol from HTTP. Removes the {@link HttpRequestDecoder} and
     * {@link HttpResponseEncoder} from the pipeline.
     */
    @Override
    public void upgradeFrom(ChannelHandlerContext ctx) {
        ctx.pipeline().remove(this);
    }

    private final class HttpServerRequestDecoder extends HttpRequestDecoder {
<<<<<<< HEAD

        HttpServerRequestDecoder(int maxInitialLineLength, int maxHeaderSize, int maxChunkSize) {
            super(maxInitialLineLength, maxHeaderSize, maxChunkSize);
        }

        HttpServerRequestDecoder(int maxInitialLineLength, int maxHeaderSize, int maxChunkSize,
=======
        HttpServerRequestDecoder(int maxInitialLineLength, int maxHeaderSize) {
            super(maxInitialLineLength, maxHeaderSize);
        }

        HttpServerRequestDecoder(int maxInitialLineLength, int maxHeaderSize,
>>>>>>> 806dace3
                                        boolean validateHeaders) {
            super(maxInitialLineLength, maxHeaderSize, validateHeaders);
        }

<<<<<<< HEAD
        HttpServerRequestDecoder(int maxInitialLineLength, int maxHeaderSize, int maxChunkSize,

=======
        HttpServerRequestDecoder(int maxInitialLineLength, int maxHeaderSize,
>>>>>>> 806dace3
                                        boolean validateHeaders, int initialBufferSize) {
            super(maxInitialLineLength, maxHeaderSize, validateHeaders, initialBufferSize);
        }

        @Override
        protected void decode(ChannelHandlerContext ctx, ByteBuf buffer, List<Object> out) throws Exception {
            int oldSize = out.size();
            super.decode(ctx, buffer, out);
            int size = out.size();
            for (int i = oldSize; i < size; i++) {
                Object obj = out.get(i);
                if (obj instanceof HttpRequest) {
                    queue.add(((HttpRequest) obj).method());
                }
            }
        }
    }

    private final class HttpServerResponseEncoder extends HttpResponseEncoder {

        private HttpMethod method;

        @Override
        protected void sanitizeHeadersBeforeEncode(HttpResponse msg, boolean isAlwaysEmpty) {
            if (!isAlwaysEmpty && HttpMethod.CONNECT.equals(method)
                    && msg.status().codeClass() == HttpStatusClass.SUCCESS) {
                // Stripping Transfer-Encoding:
                // See https://tools.ietf.org/html/rfc7230#section-3.3.1
                msg.headers().remove(HttpHeaderNames.TRANSFER_ENCODING);
                return;
            }

            super.sanitizeHeadersBeforeEncode(msg, isAlwaysEmpty);
        }

        @Override
        protected boolean isContentAlwaysEmpty(@SuppressWarnings("unused") HttpResponse msg) {
            method = queue.poll();
            return HttpMethod.HEAD.equals(method) || super.isContentAlwaysEmpty(msg);
        }
    }
}<|MERGE_RESOLUTION|>--- conflicted
+++ resolved
@@ -81,30 +81,16 @@
     }
 
     private final class HttpServerRequestDecoder extends HttpRequestDecoder {
-<<<<<<< HEAD
-
-        HttpServerRequestDecoder(int maxInitialLineLength, int maxHeaderSize, int maxChunkSize) {
-            super(maxInitialLineLength, maxHeaderSize, maxChunkSize);
-        }
-
-        HttpServerRequestDecoder(int maxInitialLineLength, int maxHeaderSize, int maxChunkSize,
-=======
         HttpServerRequestDecoder(int maxInitialLineLength, int maxHeaderSize) {
             super(maxInitialLineLength, maxHeaderSize);
         }
 
         HttpServerRequestDecoder(int maxInitialLineLength, int maxHeaderSize,
->>>>>>> 806dace3
                                         boolean validateHeaders) {
             super(maxInitialLineLength, maxHeaderSize, validateHeaders);
         }
 
-<<<<<<< HEAD
-        HttpServerRequestDecoder(int maxInitialLineLength, int maxHeaderSize, int maxChunkSize,
-
-=======
         HttpServerRequestDecoder(int maxInitialLineLength, int maxHeaderSize,
->>>>>>> 806dace3
                                         boolean validateHeaders, int initialBufferSize) {
             super(maxInitialLineLength, maxHeaderSize, validateHeaders, initialBufferSize);
         }
