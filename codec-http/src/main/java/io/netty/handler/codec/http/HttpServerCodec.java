/*
 * Copyright 2012 The Netty Project
 *
 * The Netty Project licenses this file to you under the Apache License,
 * version 2.0 (the "License"); you may not use this file except in compliance
 * with the License. You may obtain a copy of the License at:
 *
 *   http://www.apache.org/licenses/LICENSE-2.0
 *
 * Unless required by applicable law or agreed to in writing, software
 * distributed under the License is distributed on an "AS IS" BASIS, WITHOUT
 * WARRANTIES OR CONDITIONS OF ANY KIND, either express or implied. See the
 * License for the specific language governing permissions and limitations
 * under the License.
 */
package io.netty.handler.codec.http;

import io.netty.buffer.ByteBuf;
import io.netty.channel.ChannelHandlerContext;
import io.netty.channel.CombinedChannelDuplexHandler;

import java.util.ArrayDeque;
import java.util.List;
import java.util.Queue;

import static io.netty.handler.codec.http.HttpObjectDecoder.DEFAULT_MAX_CHUNK_SIZE;
import static io.netty.handler.codec.http.HttpObjectDecoder.DEFAULT_MAX_HEADER_SIZE;
import static io.netty.handler.codec.http.HttpObjectDecoder.DEFAULT_MAX_INITIAL_LINE_LENGTH;

/**
 * A combination of {@link HttpRequestDecoder} and {@link HttpResponseEncoder}
 * which enables easier server side HTTP implementation.
 *
 * @see HttpClientCodec
 */
public final class HttpServerCodec extends CombinedChannelDuplexHandler<HttpRequestDecoder, HttpResponseEncoder>
        implements HttpServerUpgradeHandler.SourceCodec {

    /** A queue that is used for correlating a request and a response. */
    private final Queue<HttpMethod> queue = new ArrayDeque<>();

    /**
     * Creates a new instance with the default decoder options
     * ({@code maxInitialLineLength (4096}}, {@code maxHeaderSize (8192)}, and
     * {@code maxChunkSize (8192)}).
     */
    public HttpServerCodec() {
<<<<<<< HEAD
        this(4096, 8192);
=======
        this(DEFAULT_MAX_INITIAL_LINE_LENGTH, DEFAULT_MAX_HEADER_SIZE, DEFAULT_MAX_CHUNK_SIZE);
>>>>>>> 4dc6764d
    }

    /**
     * Creates a new instance with the specified decoder options.
     */
    public HttpServerCodec(int maxInitialLineLength, int maxHeaderSize) {
        init(new HttpServerRequestDecoder(maxInitialLineLength, maxHeaderSize),
                new HttpServerResponseEncoder());
    }

    /**
     * Creates a new instance with the specified decoder options.
     */
    public HttpServerCodec(int maxInitialLineLength, int maxHeaderSize, boolean validateHeaders) {
        init(new HttpServerRequestDecoder(maxInitialLineLength, maxHeaderSize, validateHeaders),
                new HttpServerResponseEncoder());
    }

    /**
     * Creates a new instance with the specified decoder options.
     */
    public HttpServerCodec(int maxInitialLineLength, int maxHeaderSize, boolean validateHeaders,
                           int initialBufferSize) {
        init(
          new HttpServerRequestDecoder(maxInitialLineLength, maxHeaderSize,
                  validateHeaders, initialBufferSize),
          new HttpServerResponseEncoder());
    }

    /**
     * Upgrades to another protocol from HTTP. Removes the {@link HttpRequestDecoder} and
     * {@link HttpResponseEncoder} from the pipeline.
     */
    @Override
    public void upgradeFrom(ChannelHandlerContext ctx) {
        ctx.pipeline().remove(this);
    }

    private final class HttpServerRequestDecoder extends HttpRequestDecoder {
        HttpServerRequestDecoder(int maxInitialLineLength, int maxHeaderSize) {
            super(maxInitialLineLength, maxHeaderSize);
        }

        HttpServerRequestDecoder(int maxInitialLineLength, int maxHeaderSize,
                                        boolean validateHeaders) {
            super(maxInitialLineLength, maxHeaderSize, validateHeaders);
        }

        HttpServerRequestDecoder(int maxInitialLineLength, int maxHeaderSize,
                                        boolean validateHeaders, int initialBufferSize) {
            super(maxInitialLineLength, maxHeaderSize, validateHeaders, initialBufferSize);
        }

        @Override
        protected void decode(ChannelHandlerContext ctx, ByteBuf buffer, List<Object> out) throws Exception {
            int oldSize = out.size();
            super.decode(ctx, buffer, out);
            int size = out.size();
            for (int i = oldSize; i < size; i++) {
                Object obj = out.get(i);
                if (obj instanceof HttpRequest) {
                    queue.add(((HttpRequest) obj).method());
                }
            }
        }
    }

    private final class HttpServerResponseEncoder extends HttpResponseEncoder {

        private HttpMethod method;

        @Override
        protected void sanitizeHeadersBeforeEncode(HttpResponse msg, boolean isAlwaysEmpty) {
            if (!isAlwaysEmpty && HttpMethod.CONNECT.equals(method)
                    && msg.status().codeClass() == HttpStatusClass.SUCCESS) {
                // Stripping Transfer-Encoding:
                // See https://tools.ietf.org/html/rfc7230#section-3.3.1
                msg.headers().remove(HttpHeaderNames.TRANSFER_ENCODING);
                return;
            }

            super.sanitizeHeadersBeforeEncode(msg, isAlwaysEmpty);
        }

        @Override
        protected boolean isContentAlwaysEmpty(@SuppressWarnings("unused") HttpResponse msg) {
            method = queue.poll();
            return HttpMethod.HEAD.equals(method) || super.isContentAlwaysEmpty(msg);
        }
    }
}<|MERGE_RESOLUTION|>--- conflicted
+++ resolved
@@ -37,7 +37,7 @@
         implements HttpServerUpgradeHandler.SourceCodec {
 
     /** A queue that is used for correlating a request and a response. */
-    private final Queue<HttpMethod> queue = new ArrayDeque<>();
+    private final Queue<HttpMethod> queue = new ArrayDeque<HttpMethod>();
 
     /**
      * Creates a new instance with the default decoder options
@@ -45,36 +45,32 @@
      * {@code maxChunkSize (8192)}).
      */
     public HttpServerCodec() {
-<<<<<<< HEAD
-        this(4096, 8192);
-=======
         this(DEFAULT_MAX_INITIAL_LINE_LENGTH, DEFAULT_MAX_HEADER_SIZE, DEFAULT_MAX_CHUNK_SIZE);
->>>>>>> 4dc6764d
     }
 
     /**
      * Creates a new instance with the specified decoder options.
      */
-    public HttpServerCodec(int maxInitialLineLength, int maxHeaderSize) {
-        init(new HttpServerRequestDecoder(maxInitialLineLength, maxHeaderSize),
+    public HttpServerCodec(int maxInitialLineLength, int maxHeaderSize, int maxChunkSize) {
+        init(new HttpServerRequestDecoder(maxInitialLineLength, maxHeaderSize, maxChunkSize),
                 new HttpServerResponseEncoder());
     }
 
     /**
      * Creates a new instance with the specified decoder options.
      */
-    public HttpServerCodec(int maxInitialLineLength, int maxHeaderSize, boolean validateHeaders) {
-        init(new HttpServerRequestDecoder(maxInitialLineLength, maxHeaderSize, validateHeaders),
+    public HttpServerCodec(int maxInitialLineLength, int maxHeaderSize, int maxChunkSize, boolean validateHeaders) {
+        init(new HttpServerRequestDecoder(maxInitialLineLength, maxHeaderSize, maxChunkSize, validateHeaders),
                 new HttpServerResponseEncoder());
     }
 
     /**
      * Creates a new instance with the specified decoder options.
      */
-    public HttpServerCodec(int maxInitialLineLength, int maxHeaderSize, boolean validateHeaders,
+    public HttpServerCodec(int maxInitialLineLength, int maxHeaderSize, int maxChunkSize, boolean validateHeaders,
                            int initialBufferSize) {
         init(
-          new HttpServerRequestDecoder(maxInitialLineLength, maxHeaderSize,
+          new HttpServerRequestDecoder(maxInitialLineLength, maxHeaderSize, maxChunkSize,
                   validateHeaders, initialBufferSize),
           new HttpServerResponseEncoder());
     }
@@ -89,18 +85,20 @@
     }
 
     private final class HttpServerRequestDecoder extends HttpRequestDecoder {
-        HttpServerRequestDecoder(int maxInitialLineLength, int maxHeaderSize) {
-            super(maxInitialLineLength, maxHeaderSize);
+
+        HttpServerRequestDecoder(int maxInitialLineLength, int maxHeaderSize, int maxChunkSize) {
+            super(maxInitialLineLength, maxHeaderSize, maxChunkSize);
         }
 
-        HttpServerRequestDecoder(int maxInitialLineLength, int maxHeaderSize,
+        HttpServerRequestDecoder(int maxInitialLineLength, int maxHeaderSize, int maxChunkSize,
                                         boolean validateHeaders) {
-            super(maxInitialLineLength, maxHeaderSize, validateHeaders);
+            super(maxInitialLineLength, maxHeaderSize, maxChunkSize, validateHeaders);
         }
 
-        HttpServerRequestDecoder(int maxInitialLineLength, int maxHeaderSize,
+        HttpServerRequestDecoder(int maxInitialLineLength, int maxHeaderSize, int maxChunkSize,
+
                                         boolean validateHeaders, int initialBufferSize) {
-            super(maxInitialLineLength, maxHeaderSize, validateHeaders, initialBufferSize);
+            super(maxInitialLineLength, maxHeaderSize, maxChunkSize, validateHeaders, initialBufferSize);
         }
 
         @Override
