/*
 * Copyright 2012 The Netty Project
 *
 * The Netty Project licenses this file to you under the Apache License,
 * version 2.0 (the "License"); you may not use this file except in compliance
 * with the License. You may obtain a copy of the License at:
 *
 *   http://www.apache.org/licenses/LICENSE-2.0
 *
 * Unless required by applicable law or agreed to in writing, software
 * distributed under the License is distributed on an "AS IS" BASIS, WITHOUT
 * WARRANTIES OR CONDITIONS OF ANY KIND, either express or implied. See the
 * License for the specific language governing permissions and limitations
 * under the License.
 */
package io.netty.handler.codec.http;

import io.netty.buffer.ByteBuf;
import io.netty.buffer.ByteBufUtil;
import io.netty.util.AsciiString;
import io.netty.util.CharsetUtil;
import io.netty.util.internal.ObjectUtil;

import static io.netty.handler.codec.http.HttpConstants.SP;
import static io.netty.util.ByteProcessor.FIND_ASCII_SPACE;
import static io.netty.util.internal.ObjectUtil.checkPositiveOrZero;
import static java.lang.Integer.parseInt;
import static java.util.Objects.requireNonNull;

/**
 * The response code and its description of HTTP or its derived protocols, such as
 * <a href="http://en.wikipedia.org/wiki/Real_Time_Streaming_Protocol">RTSP</a> and
 * <a href="http://en.wikipedia.org/wiki/Internet_Content_Adaptation_Protocol">ICAP</a>.
 */
public class HttpResponseStatus implements Comparable<HttpResponseStatus> {

    /**
     * 100 Continue
     */
    public static final HttpResponseStatus CONTINUE = newStatus(100, "Continue");

    /**
     * 101 Switching Protocols
     */
    public static final HttpResponseStatus SWITCHING_PROTOCOLS = newStatus(101, "Switching Protocols");

    /**
     * 102 Processing (WebDAV, RFC2518)
     */
    public static final HttpResponseStatus PROCESSING = newStatus(102, "Processing");

    /**
     * 200 OK
     */
    public static final HttpResponseStatus OK = newStatus(200, "OK");

    /**
     * 201 Created
     */
    public static final HttpResponseStatus CREATED = newStatus(201, "Created");

    /**
     * 202 Accepted
     */
    public static final HttpResponseStatus ACCEPTED = newStatus(202, "Accepted");

    /**
     * 203 Non-Authoritative Information (since HTTP/1.1)
     */
    public static final HttpResponseStatus NON_AUTHORITATIVE_INFORMATION =
            newStatus(203, "Non-Authoritative Information");

    /**
     * 204 No Content
     */
    public static final HttpResponseStatus NO_CONTENT = newStatus(204, "No Content");

    /**
     * 205 Reset Content
     */
    public static final HttpResponseStatus RESET_CONTENT = newStatus(205, "Reset Content");

    /**
     * 206 Partial Content
     */
    public static final HttpResponseStatus PARTIAL_CONTENT = newStatus(206, "Partial Content");

    /**
     * 207 Multi-Status (WebDAV, RFC2518)
     */
    public static final HttpResponseStatus MULTI_STATUS = newStatus(207, "Multi-Status");

    /**
     * 300 Multiple Choices
     */
    public static final HttpResponseStatus MULTIPLE_CHOICES = newStatus(300, "Multiple Choices");

    /**
     * 301 Moved Permanently
     */
    public static final HttpResponseStatus MOVED_PERMANENTLY = newStatus(301, "Moved Permanently");

    /**
     * 302 Found
     */
    public static final HttpResponseStatus FOUND = newStatus(302, "Found");

    /**
     * 303 See Other (since HTTP/1.1)
     */
    public static final HttpResponseStatus SEE_OTHER = newStatus(303, "See Other");

    /**
     * 304 Not Modified
     */
    public static final HttpResponseStatus NOT_MODIFIED = newStatus(304, "Not Modified");

    /**
     * 305 Use Proxy (since HTTP/1.1)
     */
    public static final HttpResponseStatus USE_PROXY = newStatus(305, "Use Proxy");

    /**
     * 307 Temporary Redirect (since HTTP/1.1)
     */
    public static final HttpResponseStatus TEMPORARY_REDIRECT = newStatus(307, "Temporary Redirect");

    /**
     * 308 Permanent Redirect (RFC7538)
     */
    public static final HttpResponseStatus PERMANENT_REDIRECT = newStatus(308, "Permanent Redirect");

    /**
     * 400 Bad Request
     */
    public static final HttpResponseStatus BAD_REQUEST = newStatus(400, "Bad Request");

    /**
     * 401 Unauthorized
     */
    public static final HttpResponseStatus UNAUTHORIZED = newStatus(401, "Unauthorized");

    /**
     * 402 Payment Required
     */
    public static final HttpResponseStatus PAYMENT_REQUIRED = newStatus(402, "Payment Required");

    /**
     * 403 Forbidden
     */
    public static final HttpResponseStatus FORBIDDEN = newStatus(403, "Forbidden");

    /**
     * 404 Not Found
     */
    public static final HttpResponseStatus NOT_FOUND = newStatus(404, "Not Found");

    /**
     * 405 Method Not Allowed
     */
    public static final HttpResponseStatus METHOD_NOT_ALLOWED = newStatus(405, "Method Not Allowed");

    /**
     * 406 Not Acceptable
     */
    public static final HttpResponseStatus NOT_ACCEPTABLE = newStatus(406, "Not Acceptable");

    /**
     * 407 Proxy Authentication Required
     */
    public static final HttpResponseStatus PROXY_AUTHENTICATION_REQUIRED =
            newStatus(407, "Proxy Authentication Required");

    /**
     * 408 Request Timeout
     */
    public static final HttpResponseStatus REQUEST_TIMEOUT = newStatus(408, "Request Timeout");

    /**
     * 409 Conflict
     */
    public static final HttpResponseStatus CONFLICT = newStatus(409, "Conflict");

    /**
     * 410 Gone
     */
    public static final HttpResponseStatus GONE = newStatus(410, "Gone");

    /**
     * 411 Length Required
     */
    public static final HttpResponseStatus LENGTH_REQUIRED = newStatus(411, "Length Required");

    /**
     * 412 Precondition Failed
     */
    public static final HttpResponseStatus PRECONDITION_FAILED = newStatus(412, "Precondition Failed");

    /**
     * 413 Request Entity Too Large
     */
    public static final HttpResponseStatus REQUEST_ENTITY_TOO_LARGE =
            newStatus(413, "Request Entity Too Large");

    /**
     * 414 Request-URI Too Long
     */
    public static final HttpResponseStatus REQUEST_URI_TOO_LONG = newStatus(414, "Request-URI Too Long");

    /**
     * 415 Unsupported Media Type
     */
    public static final HttpResponseStatus UNSUPPORTED_MEDIA_TYPE = newStatus(415, "Unsupported Media Type");

    /**
     * 416 Requested Range Not Satisfiable
     */
    public static final HttpResponseStatus REQUESTED_RANGE_NOT_SATISFIABLE =
            newStatus(416, "Requested Range Not Satisfiable");

    /**
     * 417 Expectation Failed
     */
    public static final HttpResponseStatus EXPECTATION_FAILED = newStatus(417, "Expectation Failed");

    /**
     * 421 Misdirected Request
     *
     * @see <a href="https://tools.ietf.org/html/rfc7540#section-9.1.2">421 (Misdirected Request) Status Code</a>
     */
    public static final HttpResponseStatus MISDIRECTED_REQUEST = newStatus(421, "Misdirected Request");

    /**
     * 422 Unprocessable Entity (WebDAV, RFC4918)
     */
    public static final HttpResponseStatus UNPROCESSABLE_ENTITY = newStatus(422, "Unprocessable Entity");

    /**
     * 423 Locked (WebDAV, RFC4918)
     */
    public static final HttpResponseStatus LOCKED = newStatus(423, "Locked");

    /**
     * 424 Failed Dependency (WebDAV, RFC4918)
     */
    public static final HttpResponseStatus FAILED_DEPENDENCY = newStatus(424, "Failed Dependency");

    /**
     * 425 Unordered Collection (WebDAV, RFC3648)
     */
    public static final HttpResponseStatus UNORDERED_COLLECTION = newStatus(425, "Unordered Collection");

    /**
     * 426 Upgrade Required (RFC2817)
     */
    public static final HttpResponseStatus UPGRADE_REQUIRED = newStatus(426, "Upgrade Required");

    /**
     * 428 Precondition Required (RFC6585)
     */
    public static final HttpResponseStatus PRECONDITION_REQUIRED = newStatus(428, "Precondition Required");

    /**
     * 429 Too Many Requests (RFC6585)
     */
    public static final HttpResponseStatus TOO_MANY_REQUESTS = newStatus(429, "Too Many Requests");

    /**
     * 431 Request Header Fields Too Large (RFC6585)
     */
    public static final HttpResponseStatus REQUEST_HEADER_FIELDS_TOO_LARGE =
            newStatus(431, "Request Header Fields Too Large");

    /**
     * 500 Internal Server Error
     */
    public static final HttpResponseStatus INTERNAL_SERVER_ERROR = newStatus(500, "Internal Server Error");

    /**
     * 501 Not Implemented
     */
    public static final HttpResponseStatus NOT_IMPLEMENTED = newStatus(501, "Not Implemented");

    /**
     * 502 Bad Gateway
     */
    public static final HttpResponseStatus BAD_GATEWAY = newStatus(502, "Bad Gateway");

    /**
     * 503 Service Unavailable
     */
    public static final HttpResponseStatus SERVICE_UNAVAILABLE = newStatus(503, "Service Unavailable");

    /**
     * 504 Gateway Timeout
     */
    public static final HttpResponseStatus GATEWAY_TIMEOUT = newStatus(504, "Gateway Timeout");

    /**
     * 505 HTTP Version Not Supported
     */
    public static final HttpResponseStatus HTTP_VERSION_NOT_SUPPORTED =
            newStatus(505, "HTTP Version Not Supported");

    /**
     * 506 Variant Also Negotiates (RFC2295)
     */
    public static final HttpResponseStatus VARIANT_ALSO_NEGOTIATES = newStatus(506, "Variant Also Negotiates");

    /**
     * 507 Insufficient Storage (WebDAV, RFC4918)
     */
    public static final HttpResponseStatus INSUFFICIENT_STORAGE = newStatus(507, "Insufficient Storage");

    /**
     * 510 Not Extended (RFC2774)
     */
    public static final HttpResponseStatus NOT_EXTENDED = newStatus(510, "Not Extended");

    /**
     * 511 Network Authentication Required (RFC6585)
     */
    public static final HttpResponseStatus NETWORK_AUTHENTICATION_REQUIRED =
            newStatus(511, "Network Authentication Required");

    private static HttpResponseStatus newStatus(int statusCode, String reasonPhrase) {
        return new HttpResponseStatus(statusCode, reasonPhrase, true);
    }

    /**
     * Returns the {@link HttpResponseStatus} represented by the specified code.
     * If the specified code is a standard HTTP status code, a cached instance
     * will be returned.  Otherwise, a new instance will be returned.
     */
    public static HttpResponseStatus valueOf(int code) {
        HttpResponseStatus status = valueOf0(code);
        return status != null ? status : new HttpResponseStatus(code);
    }

    private static HttpResponseStatus valueOf0(int code) {
        switch (code) {
        case 100:
            return CONTINUE;
        case 101:
            return SWITCHING_PROTOCOLS;
        case 102:
            return PROCESSING;
        case 200:
            return OK;
        case 201:
            return CREATED;
        case 202:
            return ACCEPTED;
        case 203:
            return NON_AUTHORITATIVE_INFORMATION;
        case 204:
            return NO_CONTENT;
        case 205:
            return RESET_CONTENT;
        case 206:
            return PARTIAL_CONTENT;
        case 207:
            return MULTI_STATUS;
        case 300:
            return MULTIPLE_CHOICES;
        case 301:
            return MOVED_PERMANENTLY;
        case 302:
            return FOUND;
        case 303:
            return SEE_OTHER;
        case 304:
            return NOT_MODIFIED;
        case 305:
            return USE_PROXY;
        case 307:
            return TEMPORARY_REDIRECT;
        case 308:
            return PERMANENT_REDIRECT;
        case 400:
            return BAD_REQUEST;
        case 401:
            return UNAUTHORIZED;
        case 402:
            return PAYMENT_REQUIRED;
        case 403:
            return FORBIDDEN;
        case 404:
            return NOT_FOUND;
        case 405:
            return METHOD_NOT_ALLOWED;
        case 406:
            return NOT_ACCEPTABLE;
        case 407:
            return PROXY_AUTHENTICATION_REQUIRED;
        case 408:
            return REQUEST_TIMEOUT;
        case 409:
            return CONFLICT;
        case 410:
            return GONE;
        case 411:
            return LENGTH_REQUIRED;
        case 412:
            return PRECONDITION_FAILED;
        case 413:
            return REQUEST_ENTITY_TOO_LARGE;
        case 414:
            return REQUEST_URI_TOO_LONG;
        case 415:
            return UNSUPPORTED_MEDIA_TYPE;
        case 416:
            return REQUESTED_RANGE_NOT_SATISFIABLE;
        case 417:
            return EXPECTATION_FAILED;
        case 421:
            return MISDIRECTED_REQUEST;
        case 422:
            return UNPROCESSABLE_ENTITY;
        case 423:
            return LOCKED;
        case 424:
            return FAILED_DEPENDENCY;
        case 425:
            return UNORDERED_COLLECTION;
        case 426:
            return UPGRADE_REQUIRED;
        case 428:
            return PRECONDITION_REQUIRED;
        case 429:
            return TOO_MANY_REQUESTS;
        case 431:
            return REQUEST_HEADER_FIELDS_TOO_LARGE;
        case 500:
            return INTERNAL_SERVER_ERROR;
        case 501:
            return NOT_IMPLEMENTED;
        case 502:
            return BAD_GATEWAY;
        case 503:
            return SERVICE_UNAVAILABLE;
        case 504:
            return GATEWAY_TIMEOUT;
        case 505:
            return HTTP_VERSION_NOT_SUPPORTED;
        case 506:
            return VARIANT_ALSO_NEGOTIATES;
        case 507:
            return INSUFFICIENT_STORAGE;
        case 510:
            return NOT_EXTENDED;
        case 511:
            return NETWORK_AUTHENTICATION_REQUIRED;
        }
        return null;
    }

    /**
     * Returns the {@link HttpResponseStatus} represented by the specified {@code code} and {@code reasonPhrase}.
     * If the specified code is a standard HTTP status {@code code} and {@code reasonPhrase}, a cached instance
     * will be returned. Otherwise, a new instance will be returned.
     * @param code The response code value.
     * @param reasonPhrase The response code reason phrase.
     * @return the {@link HttpResponseStatus} represented by the specified {@code code} and {@code reasonPhrase}.
     */
    public static HttpResponseStatus valueOf(int code, String reasonPhrase) {
        HttpResponseStatus responseStatus = valueOf0(code);
        return responseStatus != null && responseStatus.reasonPhrase().contentEquals(reasonPhrase) ? responseStatus :
                new HttpResponseStatus(code, reasonPhrase);
    }

    /**
     * Parses the specified HTTP status line into a {@link HttpResponseStatus}. The expected formats of the line are:
     * <ul>
     * <li>{@code statusCode} (e.g. 200)</li>
     * <li>{@code statusCode} {@code reasonPhrase} (e.g. 404 Not Found)</li>
     * </ul>
     *
     * @throws IllegalArgumentException if the specified status line is malformed
     */
    public static HttpResponseStatus parseLine(CharSequence line) {
        return (line instanceof AsciiString) ? parseLine((AsciiString) line) : parseLine(line.toString());
    }

    /**
     * Parses the specified HTTP status line into a {@link HttpResponseStatus}. The expected formats of the line are:
     * <ul>
     * <li>{@code statusCode} (e.g. 200)</li>
     * <li>{@code statusCode} {@code reasonPhrase} (e.g. 404 Not Found)</li>
     * </ul>
     *
     * @throws IllegalArgumentException if the specified status line is malformed
     */
    public static HttpResponseStatus parseLine(String line) {
        try {
            int space = line.indexOf(' ');
            return space == -1 ? valueOf(parseInt(line)) :
                    valueOf(parseInt(line.substring(0, space)), line.substring(space + 1));
        } catch (Exception e) {
            throw new IllegalArgumentException("malformed status line: " + line, e);
        }
    }

    /**
     * Parses the specified HTTP status line into a {@link HttpResponseStatus}. The expected formats of the line are:
     * <ul>
     * <li>{@code statusCode} (e.g. 200)</li>
     * <li>{@code statusCode} {@code reasonPhrase} (e.g. 404 Not Found)</li>
     * </ul>
     *
     * @throws IllegalArgumentException if the specified status line is malformed
     */
    public static HttpResponseStatus parseLine(AsciiString line) {
        try {
            int space = line.forEachByte(FIND_ASCII_SPACE);
            return space == -1 ? valueOf(line.parseInt()) : valueOf(line.parseInt(0, space), line.toString(space + 1));
        } catch (Exception e) {
            throw new IllegalArgumentException("malformed status line: " + line, e);
        }
    }

    private final int code;
    private final AsciiString codeAsText;
    private HttpStatusClass codeClass;

    private final String reasonPhrase;
    private final byte[] bytes;

    /**
     * Creates a new instance with the specified {@code code} and the auto-generated default reason phrase.
     */
    private HttpResponseStatus(int code) {
        this(code, HttpStatusClass.valueOf(code).defaultReasonPhrase() + " (" + code + ')', false);
    }

    /**
     * Creates a new instance with the specified {@code code} and its {@code reasonPhrase}.
     */
    public HttpResponseStatus(int code, String reasonPhrase) {
        this(code, reasonPhrase, false);
    }

    private HttpResponseStatus(int code, String reasonPhrase, boolean bytes) {
        checkPositiveOrZero(code, "code");
<<<<<<< HEAD
        ObjectUtil.checkNotNull(reasonPhrase, "reasonPhrase");
=======

        requireNonNull(reasonPhrase, "reasonPhrase");
>>>>>>> 806dace3

        for (int i = 0; i < reasonPhrase.length(); i ++) {
            char c = reasonPhrase.charAt(i);
            // Check prohibited characters.
            switch (c) {
                case '\n': case '\r':
                    throw new IllegalArgumentException(
                            "reasonPhrase contains one of the following prohibited characters: " +
                                    "\\r\\n: " + reasonPhrase);
            }
        }

        this.code = code;
        String codeString = Integer.toString(code);
        codeAsText = new AsciiString(codeString);
        this.reasonPhrase = reasonPhrase;
        if (bytes) {
            this.bytes = (codeString + ' ' + reasonPhrase).getBytes(CharsetUtil.US_ASCII);
        } else {
            this.bytes = null;
        }
    }

    /**
     * Returns the code of this {@link HttpResponseStatus}.
     */
    public int code() {
        return code;
    }

    /**
     * Returns the status code as {@link AsciiString}.
     */
    public AsciiString codeAsText() {
        return codeAsText;
    }

    /**
     * Returns the reason phrase of this {@link HttpResponseStatus}.
     */
    public String reasonPhrase() {
        return reasonPhrase;
    }

    /**
     * Returns the class of this {@link HttpResponseStatus}
     */
    public HttpStatusClass codeClass() {
        HttpStatusClass type = this.codeClass;
        if (type == null) {
            this.codeClass = type = HttpStatusClass.valueOf(code);
        }
        return type;
    }

    @Override
    public int hashCode() {
        return code();
    }

    /**
     * Equality of {@link HttpResponseStatus} only depends on {@link #code()}. The
     * reason phrase is not considered for equality.
     */
    @Override
    public boolean equals(Object o) {
        if (!(o instanceof HttpResponseStatus)) {
            return false;
        }

        return code() == ((HttpResponseStatus) o).code();
    }

    /**
     * Equality of {@link HttpResponseStatus} only depends on {@link #code()}. The
     * reason phrase is not considered for equality.
     */
    @Override
    public int compareTo(HttpResponseStatus o) {
        return code() - o.code();
    }

    @Override
    public String toString() {
        return new StringBuilder(reasonPhrase.length() + 4)
            .append(codeAsText)
            .append(' ')
            .append(reasonPhrase)
            .toString();
    }

    void encode(ByteBuf buf) {
        if (bytes == null) {
            ByteBufUtil.copy(codeAsText, buf);
            buf.writeByte(SP);
            buf.writeCharSequence(reasonPhrase, CharsetUtil.US_ASCII);
        } else {
            buf.writeBytes(bytes);
        }
    }
}<|MERGE_RESOLUTION|>--- conflicted
+++ resolved
@@ -19,7 +19,6 @@
 import io.netty.buffer.ByteBufUtil;
 import io.netty.util.AsciiString;
 import io.netty.util.CharsetUtil;
-import io.netty.util.internal.ObjectUtil;
 
 import static io.netty.handler.codec.http.HttpConstants.SP;
 import static io.netty.util.ByteProcessor.FIND_ASCII_SPACE;
@@ -226,7 +225,7 @@
     /**
      * 421 Misdirected Request
      *
-     * @see <a href="https://tools.ietf.org/html/rfc7540#section-9.1.2">421 (Misdirected Request) Status Code</a>
+     * <a href="https://tools.ietf.org/html/draft-ietf-httpbis-http2-15#section-9.1.2">421 Status Code</a>
      */
     public static final HttpResponseStatus MISDIRECTED_REQUEST = newStatus(421, "Misdirected Request");
 
@@ -542,12 +541,8 @@
 
     private HttpResponseStatus(int code, String reasonPhrase, boolean bytes) {
         checkPositiveOrZero(code, "code");
-<<<<<<< HEAD
-        ObjectUtil.checkNotNull(reasonPhrase, "reasonPhrase");
-=======
 
         requireNonNull(reasonPhrase, "reasonPhrase");
->>>>>>> 806dace3
 
         for (int i = 0; i < reasonPhrase.length(); i ++) {
             char c = reasonPhrase.charAt(i);
