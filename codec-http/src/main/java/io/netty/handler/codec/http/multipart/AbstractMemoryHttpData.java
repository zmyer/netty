/*
 * Copyright 2012 The Netty Project
 *
 * The Netty Project licenses this file to you under the Apache License,
 * version 2.0 (the "License"); you may not use this file except in compliance
 * with the License. You may obtain a copy of the License at:
 *
 *   http://www.apache.org/licenses/LICENSE-2.0
 *
 * Unless required by applicable law or agreed to in writing, software
 * distributed under the License is distributed on an "AS IS" BASIS, WITHOUT
 * WARRANTIES OR CONDITIONS OF ANY KIND, either express or implied. See the
 * License for the specific language governing permissions and limitations
 * under the License.
 */
package io.netty.handler.codec.http.multipart;

import io.netty.buffer.ByteBuf;
import io.netty.buffer.CompositeByteBuf;
import io.netty.handler.codec.http.HttpConstants;
import io.netty.util.internal.ObjectUtil;

import java.io.File;
import java.io.IOException;
import java.io.InputStream;
import java.io.RandomAccessFile;
import java.nio.ByteBuffer;
import java.nio.channels.FileChannel;
import java.nio.charset.Charset;

import static io.netty.buffer.Unpooled.EMPTY_BUFFER;
import static io.netty.buffer.Unpooled.buffer;
import static io.netty.buffer.Unpooled.compositeBuffer;
import static io.netty.buffer.Unpooled.wrappedBuffer;
import static java.util.Objects.requireNonNull;

/**
 * Abstract Memory HttpData implementation
 */
public abstract class AbstractMemoryHttpData extends AbstractHttpData {

    private ByteBuf byteBuf;
    private int chunkPosition;

    protected AbstractMemoryHttpData(String name, Charset charset, long size) {
        super(name, charset, size);
    }

    @Override
    public void setContent(ByteBuf buffer) throws IOException {
<<<<<<< HEAD
        ObjectUtil.checkNotNull(buffer, "buffer");
=======
        requireNonNull(buffer, "buffer");
>>>>>>> 806dace3
        long localsize = buffer.readableBytes();
        checkSize(localsize);
        if (definedSize > 0 && definedSize < localsize) {
            throw new IOException("Out of size: " + localsize + " > " +
                    definedSize);
        }
        if (byteBuf != null) {
            byteBuf.release();
        }
        byteBuf = buffer;
        size = localsize;
        setCompleted();
    }

    @Override
    public void setContent(InputStream inputStream) throws IOException {
<<<<<<< HEAD
        ObjectUtil.checkNotNull(inputStream, "inputStream");

=======
        requireNonNull(inputStream, "inputStream");
        ByteBuf buffer = buffer();
>>>>>>> 806dace3
        byte[] bytes = new byte[4096 * 4];
        ByteBuf buffer = buffer();
        int written = 0;
        try {
            int read = inputStream.read(bytes);
            while (read > 0) {
                buffer.writeBytes(bytes, 0, read);
                written += read;
                checkSize(written);
                read = inputStream.read(bytes);
            }
        } catch (IOException e) {
            buffer.release();
            throw e;
        }
        size = written;
        if (definedSize > 0 && definedSize < size) {
            buffer.release();
            throw new IOException("Out of size: " + size + " > " + definedSize);
        }
        if (byteBuf != null) {
            byteBuf.release();
        }
        byteBuf = buffer;
        setCompleted();
    }

    @Override
    public void addContent(ByteBuf buffer, boolean last)
            throws IOException {
        if (buffer != null) {
            long localsize = buffer.readableBytes();
            checkSize(size + localsize);
            if (definedSize > 0 && definedSize < size + localsize) {
                throw new IOException("Out of size: " + (size + localsize) +
                        " > " + definedSize);
            }
            size += localsize;
            if (byteBuf == null) {
                byteBuf = buffer;
            } else if (byteBuf instanceof CompositeByteBuf) {
                CompositeByteBuf cbb = (CompositeByteBuf) byteBuf;
                cbb.addComponent(true, buffer);
            } else {
                CompositeByteBuf cbb = compositeBuffer(Integer.MAX_VALUE);
                cbb.addComponents(true, byteBuf, buffer);
                byteBuf = cbb;
            }
        }
        if (last) {
            setCompleted();
        } else {
<<<<<<< HEAD
            ObjectUtil.checkNotNull(buffer, "buffer");
=======
            requireNonNull(buffer, "buffer");
>>>>>>> 806dace3
        }
    }

    @Override
    public void setContent(File file) throws IOException {
<<<<<<< HEAD
        ObjectUtil.checkNotNull(file, "file");

=======
        requireNonNull(file, "file");
>>>>>>> 806dace3
        long newsize = file.length();
        if (newsize > Integer.MAX_VALUE) {
            throw new IllegalArgumentException("File too big to be loaded in memory");
        }
        checkSize(newsize);
        RandomAccessFile accessFile = new RandomAccessFile(file, "r");
        ByteBuffer byteBuffer;
        try {
            FileChannel fileChannel = accessFile.getChannel();
            try {
                byte[] array = new byte[(int) newsize];
                byteBuffer = ByteBuffer.wrap(array);
                int read = 0;
                while (read < newsize) {
                    read += fileChannel.read(byteBuffer);
                }
            } finally {
                fileChannel.close();
            }
        } finally {
            accessFile.close();
        }
        byteBuffer.flip();
        if (byteBuf != null) {
            byteBuf.release();
        }
        byteBuf = wrappedBuffer(Integer.MAX_VALUE, byteBuffer);
        size = newsize;
        setCompleted();
    }

    @Override
    public void delete() {
        if (byteBuf != null) {
            byteBuf.release();
            byteBuf = null;
        }
    }

    @Override
    public byte[] get() {
        if (byteBuf == null) {
            return EMPTY_BUFFER.array();
        }
        byte[] array = new byte[byteBuf.readableBytes()];
        byteBuf.getBytes(byteBuf.readerIndex(), array);
        return array;
    }

    @Override
    public String getString() {
        return getString(HttpConstants.DEFAULT_CHARSET);
    }

    @Override
    public String getString(Charset encoding) {
        if (byteBuf == null) {
            return "";
        }
        if (encoding == null) {
            encoding = HttpConstants.DEFAULT_CHARSET;
        }
        return byteBuf.toString(encoding);
    }

    /**
     * Utility to go from a In Memory FileUpload
     * to a Disk (or another implementation) FileUpload
     * @return the attached ByteBuf containing the actual bytes
     */
    @Override
    public ByteBuf getByteBuf() {
        return byteBuf;
    }

    @Override
    public ByteBuf getChunk(int length) throws IOException {
        if (byteBuf == null || length == 0 || byteBuf.readableBytes() == 0) {
            chunkPosition = 0;
            return EMPTY_BUFFER;
        }
        int sizeLeft = byteBuf.readableBytes() - chunkPosition;
        if (sizeLeft == 0) {
            chunkPosition = 0;
            return EMPTY_BUFFER;
        }
        int sliceLength = length;
        if (sizeLeft < length) {
            sliceLength = sizeLeft;
        }
        ByteBuf chunk = byteBuf.retainedSlice(chunkPosition, sliceLength);
        chunkPosition += sliceLength;
        return chunk;
    }

    @Override
    public boolean isInMemory() {
        return true;
    }

    @Override
    public boolean renameTo(File dest) throws IOException {
<<<<<<< HEAD
        ObjectUtil.checkNotNull(dest, "dest");
=======
        requireNonNull(dest, "dest");
>>>>>>> 806dace3
        if (byteBuf == null) {
            // empty file
            if (!dest.createNewFile()) {
                throw new IOException("file exists already: " + dest);
            }
            return true;
        }
        int length = byteBuf.readableBytes();
        int written = 0;
        RandomAccessFile accessFile = new RandomAccessFile(dest, "rw");
        try {
            FileChannel fileChannel = accessFile.getChannel();
            try {
                if (byteBuf.nioBufferCount() == 1) {
                    ByteBuffer byteBuffer = byteBuf.nioBuffer();
                    while (written < length) {
                        written += fileChannel.write(byteBuffer);
                    }
                } else {
                    ByteBuffer[] byteBuffers = byteBuf.nioBuffers();
                    while (written < length) {
                        written += fileChannel.write(byteBuffers);
                    }
                }
                fileChannel.force(false);
            } finally {
                fileChannel.close();
            }
        } finally {
            accessFile.close();
        }
        return written == length;
    }

    @Override
    public File getFile() throws IOException {
        throw new IOException("Not represented by a file");
    }

    @Override
    public HttpData touch() {
        return touch(null);
    }

    @Override
    public HttpData touch(Object hint) {
        if (byteBuf != null) {
            byteBuf.touch(hint);
        }
        return this;
    }
}<|MERGE_RESOLUTION|>--- conflicted
+++ resolved
@@ -18,12 +18,12 @@
 import io.netty.buffer.ByteBuf;
 import io.netty.buffer.CompositeByteBuf;
 import io.netty.handler.codec.http.HttpConstants;
-import io.netty.util.internal.ObjectUtil;
 
 import java.io.File;
+import java.io.FileInputStream;
+import java.io.FileOutputStream;
 import java.io.IOException;
 import java.io.InputStream;
-import java.io.RandomAccessFile;
 import java.nio.ByteBuffer;
 import java.nio.channels.FileChannel;
 import java.nio.charset.Charset;
@@ -48,11 +48,7 @@
 
     @Override
     public void setContent(ByteBuf buffer) throws IOException {
-<<<<<<< HEAD
-        ObjectUtil.checkNotNull(buffer, "buffer");
-=======
         requireNonNull(buffer, "buffer");
->>>>>>> 806dace3
         long localsize = buffer.readableBytes();
         checkSize(localsize);
         if (definedSize > 0 && definedSize < localsize) {
@@ -69,31 +65,19 @@
 
     @Override
     public void setContent(InputStream inputStream) throws IOException {
-<<<<<<< HEAD
-        ObjectUtil.checkNotNull(inputStream, "inputStream");
-
-=======
         requireNonNull(inputStream, "inputStream");
         ByteBuf buffer = buffer();
->>>>>>> 806dace3
         byte[] bytes = new byte[4096 * 4];
-        ByteBuf buffer = buffer();
+        int read = inputStream.read(bytes);
         int written = 0;
-        try {
-            int read = inputStream.read(bytes);
-            while (read > 0) {
-                buffer.writeBytes(bytes, 0, read);
-                written += read;
-                checkSize(written);
-                read = inputStream.read(bytes);
-            }
-        } catch (IOException e) {
-            buffer.release();
-            throw e;
+        while (read > 0) {
+            buffer.writeBytes(bytes, 0, read);
+            written += read;
+            checkSize(written);
+            read = inputStream.read(bytes);
         }
         size = written;
         if (definedSize > 0 && definedSize < size) {
-            buffer.release();
             throw new IOException("Out of size: " + size + " > " + definedSize);
         }
         if (byteBuf != null) {
@@ -128,44 +112,28 @@
         if (last) {
             setCompleted();
         } else {
-<<<<<<< HEAD
-            ObjectUtil.checkNotNull(buffer, "buffer");
-=======
             requireNonNull(buffer, "buffer");
->>>>>>> 806dace3
         }
     }
 
     @Override
     public void setContent(File file) throws IOException {
-<<<<<<< HEAD
-        ObjectUtil.checkNotNull(file, "file");
-
-=======
         requireNonNull(file, "file");
->>>>>>> 806dace3
         long newsize = file.length();
         if (newsize > Integer.MAX_VALUE) {
             throw new IllegalArgumentException("File too big to be loaded in memory");
         }
         checkSize(newsize);
-        RandomAccessFile accessFile = new RandomAccessFile(file, "r");
-        ByteBuffer byteBuffer;
-        try {
-            FileChannel fileChannel = accessFile.getChannel();
-            try {
-                byte[] array = new byte[(int) newsize];
-                byteBuffer = ByteBuffer.wrap(array);
-                int read = 0;
-                while (read < newsize) {
-                    read += fileChannel.read(byteBuffer);
-                }
-            } finally {
-                fileChannel.close();
-            }
-        } finally {
-            accessFile.close();
-        }
+        FileInputStream inputStream = new FileInputStream(file);
+        FileChannel fileChannel = inputStream.getChannel();
+        byte[] array = new byte[(int) newsize];
+        ByteBuffer byteBuffer = ByteBuffer.wrap(array);
+        int read = 0;
+        while (read < newsize) {
+            read += fileChannel.read(byteBuffer);
+        }
+        fileChannel.close();
+        inputStream.close();
         byteBuffer.flip();
         if (byteBuf != null) {
             byteBuf.release();
@@ -246,11 +214,7 @@
 
     @Override
     public boolean renameTo(File dest) throws IOException {
-<<<<<<< HEAD
-        ObjectUtil.checkNotNull(dest, "dest");
-=======
         requireNonNull(dest, "dest");
->>>>>>> 806dace3
         if (byteBuf == null) {
             // empty file
             if (!dest.createNewFile()) {
@@ -259,29 +223,24 @@
             return true;
         }
         int length = byteBuf.readableBytes();
+        FileOutputStream outputStream = new FileOutputStream(dest);
+        FileChannel fileChannel = outputStream.getChannel();
         int written = 0;
-        RandomAccessFile accessFile = new RandomAccessFile(dest, "rw");
-        try {
-            FileChannel fileChannel = accessFile.getChannel();
-            try {
-                if (byteBuf.nioBufferCount() == 1) {
-                    ByteBuffer byteBuffer = byteBuf.nioBuffer();
-                    while (written < length) {
-                        written += fileChannel.write(byteBuffer);
-                    }
-                } else {
-                    ByteBuffer[] byteBuffers = byteBuf.nioBuffers();
-                    while (written < length) {
-                        written += fileChannel.write(byteBuffers);
-                    }
-                }
-                fileChannel.force(false);
-            } finally {
-                fileChannel.close();
-            }
-        } finally {
-            accessFile.close();
-        }
+        if (byteBuf.nioBufferCount() == 1) {
+            ByteBuffer byteBuffer = byteBuf.nioBuffer();
+            while (written < length) {
+                written += fileChannel.write(byteBuffer);
+            }
+        } else {
+            ByteBuffer[] byteBuffers = byteBuf.nioBuffers();
+            while (written < length) {
+                written += fileChannel.write(byteBuffers);
+            }
+        }
+
+        fileChannel.force(false);
+        fileChannel.close();
+        outputStream.close();
         return written == length;
     }
 
