--- conflicted
+++ resolved
@@ -92,25 +92,6 @@
      * Sort cookies into decreasing order of path length, breaking ties by sorting into increasing chronological
      * order of creation time, as recommended by RFC 6265.
      */
-<<<<<<< HEAD
-    // package-private for testing only.
-    static final Comparator<Cookie> COOKIE_COMPARATOR = new Comparator<Cookie>() {
-        @Override
-        public int compare(Cookie c1, Cookie c2) {
-            String path1 = c1.path();
-            String path2 = c2.path();
-            // Cookies with unspecified path default to the path of the request. We don't
-            // know the request path here, but we assume that the length of an unspecified
-            // path is longer than any specified path (i.e. pathless cookies come first),
-            // because setting cookies with a path longer than the request path is of
-            // limited use.
-            int len1 = path1 == null ? Integer.MAX_VALUE : path1.length();
-            int len2 = path2 == null ? Integer.MAX_VALUE : path2.length();
-
-            // Rely on Arrays.sort's stability to retain creation order in cases where
-            // cookies have same path length.
-            return len2 - len1;
-=======
     private static final Comparator<Cookie> COOKIE_COMPARATOR = (c1, c2) -> {
         String path1 = c1.path();
         String path2 = c2.path();
@@ -124,7 +105,6 @@
         int diff = len2 - len1;
         if (diff != 0) {
             return diff;
->>>>>>> 806dace3
         }
         // Rely on Java's sort stability to retain creation order in cases where
         // cookies have same path length.
