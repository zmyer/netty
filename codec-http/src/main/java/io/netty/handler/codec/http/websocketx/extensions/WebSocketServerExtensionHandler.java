/*
 * Copyright 2014 The Netty Project
 *
 * The Netty Project licenses this file to you under the Apache License,
 * version 2.0 (the "License"); you may not use this file except in compliance
 * with the License. You may obtain a copy of the License at:
 *
 *   http://www.apache.org/licenses/LICENSE-2.0
 *
 * Unless required by applicable law or agreed to in writing, software
 * distributed under the License is distributed on an "AS IS" BASIS, WITHOUT
 * WARRANTIES OR CONDITIONS OF ANY KIND, either express or implied. See the
 * License for the specific language governing permissions and limitations
 * under the License.
 */
package io.netty.handler.codec.http.websocketx.extensions;

import static java.util.Objects.requireNonNull;

import io.netty.channel.ChannelFutureListener;
import io.netty.channel.ChannelHandler;
import io.netty.channel.ChannelHandlerContext;
import io.netty.channel.ChannelPromise;
import io.netty.handler.codec.http.HttpHeaderNames;
import io.netty.handler.codec.http.HttpHeaders;
import io.netty.handler.codec.http.HttpRequest;
import io.netty.handler.codec.http.HttpResponse;
import io.netty.util.internal.ObjectUtil;

import java.util.ArrayList;
import java.util.Arrays;
import java.util.Iterator;
import java.util.List;

/**
 * This handler negotiates and initializes the WebSocket Extensions.
 *
 * It negotiates the extensions based on the client desired order,
 * ensures that the successfully negotiated extensions are consistent between them,
 * and initializes the channel pipeline with the extension decoder and encoder.
 *
 * Find a basic implementation for compression extensions at
 * <tt>io.netty.handler.codec.http.websocketx.extensions.compression.WebSocketServerCompressionHandler</tt>.
 */
public class WebSocketServerExtensionHandler implements ChannelHandler {

    private final List<WebSocketServerExtensionHandshaker> extensionHandshakers;

    private List<WebSocketServerExtension> validExtensions;

    /**
     * Constructor
     *
     * @param extensionHandshakers
     *      The extension handshaker in priority order. A handshaker could be repeated many times
     *      with fallback configuration.
     */
    public WebSocketServerExtensionHandler(WebSocketServerExtensionHandshaker... extensionHandshakers) {
<<<<<<< HEAD
        ObjectUtil.checkNotNull(extensionHandshakers, "extensionHandshakers");
=======
        requireNonNull(extensionHandshakers, "extensionHandshakers");
>>>>>>> 806dace3
        if (extensionHandshakers.length == 0) {
            throw new IllegalArgumentException("extensionHandshakers must contains at least one handshaker");
        }
        this.extensionHandshakers = Arrays.asList(extensionHandshakers);
    }

    @Override
    public void channelRead(ChannelHandlerContext ctx, Object msg) throws Exception {
        if (msg instanceof HttpRequest) {
            HttpRequest request = (HttpRequest) msg;

            if (WebSocketExtensionUtil.isWebsocketUpgrade(request.headers())) {
                String extensionsHeader = request.headers().getAsString(HttpHeaderNames.SEC_WEBSOCKET_EXTENSIONS);

                if (extensionsHeader != null) {
                    List<WebSocketExtensionData> extensions =
                            WebSocketExtensionUtil.extractExtensions(extensionsHeader);
                    int rsv = 0;

                    for (WebSocketExtensionData extensionData : extensions) {
                        Iterator<WebSocketServerExtensionHandshaker> extensionHandshakersIterator =
                                extensionHandshakers.iterator();
                        WebSocketServerExtension validExtension = null;

                        while (validExtension == null && extensionHandshakersIterator.hasNext()) {
                            WebSocketServerExtensionHandshaker extensionHandshaker =
                                    extensionHandshakersIterator.next();
                            validExtension = extensionHandshaker.handshakeExtension(extensionData);
                        }

                        if (validExtension != null && ((validExtension.rsv() & rsv) == 0)) {
                            if (validExtensions == null) {
                                validExtensions = new ArrayList<>(1);
                            }
                            rsv = rsv | validExtension.rsv();
                            validExtensions.add(validExtension);
                        }
                    }
                }
            }
        }

        ctx.fireChannelRead(msg);
    }

    @Override
    public void write(final ChannelHandlerContext ctx, Object msg, ChannelPromise promise) throws Exception {
<<<<<<< HEAD
        if (msg instanceof HttpResponse) {
            HttpHeaders headers = ((HttpResponse) msg).headers();

            if (WebSocketExtensionUtil.isWebsocketUpgrade(headers)) {

                if (validExtensions != null) {
                    String headerValue = headers.getAsString(HttpHeaderNames.SEC_WEBSOCKET_EXTENSIONS);

                    for (WebSocketServerExtension extension : validExtensions) {
                        WebSocketExtensionData extensionData = extension.newReponseData();
                        headerValue = WebSocketExtensionUtil.appendExtension(headerValue,
                                                                             extensionData.name(),
                                                                             extensionData.parameters());
                    }
                    promise.addListener(new ChannelFutureListener() {
                        @Override
                        public void operationComplete(ChannelFuture future) {
                            if (future.isSuccess()) {
                                for (WebSocketServerExtension extension : validExtensions) {
                                    WebSocketExtensionDecoder decoder = extension.newExtensionDecoder();
                                    WebSocketExtensionEncoder encoder = extension.newExtensionEncoder();
                                    ctx.pipeline()
                                       .addAfter(ctx.name(), decoder.getClass().getName(), decoder)
                                       .addAfter(ctx.name(), encoder.getClass().getName(), encoder);
                                }
                            }
                        }
                    });

                    if (headerValue != null) {
                        headers.set(HttpHeaderNames.SEC_WEBSOCKET_EXTENSIONS, headerValue);
                    }
                }
=======
        if (msg instanceof HttpResponse &&
                WebSocketExtensionUtil.isWebsocketUpgrade(((HttpResponse) msg).headers()) && validExtensions != null) {
            HttpResponse response = (HttpResponse) msg;
            String headerValue = response.headers().getAsString(HttpHeaderNames.SEC_WEBSOCKET_EXTENSIONS);

            for (WebSocketServerExtension extension : validExtensions) {
                WebSocketExtensionData extensionData = extension.newResponseData();
                headerValue = WebSocketExtensionUtil.appendExtension(headerValue,
                        extensionData.name(), extensionData.parameters());
            }

            promise.addListener((ChannelFutureListener) future -> {
                if (future.isSuccess()) {
                    for (WebSocketServerExtension extension : validExtensions) {
                        WebSocketExtensionDecoder decoder = extension.newExtensionDecoder();
                        WebSocketExtensionEncoder encoder = extension.newExtensionEncoder();
                        ctx.pipeline().addAfter(ctx.name(), decoder.getClass().getName(), decoder);
                        ctx.pipeline().addAfter(ctx.name(), encoder.getClass().getName(), encoder);
                    }
                }

                ctx.pipeline().remove(ctx.name());
            });
>>>>>>> 806dace3

                promise.addListener(new ChannelFutureListener() {
                    @Override
                    public void operationComplete(ChannelFuture future) {
                        if (future.isSuccess()) {
                            ctx.pipeline().remove(WebSocketServerExtensionHandler.this);
                        }
                    }
                });
            }
        }

        ctx.write(msg, promise);
    }
}<|MERGE_RESOLUTION|>--- conflicted
+++ resolved
@@ -22,10 +22,8 @@
 import io.netty.channel.ChannelHandlerContext;
 import io.netty.channel.ChannelPromise;
 import io.netty.handler.codec.http.HttpHeaderNames;
-import io.netty.handler.codec.http.HttpHeaders;
 import io.netty.handler.codec.http.HttpRequest;
 import io.netty.handler.codec.http.HttpResponse;
-import io.netty.util.internal.ObjectUtil;
 
 import java.util.ArrayList;
 import java.util.Arrays;
@@ -56,11 +54,7 @@
      *      with fallback configuration.
      */
     public WebSocketServerExtensionHandler(WebSocketServerExtensionHandshaker... extensionHandshakers) {
-<<<<<<< HEAD
-        ObjectUtil.checkNotNull(extensionHandshakers, "extensionHandshakers");
-=======
         requireNonNull(extensionHandshakers, "extensionHandshakers");
->>>>>>> 806dace3
         if (extensionHandshakers.length == 0) {
             throw new IllegalArgumentException("extensionHandshakers must contains at least one handshaker");
         }
@@ -68,7 +62,8 @@
     }
 
     @Override
-    public void channelRead(ChannelHandlerContext ctx, Object msg) throws Exception {
+    public void channelRead(ChannelHandlerContext ctx, Object msg)
+            throws Exception {
         if (msg instanceof HttpRequest) {
             HttpRequest request = (HttpRequest) msg;
 
@@ -108,41 +103,6 @@
 
     @Override
     public void write(final ChannelHandlerContext ctx, Object msg, ChannelPromise promise) throws Exception {
-<<<<<<< HEAD
-        if (msg instanceof HttpResponse) {
-            HttpHeaders headers = ((HttpResponse) msg).headers();
-
-            if (WebSocketExtensionUtil.isWebsocketUpgrade(headers)) {
-
-                if (validExtensions != null) {
-                    String headerValue = headers.getAsString(HttpHeaderNames.SEC_WEBSOCKET_EXTENSIONS);
-
-                    for (WebSocketServerExtension extension : validExtensions) {
-                        WebSocketExtensionData extensionData = extension.newReponseData();
-                        headerValue = WebSocketExtensionUtil.appendExtension(headerValue,
-                                                                             extensionData.name(),
-                                                                             extensionData.parameters());
-                    }
-                    promise.addListener(new ChannelFutureListener() {
-                        @Override
-                        public void operationComplete(ChannelFuture future) {
-                            if (future.isSuccess()) {
-                                for (WebSocketServerExtension extension : validExtensions) {
-                                    WebSocketExtensionDecoder decoder = extension.newExtensionDecoder();
-                                    WebSocketExtensionEncoder encoder = extension.newExtensionEncoder();
-                                    ctx.pipeline()
-                                       .addAfter(ctx.name(), decoder.getClass().getName(), decoder)
-                                       .addAfter(ctx.name(), encoder.getClass().getName(), encoder);
-                                }
-                            }
-                        }
-                    });
-
-                    if (headerValue != null) {
-                        headers.set(HttpHeaderNames.SEC_WEBSOCKET_EXTENSIONS, headerValue);
-                    }
-                }
-=======
         if (msg instanceof HttpResponse &&
                 WebSocketExtensionUtil.isWebsocketUpgrade(((HttpResponse) msg).headers()) && validExtensions != null) {
             HttpResponse response = (HttpResponse) msg;
@@ -166,16 +126,9 @@
 
                 ctx.pipeline().remove(ctx.name());
             });
->>>>>>> 806dace3
 
-                promise.addListener(new ChannelFutureListener() {
-                    @Override
-                    public void operationComplete(ChannelFuture future) {
-                        if (future.isSuccess()) {
-                            ctx.pipeline().remove(WebSocketServerExtensionHandler.this);
-                        }
-                    }
-                });
+            if (headerValue != null) {
+                response.headers().set(HttpHeaderNames.SEC_WEBSOCKET_EXTENSIONS, headerValue);
             }
         }
 
