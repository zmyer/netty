--- conflicted
+++ resolved
@@ -15,9 +15,6 @@
  */
 package io.netty.handler.codec.http.websocketx;
 
-import io.netty.util.AsciiString;
-import io.netty.util.internal.StringUtil;
-
 /**
  * <p>
  * Versions of the web socket specification.
@@ -28,52 +25,31 @@
  * </p>
  */
 public enum WebSocketVersion {
-<<<<<<< HEAD
-    UNKNOWN(AsciiString.cached(StringUtil.EMPTY_STRING)),
-=======
     UNKNOWN("unknown"),
->>>>>>> 806dace3
 
     /**
      * <a href= "http://tools.ietf.org/html/draft-ietf-hybi-thewebsocketprotocol-00"
      * >draft-ietf-hybi-thewebsocketprotocol- 00</a>.
      */
-<<<<<<< HEAD
-    V00(AsciiString.cached("0")),
-=======
     V00("0"),
->>>>>>> 806dace3
 
     /**
      * <a href= "http://tools.ietf.org/html/draft-ietf-hybi-thewebsocketprotocol-07"
      * >draft-ietf-hybi-thewebsocketprotocol- 07</a>
      */
-<<<<<<< HEAD
-    V07(AsciiString.cached("7")),
-=======
     V07("7"),
->>>>>>> 806dace3
 
     /**
      * <a href= "http://tools.ietf.org/html/draft-ietf-hybi-thewebsocketprotocol-10"
      * >draft-ietf-hybi-thewebsocketprotocol- 10</a>
      */
-<<<<<<< HEAD
-    V08(AsciiString.cached("8")),
-=======
     V08("8"),
->>>>>>> 806dace3
 
     /**
      * <a href="http://tools.ietf.org/html/rfc6455 ">RFC 6455</a>. This was originally <a href=
      * "http://tools.ietf.org/html/draft-ietf-hybi-thewebsocketprotocol-17" >draft-ietf-hybi-thewebsocketprotocol-
      * 17</a>
      */
-<<<<<<< HEAD
-    V13(AsciiString.cached("13"));
-
-    private final AsciiString headerValue;
-=======
     V13("13");
 
     private final String version;
@@ -81,27 +57,11 @@
     WebSocketVersion(String version) {
         this.version = version;
     }
->>>>>>> 806dace3
 
-    WebSocketVersion(AsciiString headerValue) {
-        this.headerValue = headerValue;
-    }
     /**
      * @return Value for HTTP Header 'Sec-WebSocket-Version'
      */
     public String toHttpHeaderValue() {
-<<<<<<< HEAD
-        return toAsciiString().toString();
-    }
-
-    AsciiString toAsciiString() {
-        if (this == UNKNOWN) {
-            // Let's special case this to preserve behaviour
-            throw new IllegalStateException("Unknown web socket version: " + this);
-        }
-        return headerValue;
-=======
         return version;
->>>>>>> 806dace3
     }
 }