--- conflicted
+++ resolved
@@ -16,12 +16,8 @@
 
 package io.netty.handler.proxy;
 
-<<<<<<< HEAD
-import io.netty.util.internal.ObjectUtil;
-=======
 import static java.util.Objects.requireNonNull;
 
->>>>>>> 806dace3
 import io.netty.util.internal.StringUtil;
 
 import java.net.SocketAddress;
@@ -39,12 +35,6 @@
      */
     public ProxyConnectionEvent(
             String protocol, String authScheme, SocketAddress proxyAddress, SocketAddress destinationAddress) {
-<<<<<<< HEAD
-        this.protocol = ObjectUtil.checkNotNull(protocol, "protocol");
-        this.authScheme = ObjectUtil.checkNotNull(authScheme, "authScheme");
-        this.proxyAddress = ObjectUtil.checkNotNull(proxyAddress, "proxyAddress");
-        this.destinationAddress = ObjectUtil.checkNotNull(destinationAddress, "destinationAddress");
-=======
         requireNonNull(protocol, "protocol");
         requireNonNull(authScheme, "authScheme");
         requireNonNull(proxyAddress, "proxyAddress");
@@ -54,7 +44,6 @@
         this.authScheme = authScheme;
         this.proxyAddress = proxyAddress;
         this.destinationAddress = destinationAddress;
->>>>>>> 806dace3
     }
 
     /**
