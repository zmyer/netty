/*
 * Copyright 2016 The Netty Project
 *
 * The Netty Project licenses this file to you under the Apache License,
 * version 2.0 (the "License"); you may not use this file except in compliance
 * with the License. You may obtain a copy of the License at:
 *
 *   http://www.apache.org/licenses/LICENSE-2.0
 *
 * Unless required by applicable law or agreed to in writing, software
 * distributed under the License is distributed on an "AS IS" BASIS, WITHOUT
 * WARRANTIES OR CONDITIONS OF ANY KIND, either express or implied. See the
 * License for the specific language governing permissions and limitations
 * under the License.
 */
package io.netty.handler.proxy;

import io.netty.bootstrap.Bootstrap;
import io.netty.bootstrap.ServerBootstrap;
import io.netty.channel.Channel;
import io.netty.channel.ChannelFuture;
<<<<<<< HEAD
import io.netty.channel.ChannelHandlerContext;
import io.netty.channel.ChannelInboundHandlerAdapter;
import io.netty.channel.ChannelInitializer;
import io.netty.channel.ChannelPromise;
import io.netty.channel.DefaultEventLoopGroup;
import io.netty.channel.EventLoopGroup;
import io.netty.channel.embedded.EmbeddedChannel;
import io.netty.channel.local.LocalAddress;
import io.netty.channel.local.LocalChannel;
=======
import io.netty.channel.ChannelHandler;
import io.netty.channel.ChannelHandlerContext;
import io.netty.channel.ChannelInitializer;
import io.netty.channel.ChannelPromise;
import io.netty.channel.EventLoopGroup;
import io.netty.channel.MultithreadEventLoopGroup;
import io.netty.channel.local.LocalAddress;
import io.netty.channel.local.LocalChannel;
import io.netty.channel.local.LocalHandler;
>>>>>>> 806dace3
import io.netty.channel.local.LocalServerChannel;
import io.netty.handler.codec.http.DefaultFullHttpResponse;
import io.netty.handler.codec.http.DefaultHttpHeaders;
import io.netty.handler.codec.http.FullHttpRequest;
import io.netty.handler.codec.http.HttpClientCodec;
import io.netty.handler.codec.http.HttpHeaderNames;
import io.netty.handler.codec.http.HttpHeaders;
import io.netty.handler.codec.http.HttpResponseEncoder;
import io.netty.handler.codec.http.HttpResponseStatus;
import io.netty.handler.codec.http.HttpVersion;
import io.netty.handler.proxy.HttpProxyHandler.HttpProxyConnectException;
import io.netty.util.NetUtil;
<<<<<<< HEAD

=======
>>>>>>> 806dace3
import java.util.concurrent.atomic.AtomicReference;
import org.junit.Test;

import java.net.InetAddress;
import java.net.InetSocketAddress;

import static org.junit.Assert.*;
import static org.mockito.Mockito.*;

public class HttpProxyHandlerTest {

    @Test
    public void testHostname() throws Exception {
        InetSocketAddress socketAddress = new InetSocketAddress(InetAddress.getByName("localhost"), 8080);
        testInitialMessage(
                socketAddress,
                "localhost:8080",
                "localhost:8080",
                null,
                true);
    }

    @Test
    public void testHostnameUnresolved() throws Exception {
        InetSocketAddress socketAddress = InetSocketAddress.createUnresolved("localhost", 8080);
        testInitialMessage(
                socketAddress,
                "localhost:8080",
                "localhost:8080",
                null,
                true);
    }

    @Test
    public void testHostHeaderWithHttpDefaultPort() throws Exception {
        InetSocketAddress socketAddress = new InetSocketAddress(InetAddress.getByName("localhost"), 80);
        testInitialMessage(socketAddress,
                "localhost:80",
                "localhost:80", null,
                false);
    }

    @Test
    public void testHostHeaderWithHttpDefaultPortIgnored() throws Exception {
        InetSocketAddress socketAddress = InetSocketAddress.createUnresolved("localhost", 80);
        testInitialMessage(
                socketAddress,
                "localhost:80",
                "localhost",
                null,
                true);
    }

    @Test
    public void testHostHeaderWithHttpsDefaultPort() throws Exception {
        InetSocketAddress socketAddress = new InetSocketAddress(InetAddress.getByName("localhost"), 443);
        testInitialMessage(
                socketAddress,
                "localhost:443",
                "localhost:443",
                null,
                false);
    }

    @Test
    public void testHostHeaderWithHttpsDefaultPortIgnored() throws Exception {
        InetSocketAddress socketAddress = InetSocketAddress.createUnresolved("localhost", 443);
        testInitialMessage(
                socketAddress,
                "localhost:443",
                "localhost",
                null,
                true);
    }

    @Test
    public void testIpv6() throws Exception {
        InetSocketAddress socketAddress = new InetSocketAddress(InetAddress.getByName("::1"), 8080);
        testInitialMessage(
                socketAddress,
                "[::1]:8080",
                "[::1]:8080",
                null,
                true);
    }

    @Test
    public void testIpv6Unresolved() throws Exception {
        InetSocketAddress socketAddress = InetSocketAddress.createUnresolved("::1", 8080);
        testInitialMessage(
                socketAddress,
                "[::1]:8080",
                "[::1]:8080",
                null,
                true);
    }

    @Test
    public void testIpv4() throws Exception {
        InetSocketAddress socketAddress = new InetSocketAddress(InetAddress.getByName("10.0.0.1"), 8080);
        testInitialMessage(socketAddress,
                "10.0.0.1:8080",
                "10.0.0.1:8080",
                null,
                true);
    }

    @Test
    public void testIpv4Unresolved() throws Exception {
        InetSocketAddress socketAddress = InetSocketAddress.createUnresolved("10.0.0.1", 8080);
        testInitialMessage(
                socketAddress,
                "10.0.0.1:8080",
                "10.0.0.1:8080",
                null,
                true);
    }

    @Test
    public void testCustomHeaders() throws Exception {
        InetSocketAddress socketAddress = InetSocketAddress.createUnresolved("10.0.0.1", 8080);
        testInitialMessage(
                socketAddress,
                "10.0.0.1:8080",
                "10.0.0.1:8080",
                new DefaultHttpHeaders()
                        .add("CUSTOM_HEADER", "CUSTOM_VALUE1")
                        .add("CUSTOM_HEADER", "CUSTOM_VALUE2"),
                true);
    }

    @Test
    public void testExceptionDuringConnect() throws Exception {
        EventLoopGroup group = null;
        Channel serverChannel = null;
        Channel clientChannel = null;
        try {
<<<<<<< HEAD
            group = new DefaultEventLoopGroup(1);
=======
            group = new MultithreadEventLoopGroup(1, LocalHandler.newFactory());
>>>>>>> 806dace3
            final LocalAddress addr = new LocalAddress("a");
            final AtomicReference<Throwable> exception = new AtomicReference<Throwable>();
            ChannelFuture sf =
                new ServerBootstrap().channel(LocalServerChannel.class).group(group).childHandler(
                    new ChannelInitializer<Channel>() {

                        @Override
                        protected void initChannel(Channel ch) {
                            ch.pipeline().addFirst(new HttpResponseEncoder());
<<<<<<< HEAD
                            DefaultFullHttpResponse response = new DefaultFullHttpResponse(
                                HttpVersion.HTTP_1_1,
                                HttpResponseStatus.BAD_GATEWAY);
                            response.headers().add("name", "value");
                            response.headers().add(HttpHeaderNames.CONTENT_LENGTH, "0");
                            ch.writeAndFlush(response);
=======
                            ch.pipeline().addFirst(new ChannelHandler() {
                                @Override
                                public void channelActive(ChannelHandlerContext ctx) {
                                    DefaultFullHttpResponse response = new DefaultFullHttpResponse(
                                            HttpVersion.HTTP_1_1,
                                            HttpResponseStatus.BAD_GATEWAY);
                                    response.headers().add("name", "value");
                                    response.headers().add(HttpHeaderNames.CONTENT_LENGTH, "0");
                                    ctx.writeAndFlush(response);
                                }
                            });
>>>>>>> 806dace3
                        }
                    }).bind(addr);
            serverChannel = sf.sync().channel();
            ChannelFuture cf = new Bootstrap().channel(LocalChannel.class).group(group).handler(
                new ChannelInitializer<Channel>() {
                    @Override
                    protected void initChannel(Channel ch) {
                        ch.pipeline().addFirst(new HttpProxyHandler(addr));
<<<<<<< HEAD
                        ch.pipeline().addLast(new ChannelInboundHandlerAdapter() {
=======
                        ch.pipeline().addLast(new ChannelHandler() {
>>>>>>> 806dace3
                            @Override
                            public void exceptionCaught(ChannelHandlerContext ctx,
                                Throwable cause) {
                                exception.set(cause);
                            }
                        });
                    }
                }).connect(new InetSocketAddress("localhost", 1234));
            clientChannel = cf.sync().channel();
            clientChannel.close().sync();

            assertTrue(exception.get() instanceof HttpProxyConnectException);
            HttpProxyConnectException actual = (HttpProxyConnectException) exception.get();
            assertNotNull(actual.headers());
            assertEquals("value", actual.headers().get("name"));
        } finally {
            if (clientChannel != null) {
                clientChannel.close();
            }
            if (serverChannel != null) {
                serverChannel.close();
            }
            if (group != null) {
                group.shutdownGracefully();
            }
        }
    }

    private static void testInitialMessage(InetSocketAddress socketAddress,
                                           String expectedUrl,
                                           String expectedHostHeader,
                                           HttpHeaders headers,
                                           boolean ignoreDefaultPortsInConnectHostHeader) throws Exception {
        InetSocketAddress proxyAddress = new InetSocketAddress(NetUtil.LOCALHOST, 8080);

        ChannelPromise promise = mock(ChannelPromise.class);
        verifyNoMoreInteractions(promise);

        ChannelHandlerContext ctx = mock(ChannelHandlerContext.class);
        when(ctx.connect(same(proxyAddress), isNull(InetSocketAddress.class), same(promise))).thenReturn(promise);

        HttpProxyHandler handler = new HttpProxyHandler(
                new InetSocketAddress(NetUtil.LOCALHOST, 8080),
                headers,
                ignoreDefaultPortsInConnectHostHeader);
        handler.connect(ctx, socketAddress, null, promise);

        FullHttpRequest request = (FullHttpRequest) handler.newInitialMessage(ctx);
        try {
            assertEquals(HttpVersion.HTTP_1_1, request.protocolVersion());
            assertEquals(expectedUrl, request.uri());
            HttpHeaders actualHeaders = request.headers();
            assertEquals(expectedHostHeader, actualHeaders.get(HttpHeaderNames.HOST));

            if (headers != null) {
                // The actual request header is a strict superset of the custom header
                for (String name : headers.names()) {
                    assertEquals(headers.getAll(name), actualHeaders.getAll(name));
                }
            }
        } finally {
            request.release();
        }
        verify(ctx).connect(proxyAddress, null, promise);
    }

    @Test
    public void testHttpClientCodecIsInvisible() {
        EmbeddedChannel channel = new EmbeddedChannel(new HttpProxyHandler(
                new InetSocketAddress(NetUtil.LOCALHOST, 8080))) {
            @Override
            public boolean isActive() {
                // We want to simulate that the Channel did not become active yet.
                return false;
            }
        };
        assertNotNull(channel.pipeline().get(HttpProxyHandler.class));
        assertNull(channel.pipeline().get(HttpClientCodec.class));
    }
}<|MERGE_RESOLUTION|>--- conflicted
+++ resolved
@@ -19,17 +19,6 @@
 import io.netty.bootstrap.ServerBootstrap;
 import io.netty.channel.Channel;
 import io.netty.channel.ChannelFuture;
-<<<<<<< HEAD
-import io.netty.channel.ChannelHandlerContext;
-import io.netty.channel.ChannelInboundHandlerAdapter;
-import io.netty.channel.ChannelInitializer;
-import io.netty.channel.ChannelPromise;
-import io.netty.channel.DefaultEventLoopGroup;
-import io.netty.channel.EventLoopGroup;
-import io.netty.channel.embedded.EmbeddedChannel;
-import io.netty.channel.local.LocalAddress;
-import io.netty.channel.local.LocalChannel;
-=======
 import io.netty.channel.ChannelHandler;
 import io.netty.channel.ChannelHandlerContext;
 import io.netty.channel.ChannelInitializer;
@@ -39,12 +28,10 @@
 import io.netty.channel.local.LocalAddress;
 import io.netty.channel.local.LocalChannel;
 import io.netty.channel.local.LocalHandler;
->>>>>>> 806dace3
 import io.netty.channel.local.LocalServerChannel;
 import io.netty.handler.codec.http.DefaultFullHttpResponse;
 import io.netty.handler.codec.http.DefaultHttpHeaders;
 import io.netty.handler.codec.http.FullHttpRequest;
-import io.netty.handler.codec.http.HttpClientCodec;
 import io.netty.handler.codec.http.HttpHeaderNames;
 import io.netty.handler.codec.http.HttpHeaders;
 import io.netty.handler.codec.http.HttpResponseEncoder;
@@ -52,10 +39,6 @@
 import io.netty.handler.codec.http.HttpVersion;
 import io.netty.handler.proxy.HttpProxyHandler.HttpProxyConnectException;
 import io.netty.util.NetUtil;
-<<<<<<< HEAD
-
-=======
->>>>>>> 806dace3
 import java.util.concurrent.atomic.AtomicReference;
 import org.junit.Test;
 
@@ -193,11 +176,7 @@
         Channel serverChannel = null;
         Channel clientChannel = null;
         try {
-<<<<<<< HEAD
-            group = new DefaultEventLoopGroup(1);
-=======
             group = new MultithreadEventLoopGroup(1, LocalHandler.newFactory());
->>>>>>> 806dace3
             final LocalAddress addr = new LocalAddress("a");
             final AtomicReference<Throwable> exception = new AtomicReference<Throwable>();
             ChannelFuture sf =
@@ -207,14 +186,6 @@
                         @Override
                         protected void initChannel(Channel ch) {
                             ch.pipeline().addFirst(new HttpResponseEncoder());
-<<<<<<< HEAD
-                            DefaultFullHttpResponse response = new DefaultFullHttpResponse(
-                                HttpVersion.HTTP_1_1,
-                                HttpResponseStatus.BAD_GATEWAY);
-                            response.headers().add("name", "value");
-                            response.headers().add(HttpHeaderNames.CONTENT_LENGTH, "0");
-                            ch.writeAndFlush(response);
-=======
                             ch.pipeline().addFirst(new ChannelHandler() {
                                 @Override
                                 public void channelActive(ChannelHandlerContext ctx) {
@@ -226,7 +197,6 @@
                                     ctx.writeAndFlush(response);
                                 }
                             });
->>>>>>> 806dace3
                         }
                     }).bind(addr);
             serverChannel = sf.sync().channel();
@@ -235,11 +205,7 @@
                     @Override
                     protected void initChannel(Channel ch) {
                         ch.pipeline().addFirst(new HttpProxyHandler(addr));
-<<<<<<< HEAD
-                        ch.pipeline().addLast(new ChannelInboundHandlerAdapter() {
-=======
                         ch.pipeline().addLast(new ChannelHandler() {
->>>>>>> 806dace3
                             @Override
                             public void exceptionCaught(ChannelHandlerContext ctx,
                                 Throwable cause) {
@@ -305,18 +271,4 @@
         }
         verify(ctx).connect(proxyAddress, null, promise);
     }
-
-    @Test
-    public void testHttpClientCodecIsInvisible() {
-        EmbeddedChannel channel = new EmbeddedChannel(new HttpProxyHandler(
-                new InetSocketAddress(NetUtil.LOCALHOST, 8080))) {
-            @Override
-            public boolean isActive() {
-                // We want to simulate that the Channel did not become active yet.
-                return false;
-            }
-        };
-        assertNotNull(channel.pipeline().get(HttpProxyHandler.class));
-        assertNull(channel.pipeline().get(HttpClientCodec.class));
-    }
 }