--- conflicted
+++ resolved
@@ -20,10 +20,9 @@
 import static io.netty.util.internal.ObjectUtil.checkPositiveOrZero;
 
 import io.netty.buffer.PoolArena.SizeClass;
+import io.netty.util.Recycler;
+import io.netty.util.Recycler.Handle;
 import io.netty.util.internal.MathUtil;
-import io.netty.util.internal.ObjectPool;
-import io.netty.util.internal.ObjectPool.Handle;
-import io.netty.util.internal.ObjectPool.ObjectCreator;
 import io.netty.util.internal.PlatformDependent;
 import io.netty.util.internal.logging.InternalLogger;
 import io.netty.util.internal.logging.InternalLoggerFactory;
@@ -42,7 +41,6 @@
 final class PoolThreadCache {
 
     private static final InternalLogger logger = InternalLoggerFactory.getInstance(PoolThreadCache.class);
-    private static final int INTEGER_SIZE_MINUS_ONE = Integer.SIZE - 1;
 
     final PoolArena<byte[]> heapArena;
     final PoolArena<ByteBuffer> directArena;
@@ -152,9 +150,13 @@
         }
     }
 
-    // val > 0
     private static int log2(int val) {
-        return INTEGER_SIZE_MINUS_ONE - Integer.numberOfLeadingZeros(val);
+        int res = 0;
+        while (val > 1) {
+            val >>= 1;
+            res++;
+        }
+        return res;
     }
 
     /**
@@ -184,7 +186,7 @@
             // no cache found so just return false here
             return false;
         }
-        boolean allocated = cache.allocate(buf, reqCapacity, this);
+        boolean allocated = cache.allocate(buf, reqCapacity);
         if (++ allocations >= freeSweepAllocationThreshold) {
             allocations = 0;
             trim();
@@ -320,7 +322,6 @@
 
     private MemoryRegionCache<?> cacheForNormal(PoolArena<?> area, int normCapacity) {
         if (area.isDirect()) {
-            // sizeClass == Normal => normCapacity >= pageSize => the shifted value > 0
             int idx = log2(normCapacity >> numShiftsNormalDirect);
             return cache(normalDirectCaches, idx);
         }
@@ -345,14 +346,8 @@
 
         @Override
         protected void initBuf(
-<<<<<<< HEAD
-                PoolChunk<T> chunk, ByteBuffer nioBuffer, long handle, PooledByteBuf<T> buf, int reqCapacity,
-                PoolThreadCache threadCache) {
-            chunk.initBufWithSubpage(buf, nioBuffer, handle, reqCapacity, threadCache);
-=======
                 PoolChunk<T> chunk, ByteBuffer nioBuffer, long handle, PooledByteBuf<T> buf, int reqCapacity) {
             chunk.initBufWithSubpage(buf, nioBuffer, handle, reqCapacity);
->>>>>>> 806dace3
         }
     }
 
@@ -366,14 +361,8 @@
 
         @Override
         protected void initBuf(
-<<<<<<< HEAD
-                PoolChunk<T> chunk, ByteBuffer nioBuffer, long handle, PooledByteBuf<T> buf, int reqCapacity,
-                PoolThreadCache threadCache) {
-            chunk.initBuf(buf, nioBuffer, handle, reqCapacity, threadCache);
-=======
                 PoolChunk<T> chunk, ByteBuffer nioBuffer, long handle, PooledByteBuf<T> buf, int reqCapacity) {
             chunk.initBuf(buf, nioBuffer, handle, reqCapacity);
->>>>>>> 806dace3
         }
     }
 
@@ -393,11 +382,7 @@
          * Init the {@link PooledByteBuf} using the provided chunk and handle with the capacity restrictions.
          */
         protected abstract void initBuf(PoolChunk<T> chunk, ByteBuffer nioBuffer, long handle,
-<<<<<<< HEAD
-                                        PooledByteBuf<T> buf, int reqCapacity, PoolThreadCache threadCache);
-=======
                                         PooledByteBuf<T> buf, int reqCapacity);
->>>>>>> 806dace3
 
         /**
          * Add to cache if not already full.
@@ -417,16 +402,12 @@
         /**
          * Allocate something out of the cache if possible and remove the entry from the cache.
          */
-        public final boolean allocate(PooledByteBuf<T> buf, int reqCapacity, PoolThreadCache threadCache) {
+        public final boolean allocate(PooledByteBuf<T> buf, int reqCapacity) {
             Entry<T> entry = queue.poll();
             if (entry == null) {
                 return false;
             }
-<<<<<<< HEAD
-            initBuf(entry.chunk, entry.nioBuffer, entry.handle, buf, reqCapacity, threadCache);
-=======
             initBuf(entry.chunk, entry.nioBuffer, entry.handle, buf, reqCapacity);
->>>>>>> 806dace3
             entry.recycle();
 
             // allocations is not thread-safe which is fine as this is only called from the same thread all time.
@@ -511,12 +492,12 @@
         }
 
         @SuppressWarnings("rawtypes")
-        private static final ObjectPool<Entry> RECYCLER = ObjectPool.newPool(new ObjectCreator<Entry>() {
+        private static final Recycler<Entry> RECYCLER = new Recycler<Entry>() {
             @SuppressWarnings("unchecked")
             @Override
-            public Entry newObject(Handle<Entry> handle) {
+            protected Entry newObject(Handle<Entry> handle) {
                 return new Entry(handle);
             }
-        });
+        };
     }
 }