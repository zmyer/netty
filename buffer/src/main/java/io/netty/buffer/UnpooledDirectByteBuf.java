/*
 * Copyright 2012 The Netty Project
 *
 * The Netty Project licenses this file to you under the Apache License,
 * version 2.0 (the "License"); you may not use this file except in compliance
 * with the License. You may obtain a copy of the License at:
 *
 *   http://www.apache.org/licenses/LICENSE-2.0
 *
 * Unless required by applicable law or agreed to in writing, software
 * distributed under the License is distributed on an "AS IS" BASIS, WITHOUT
 * WARRANTIES OR CONDITIONS OF ANY KIND, either express or implied. See the
 * License for the specific language governing permissions and limitations
 * under the License.
 */
package io.netty.buffer;

<<<<<<< HEAD
import io.netty.util.internal.ObjectUtil;
=======
import static io.netty.util.internal.ObjectUtil.checkPositiveOrZero;
import static java.util.Objects.requireNonNull;

>>>>>>> 806dace3
import io.netty.util.internal.PlatformDependent;

import java.io.IOException;
import java.io.InputStream;
import java.io.OutputStream;
import java.nio.ByteBuffer;
import java.nio.ByteOrder;
import java.nio.channels.ClosedChannelException;
import java.nio.channels.FileChannel;
import java.nio.channels.GatheringByteChannel;
import java.nio.channels.ScatteringByteChannel;

import static io.netty.util.internal.ObjectUtil.checkPositiveOrZero;

/**
 * A NIO {@link ByteBuffer} based buffer. It is recommended to use
 * {@link UnpooledByteBufAllocator#directBuffer(int, int)}, {@link Unpooled#directBuffer(int)} and
 * {@link Unpooled#wrappedBuffer(ByteBuffer)} instead of calling the constructor explicitly.
 */
public class UnpooledDirectByteBuf extends AbstractReferenceCountedByteBuf {

    private final ByteBufAllocator alloc;

    ByteBuffer buffer; // accessed by UnpooledUnsafeNoCleanerDirectByteBuf.reallocateDirect()
    private ByteBuffer tmpNioBuf;
    private int capacity;
    private boolean doNotFree;

    /**
     * Creates a new direct buffer.
     *
     * @param initialCapacity the initial capacity of the underlying direct buffer
     * @param maxCapacity     the maximum capacity of the underlying direct buffer
     */
    public UnpooledDirectByteBuf(ByteBufAllocator alloc, int initialCapacity, int maxCapacity) {
        super(maxCapacity);
<<<<<<< HEAD
        ObjectUtil.checkNotNull(alloc, "alloc");
=======
        requireNonNull(alloc, "alloc");
>>>>>>> 806dace3
        checkPositiveOrZero(initialCapacity, "initialCapacity");
        checkPositiveOrZero(maxCapacity, "maxCapacity");
        if (initialCapacity > maxCapacity) {
            throw new IllegalArgumentException(String.format(
                    "initialCapacity(%d) > maxCapacity(%d)", initialCapacity, maxCapacity));
        }

        this.alloc = alloc;
        setByteBuffer(allocateDirect(initialCapacity), false);
    }

    /**
     * Creates a new direct buffer by wrapping the specified initial buffer.
     *
     * @param maxCapacity the maximum capacity of the underlying direct buffer
     */
    protected UnpooledDirectByteBuf(ByteBufAllocator alloc, ByteBuffer initialBuffer, int maxCapacity) {
        this(alloc, initialBuffer, maxCapacity, false, true);
    }

    UnpooledDirectByteBuf(ByteBufAllocator alloc, ByteBuffer initialBuffer,
            int maxCapacity, boolean doFree, boolean slice) {
        super(maxCapacity);
<<<<<<< HEAD
        ObjectUtil.checkNotNull(alloc, "alloc");
        ObjectUtil.checkNotNull(initialBuffer, "initialBuffer");
=======
        requireNonNull(alloc, "alloc");
        requireNonNull(initialBuffer, "initialBuffer");
>>>>>>> 806dace3
        if (!initialBuffer.isDirect()) {
            throw new IllegalArgumentException("initialBuffer is not a direct buffer.");
        }
        if (initialBuffer.isReadOnly()) {
            throw new IllegalArgumentException("initialBuffer is a read-only buffer.");
        }

        int initialCapacity = initialBuffer.remaining();
        if (initialCapacity > maxCapacity) {
            throw new IllegalArgumentException(String.format(
                    "initialCapacity(%d) > maxCapacity(%d)", initialCapacity, maxCapacity));
        }

        this.alloc = alloc;
        doNotFree = !doFree;
        setByteBuffer((slice ? initialBuffer.slice() : initialBuffer).order(ByteOrder.BIG_ENDIAN), false);
        writerIndex(initialCapacity);
    }

    /**
     * Allocate a new direct {@link ByteBuffer} with the given initialCapacity.
     */
    protected ByteBuffer allocateDirect(int initialCapacity) {
        return ByteBuffer.allocateDirect(initialCapacity);
    }

    /**
     * Free a direct {@link ByteBuffer}
     */
    protected void freeDirect(ByteBuffer buffer) {
        PlatformDependent.freeDirectBuffer(buffer);
    }

    void setByteBuffer(ByteBuffer buffer, boolean tryFree) {
        if (tryFree) {
            ByteBuffer oldBuffer = this.buffer;
            if (oldBuffer != null) {
                if (doNotFree) {
                    doNotFree = false;
                } else {
                    freeDirect(oldBuffer);
                }
            }
        }

        this.buffer = buffer;
        tmpNioBuf = null;
        capacity = buffer.remaining();
    }

    @Override
    public boolean isDirect() {
        return true;
    }

    @Override
    public int capacity() {
        return capacity;
    }

    @Override
    public ByteBuf capacity(int newCapacity) {
        checkNewCapacity(newCapacity);
        int oldCapacity = capacity;
        if (newCapacity == oldCapacity) {
            return this;
        }
        int bytesToCopy;
        if (newCapacity > oldCapacity) {
            bytesToCopy = oldCapacity;
        } else {
            trimIndicesToCapacity(newCapacity);
            bytesToCopy = newCapacity;
        }
        ByteBuffer oldBuffer = buffer;
        ByteBuffer newBuffer = allocateDirect(newCapacity);
        oldBuffer.position(0).limit(bytesToCopy);
        newBuffer.position(0).limit(bytesToCopy);
        newBuffer.put(oldBuffer).clear();
        setByteBuffer(newBuffer, true);
        return this;
    }

    @Override
    public ByteBufAllocator alloc() {
        return alloc;
    }

    @Override
    public ByteOrder order() {
        return ByteOrder.BIG_ENDIAN;
    }

    @Override
    public boolean hasArray() {
        return false;
    }

    @Override
    public byte[] array() {
        throw new UnsupportedOperationException("direct buffer");
    }

    @Override
    public int arrayOffset() {
        throw new UnsupportedOperationException("direct buffer");
    }

    @Override
    public boolean hasMemoryAddress() {
        return false;
    }

    @Override
    public long memoryAddress() {
        throw new UnsupportedOperationException();
    }

    @Override
    public byte getByte(int index) {
        ensureAccessible();
        return _getByte(index);
    }

    @Override
    protected byte _getByte(int index) {
        return buffer.get(index);
    }

    @Override
    public short getShort(int index) {
        ensureAccessible();
        return _getShort(index);
    }

    @Override
    protected short _getShort(int index) {
        return buffer.getShort(index);
    }

    @Override
    protected short _getShortLE(int index) {
        return ByteBufUtil.swapShort(buffer.getShort(index));
    }

    @Override
    public int getUnsignedMedium(int index) {
        ensureAccessible();
        return _getUnsignedMedium(index);
    }

    @Override
    protected int _getUnsignedMedium(int index) {
        return (getByte(index) & 0xff)     << 16 |
               (getByte(index + 1) & 0xff) << 8  |
               getByte(index + 2) & 0xff;
    }

    @Override
    protected int _getUnsignedMediumLE(int index) {
        return getByte(index) & 0xff             |
               (getByte(index + 1) & 0xff) << 8  |
               (getByte(index + 2) & 0xff) << 16;
    }

    @Override
    public int getInt(int index) {
        ensureAccessible();
        return _getInt(index);
    }

    @Override
    protected int _getInt(int index) {
        return buffer.getInt(index);
    }

    @Override
    protected int _getIntLE(int index) {
        return ByteBufUtil.swapInt(buffer.getInt(index));
    }

    @Override
    public long getLong(int index) {
        ensureAccessible();
        return _getLong(index);
    }

    @Override
    protected long _getLong(int index) {
        return buffer.getLong(index);
    }

    @Override
    protected long _getLongLE(int index) {
        return ByteBufUtil.swapLong(buffer.getLong(index));
    }

    @Override
    public ByteBuf getBytes(int index, ByteBuf dst, int dstIndex, int length) {
        checkDstIndex(index, length, dstIndex, dst.capacity());
        if (dst.hasArray()) {
            getBytes(index, dst.array(), dst.arrayOffset() + dstIndex, length);
        } else if (dst.nioBufferCount() > 0) {
            for (ByteBuffer bb: dst.nioBuffers(dstIndex, length)) {
                int bbLen = bb.remaining();
                getBytes(index, bb);
                index += bbLen;
            }
        } else {
            dst.setBytes(dstIndex, this, index, length);
        }
        return this;
    }

    @Override
    public ByteBuf getBytes(int index, byte[] dst, int dstIndex, int length) {
        getBytes(index, dst, dstIndex, length, false);
        return this;
    }

    void getBytes(int index, byte[] dst, int dstIndex, int length, boolean internal) {
        checkDstIndex(index, length, dstIndex, dst.length);

        ByteBuffer tmpBuf;
        if (internal) {
            tmpBuf = internalNioBuffer();
        } else {
            tmpBuf = buffer.duplicate();
        }
        tmpBuf.clear().position(index).limit(index + length);
        tmpBuf.get(dst, dstIndex, length);
    }

    @Override
    public ByteBuf readBytes(byte[] dst, int dstIndex, int length) {
        checkReadableBytes(length);
        getBytes(readerIndex, dst, dstIndex, length, true);
        readerIndex += length;
        return this;
    }

    @Override
    public ByteBuf getBytes(int index, ByteBuffer dst) {
        getBytes(index, dst, false);
        return this;
    }

    void getBytes(int index, ByteBuffer dst, boolean internal) {
        checkIndex(index, dst.remaining());

        ByteBuffer tmpBuf;
        if (internal) {
            tmpBuf = internalNioBuffer();
        } else {
            tmpBuf = buffer.duplicate();
        }
        tmpBuf.clear().position(index).limit(index + dst.remaining());
        dst.put(tmpBuf);
    }

    @Override
    public ByteBuf readBytes(ByteBuffer dst) {
        int length = dst.remaining();
        checkReadableBytes(length);
        getBytes(readerIndex, dst, true);
        readerIndex += length;
        return this;
    }

    @Override
    public ByteBuf setByte(int index, int value) {
        ensureAccessible();
        _setByte(index, value);
        return this;
    }

    @Override
    protected void _setByte(int index, int value) {
        buffer.put(index, (byte) value);
    }

    @Override
    public ByteBuf setShort(int index, int value) {
        ensureAccessible();
        _setShort(index, value);
        return this;
    }

    @Override
    protected void _setShort(int index, int value) {
        buffer.putShort(index, (short) value);
    }

    @Override
    protected void _setShortLE(int index, int value) {
        buffer.putShort(index, ByteBufUtil.swapShort((short) value));
    }

    @Override
    public ByteBuf setMedium(int index, int value) {
        ensureAccessible();
        _setMedium(index, value);
        return this;
    }

    @Override
    protected void _setMedium(int index, int value) {
        setByte(index, (byte) (value >>> 16));
        setByte(index + 1, (byte) (value >>> 8));
        setByte(index + 2, (byte) value);
    }

    @Override
    protected void _setMediumLE(int index, int value) {
        setByte(index, (byte) value);
        setByte(index + 1, (byte) (value >>> 8));
        setByte(index + 2, (byte) (value >>> 16));
    }

    @Override
    public ByteBuf setInt(int index, int value) {
        ensureAccessible();
        _setInt(index, value);
        return this;
    }

    @Override
    protected void _setInt(int index, int value) {
        buffer.putInt(index, value);
    }

    @Override
    protected void _setIntLE(int index, int value) {
        buffer.putInt(index, ByteBufUtil.swapInt(value));
    }

    @Override
    public ByteBuf setLong(int index, long value) {
        ensureAccessible();
        _setLong(index, value);
        return this;
    }

    @Override
    protected void _setLong(int index, long value) {
        buffer.putLong(index, value);
    }

    @Override
    protected void _setLongLE(int index, long value) {
        buffer.putLong(index, ByteBufUtil.swapLong(value));
    }

    @Override
    public ByteBuf setBytes(int index, ByteBuf src, int srcIndex, int length) {
        checkSrcIndex(index, length, srcIndex, src.capacity());
        if (src.nioBufferCount() > 0) {
            for (ByteBuffer bb: src.nioBuffers(srcIndex, length)) {
                int bbLen = bb.remaining();
                setBytes(index, bb);
                index += bbLen;
            }
        } else {
            src.getBytes(srcIndex, this, index, length);
        }
        return this;
    }

    @Override
    public ByteBuf setBytes(int index, byte[] src, int srcIndex, int length) {
        checkSrcIndex(index, length, srcIndex, src.length);
        ByteBuffer tmpBuf = internalNioBuffer();
        tmpBuf.clear().position(index).limit(index + length);
        tmpBuf.put(src, srcIndex, length);
        return this;
    }

    @Override
    public ByteBuf setBytes(int index, ByteBuffer src) {
        ensureAccessible();
        ByteBuffer tmpBuf = internalNioBuffer();
        if (src == tmpBuf) {
            src = src.duplicate();
        }

        tmpBuf.clear().position(index).limit(index + src.remaining());
        tmpBuf.put(src);
        return this;
    }

    @Override
    public ByteBuf getBytes(int index, OutputStream out, int length) throws IOException {
        getBytes(index, out, length, false);
        return this;
    }

    void getBytes(int index, OutputStream out, int length, boolean internal) throws IOException {
        ensureAccessible();
        if (length == 0) {
            return;
        }
        ByteBufUtil.readBytes(alloc(), internal ? internalNioBuffer() : buffer.duplicate(), index, length, out);
    }

    @Override
    public ByteBuf readBytes(OutputStream out, int length) throws IOException {
        checkReadableBytes(length);
        getBytes(readerIndex, out, length, true);
        readerIndex += length;
        return this;
    }

    @Override
    public int getBytes(int index, GatheringByteChannel out, int length) throws IOException {
        return getBytes(index, out, length, false);
    }

    private int getBytes(int index, GatheringByteChannel out, int length, boolean internal) throws IOException {
        ensureAccessible();
        if (length == 0) {
            return 0;
        }

        ByteBuffer tmpBuf;
        if (internal) {
            tmpBuf = internalNioBuffer();
        } else {
            tmpBuf = buffer.duplicate();
        }
        tmpBuf.clear().position(index).limit(index + length);
        return out.write(tmpBuf);
    }

    @Override
    public int getBytes(int index, FileChannel out, long position, int length) throws IOException {
        return getBytes(index, out, position, length, false);
    }

    private int getBytes(int index, FileChannel out, long position, int length, boolean internal) throws IOException {
        ensureAccessible();
        if (length == 0) {
            return 0;
        }

        ByteBuffer tmpBuf = internal ? internalNioBuffer() : buffer.duplicate();
        tmpBuf.clear().position(index).limit(index + length);
        return out.write(tmpBuf, position);
    }

    @Override
    public int readBytes(GatheringByteChannel out, int length) throws IOException {
        checkReadableBytes(length);
        int readBytes = getBytes(readerIndex, out, length, true);
        readerIndex += readBytes;
        return readBytes;
    }

    @Override
    public int readBytes(FileChannel out, long position, int length) throws IOException {
        checkReadableBytes(length);
        int readBytes = getBytes(readerIndex, out, position, length, true);
        readerIndex += readBytes;
        return readBytes;
    }

    @Override
    public int setBytes(int index, InputStream in, int length) throws IOException {
        ensureAccessible();
        if (buffer.hasArray()) {
            return in.read(buffer.array(), buffer.arrayOffset() + index, length);
        } else {
            byte[] tmp = ByteBufUtil.threadLocalTempArray(length);
            int readBytes = in.read(tmp, 0, length);
            if (readBytes <= 0) {
                return readBytes;
            }
            ByteBuffer tmpBuf = internalNioBuffer();
            tmpBuf.clear().position(index);
            tmpBuf.put(tmp, 0, readBytes);
            return readBytes;
        }
    }

    @Override
    public int setBytes(int index, ScatteringByteChannel in, int length) throws IOException {
        ensureAccessible();
        ByteBuffer tmpBuf = internalNioBuffer();
        tmpBuf.clear().position(index).limit(index + length);
        try {
            return in.read(tmpBuf);
        } catch (ClosedChannelException ignored) {
            return -1;
        }
    }

    @Override
    public int setBytes(int index, FileChannel in, long position, int length) throws IOException {
        ensureAccessible();
        ByteBuffer tmpBuf = internalNioBuffer();
        tmpBuf.clear().position(index).limit(index + length);
        try {
            return in.read(tmpBuf, position);
        } catch (ClosedChannelException ignored) {
            return -1;
        }
    }

    @Override
    public int nioBufferCount() {
        return 1;
    }

    @Override
    public ByteBuffer[] nioBuffers(int index, int length) {
        return new ByteBuffer[] { nioBuffer(index, length) };
    }

    @Override
    public final boolean isContiguous() {
        return true;
    }

    @Override
    public ByteBuf copy(int index, int length) {
        ensureAccessible();
        ByteBuffer src;
        try {
            src = (ByteBuffer) buffer.duplicate().clear().position(index).limit(index + length);
        } catch (IllegalArgumentException ignored) {
            throw new IndexOutOfBoundsException("Too many bytes to read - Need " + (index + length));
        }

        return alloc().directBuffer(length, maxCapacity()).writeBytes(src);
    }

    @Override
    public ByteBuffer internalNioBuffer(int index, int length) {
        checkIndex(index, length);
        return (ByteBuffer) internalNioBuffer().clear().position(index).limit(index + length);
    }

    private ByteBuffer internalNioBuffer() {
        ByteBuffer tmpNioBuf = this.tmpNioBuf;
        if (tmpNioBuf == null) {
            this.tmpNioBuf = tmpNioBuf = buffer.duplicate();
        }
        return tmpNioBuf;
    }

    @Override
    public ByteBuffer nioBuffer(int index, int length) {
        checkIndex(index, length);
        return ((ByteBuffer) buffer.duplicate().position(index).limit(index + length)).slice();
    }

    @Override
    protected void deallocate() {
        ByteBuffer buffer = this.buffer;
        if (buffer == null) {
            return;
        }

        this.buffer = null;

        if (!doNotFree) {
            freeDirect(buffer);
        }
    }

    @Override
    public ByteBuf unwrap() {
        return null;
    }
}<|MERGE_RESOLUTION|>--- conflicted
+++ resolved
@@ -15,13 +15,9 @@
  */
 package io.netty.buffer;
 
-<<<<<<< HEAD
-import io.netty.util.internal.ObjectUtil;
-=======
 import static io.netty.util.internal.ObjectUtil.checkPositiveOrZero;
 import static java.util.Objects.requireNonNull;
 
->>>>>>> 806dace3
 import io.netty.util.internal.PlatformDependent;
 
 import java.io.IOException;
@@ -34,8 +30,6 @@
 import java.nio.channels.GatheringByteChannel;
 import java.nio.channels.ScatteringByteChannel;
 
-import static io.netty.util.internal.ObjectUtil.checkPositiveOrZero;
-
 /**
  * A NIO {@link ByteBuffer} based buffer. It is recommended to use
  * {@link UnpooledByteBufAllocator#directBuffer(int, int)}, {@link Unpooled#directBuffer(int)} and
@@ -45,7 +39,7 @@
 
     private final ByteBufAllocator alloc;
 
-    ByteBuffer buffer; // accessed by UnpooledUnsafeNoCleanerDirectByteBuf.reallocateDirect()
+    private ByteBuffer buffer;
     private ByteBuffer tmpNioBuf;
     private int capacity;
     private boolean doNotFree;
@@ -58,11 +52,7 @@
      */
     public UnpooledDirectByteBuf(ByteBufAllocator alloc, int initialCapacity, int maxCapacity) {
         super(maxCapacity);
-<<<<<<< HEAD
-        ObjectUtil.checkNotNull(alloc, "alloc");
-=======
         requireNonNull(alloc, "alloc");
->>>>>>> 806dace3
         checkPositiveOrZero(initialCapacity, "initialCapacity");
         checkPositiveOrZero(maxCapacity, "maxCapacity");
         if (initialCapacity > maxCapacity) {
@@ -71,7 +61,7 @@
         }
 
         this.alloc = alloc;
-        setByteBuffer(allocateDirect(initialCapacity), false);
+        setByteBuffer(allocateDirect(initialCapacity));
     }
 
     /**
@@ -80,19 +70,9 @@
      * @param maxCapacity the maximum capacity of the underlying direct buffer
      */
     protected UnpooledDirectByteBuf(ByteBufAllocator alloc, ByteBuffer initialBuffer, int maxCapacity) {
-        this(alloc, initialBuffer, maxCapacity, false, true);
-    }
-
-    UnpooledDirectByteBuf(ByteBufAllocator alloc, ByteBuffer initialBuffer,
-            int maxCapacity, boolean doFree, boolean slice) {
         super(maxCapacity);
-<<<<<<< HEAD
-        ObjectUtil.checkNotNull(alloc, "alloc");
-        ObjectUtil.checkNotNull(initialBuffer, "initialBuffer");
-=======
         requireNonNull(alloc, "alloc");
         requireNonNull(initialBuffer, "initialBuffer");
->>>>>>> 806dace3
         if (!initialBuffer.isDirect()) {
             throw new IllegalArgumentException("initialBuffer is not a direct buffer.");
         }
@@ -107,8 +87,8 @@
         }
 
         this.alloc = alloc;
-        doNotFree = !doFree;
-        setByteBuffer((slice ? initialBuffer.slice() : initialBuffer).order(ByteOrder.BIG_ENDIAN), false);
+        doNotFree = true;
+        setByteBuffer(initialBuffer.slice().order(ByteOrder.BIG_ENDIAN));
         writerIndex(initialCapacity);
     }
 
@@ -126,15 +106,13 @@
         PlatformDependent.freeDirectBuffer(buffer);
     }
 
-    void setByteBuffer(ByteBuffer buffer, boolean tryFree) {
-        if (tryFree) {
-            ByteBuffer oldBuffer = this.buffer;
-            if (oldBuffer != null) {
-                if (doNotFree) {
-                    doNotFree = false;
-                } else {
-                    freeDirect(oldBuffer);
-                }
+    private void setByteBuffer(ByteBuffer buffer) {
+        ByteBuffer oldBuffer = this.buffer;
+        if (oldBuffer != null) {
+            if (doNotFree) {
+                doNotFree = false;
+            } else {
+                freeDirect(oldBuffer);
             }
         }
 
@@ -156,23 +134,35 @@
     @Override
     public ByteBuf capacity(int newCapacity) {
         checkNewCapacity(newCapacity);
+
+        int readerIndex = readerIndex();
+        int writerIndex = writerIndex();
+
         int oldCapacity = capacity;
-        if (newCapacity == oldCapacity) {
-            return this;
-        }
-        int bytesToCopy;
         if (newCapacity > oldCapacity) {
-            bytesToCopy = oldCapacity;
-        } else {
-            trimIndicesToCapacity(newCapacity);
-            bytesToCopy = newCapacity;
-        }
-        ByteBuffer oldBuffer = buffer;
-        ByteBuffer newBuffer = allocateDirect(newCapacity);
-        oldBuffer.position(0).limit(bytesToCopy);
-        newBuffer.position(0).limit(bytesToCopy);
-        newBuffer.put(oldBuffer).clear();
-        setByteBuffer(newBuffer, true);
+            ByteBuffer oldBuffer = buffer;
+            ByteBuffer newBuffer = allocateDirect(newCapacity);
+            oldBuffer.position(0).limit(oldBuffer.capacity());
+            newBuffer.position(0).limit(oldBuffer.capacity());
+            newBuffer.put(oldBuffer);
+            newBuffer.clear();
+            setByteBuffer(newBuffer);
+        } else if (newCapacity < oldCapacity) {
+            ByteBuffer oldBuffer = buffer;
+            ByteBuffer newBuffer = allocateDirect(newCapacity);
+            if (readerIndex < newCapacity) {
+                if (writerIndex > newCapacity) {
+                    writerIndex(writerIndex = newCapacity);
+                }
+                oldBuffer.position(readerIndex).limit(writerIndex);
+                newBuffer.position(readerIndex).limit(writerIndex);
+                newBuffer.put(oldBuffer);
+                newBuffer.clear();
+            } else {
+                setIndex(newCapacity, newCapacity);
+            }
+            setByteBuffer(newBuffer);
+        }
         return this;
     }
 
@@ -313,7 +303,7 @@
         return this;
     }
 
-    void getBytes(int index, byte[] dst, int dstIndex, int length, boolean internal) {
+    private void getBytes(int index, byte[] dst, int dstIndex, int length, boolean internal) {
         checkDstIndex(index, length, dstIndex, dst.length);
 
         ByteBuffer tmpBuf;
@@ -340,7 +330,7 @@
         return this;
     }
 
-    void getBytes(int index, ByteBuffer dst, boolean internal) {
+    private void getBytes(int index, ByteBuffer dst, boolean internal) {
         checkIndex(index, dst.remaining());
 
         ByteBuffer tmpBuf;
@@ -489,7 +479,7 @@
         return this;
     }
 
-    void getBytes(int index, OutputStream out, int length, boolean internal) throws IOException {
+    private void getBytes(int index, OutputStream out, int length, boolean internal) throws IOException {
         ensureAccessible();
         if (length == 0) {
             return;
@@ -582,7 +572,7 @@
         ByteBuffer tmpBuf = internalNioBuffer();
         tmpBuf.clear().position(index).limit(index + length);
         try {
-            return in.read(tmpBuf);
+            return in.read(tmpNioBuf);
         } catch (ClosedChannelException ignored) {
             return -1;
         }
@@ -594,7 +584,7 @@
         ByteBuffer tmpBuf = internalNioBuffer();
         tmpBuf.clear().position(index).limit(index + length);
         try {
-            return in.read(tmpBuf, position);
+            return in.read(tmpNioBuf, position);
         } catch (ClosedChannelException ignored) {
             return -1;
         }
@@ -608,11 +598,6 @@
     @Override
     public ByteBuffer[] nioBuffers(int index, int length) {
         return new ByteBuffer[] { nioBuffer(index, length) };
-    }
-
-    @Override
-    public final boolean isContiguous() {
-        return true;
     }
 
     @Override
