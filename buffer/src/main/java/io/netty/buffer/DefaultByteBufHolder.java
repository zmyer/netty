--- conflicted
+++ resolved
@@ -18,7 +18,6 @@
 import static java.util.Objects.requireNonNull;
 
 import io.netty.util.IllegalReferenceCountException;
-import io.netty.util.internal.ObjectUtil;
 import io.netty.util.internal.StringUtil;
 
 /**
@@ -30,12 +29,8 @@
     private final ByteBuf data;
 
     public DefaultByteBufHolder(ByteBuf data) {
-<<<<<<< HEAD
-        this.data = ObjectUtil.checkNotNull(data, "data");
-=======
         requireNonNull(data, "data");
         this.data = data;
->>>>>>> 806dace3
     }
 
     @Override
@@ -140,24 +135,13 @@
         return StringUtil.simpleClassName(this) + '(' + contentToString() + ')';
     }
 
-    /**
-     * This implementation of the {@code equals} operation is restricted to
-     * work only with instances of the same class. The reason for that is that
-     * Netty library already has a number of classes that extend {@link DefaultByteBufHolder} and
-     * override {@code equals} method with an additional comparison logic and we
-     * need the symmetric property of the {@code equals} operation to be preserved.
-     *
-     * @param   o   the reference object with which to compare.
-     * @return  {@code true} if this object is the same as the obj
-     *          argument; {@code false} otherwise.
-     */
     @Override
     public boolean equals(Object o) {
         if (this == o) {
             return true;
         }
-        if (o != null && getClass() == o.getClass()) {
-            return data.equals(((DefaultByteBufHolder) o).data);
+        if (o instanceof ByteBufHolder) {
+            return data.equals(((ByteBufHolder) o).content());
         }
         return false;
     }
