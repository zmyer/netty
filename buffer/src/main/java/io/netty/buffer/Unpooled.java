--- conflicted
+++ resolved
@@ -18,8 +18,6 @@
 import static java.util.Objects.requireNonNull;
 
 import io.netty.buffer.CompositeByteBuf.ByteWrapper;
-import io.netty.util.internal.ObjectUtil;
-import io.netty.util.CharsetUtil;
 import io.netty.util.internal.PlatformDependent;
 
 import java.nio.ByteBuffer;
@@ -579,53 +577,13 @@
      * {@code 0} and the length of the encoded string respectively.
      */
     public static ByteBuf copiedBuffer(CharSequence string, Charset charset) {
-<<<<<<< HEAD
-        ObjectUtil.checkNotNull(string, "string");
-        if (CharsetUtil.UTF_8.equals(charset)) {
-            return copiedBufferUtf8(string);
-        }
-        if (CharsetUtil.US_ASCII.equals(charset)) {
-            return copiedBufferAscii(string);
-        }
-=======
         requireNonNull(string, "string");
 
->>>>>>> 806dace3
         if (string instanceof CharBuffer) {
             return copiedBuffer((CharBuffer) string, charset);
         }
 
         return copiedBuffer(CharBuffer.wrap(string), charset);
-    }
-
-    private static ByteBuf copiedBufferUtf8(CharSequence string) {
-        boolean release = true;
-        // Mimic the same behavior as other copiedBuffer implementations.
-        ByteBuf buffer = ALLOC.heapBuffer(ByteBufUtil.utf8Bytes(string));
-        try {
-            ByteBufUtil.writeUtf8(buffer, string);
-            release = false;
-            return buffer;
-        } finally {
-            if (release) {
-                buffer.release();
-            }
-        }
-    }
-
-    private static ByteBuf copiedBufferAscii(CharSequence string) {
-        boolean release = true;
-        // Mimic the same behavior as other copiedBuffer implementations.
-        ByteBuf buffer = ALLOC.heapBuffer(string.length());
-        try {
-            ByteBufUtil.writeAscii(buffer, string);
-            release = false;
-            return buffer;
-        } finally {
-            if (release) {
-                buffer.release();
-            }
-        }
     }
 
     /**
@@ -636,11 +594,7 @@
      */
     public static ByteBuf copiedBuffer(
             CharSequence string, int offset, int length, Charset charset) {
-<<<<<<< HEAD
-        ObjectUtil.checkNotNull(string, "string");
-=======
         requireNonNull(string, "string");
->>>>>>> 806dace3
         if (length == 0) {
             return EMPTY_BUFFER;
         }
@@ -670,11 +624,7 @@
      * {@code 0} and the length of the encoded string respectively.
      */
     public static ByteBuf copiedBuffer(char[] array, Charset charset) {
-<<<<<<< HEAD
-        ObjectUtil.checkNotNull(array, "array");
-=======
         requireNonNull(array, "array");
->>>>>>> 806dace3
         return copiedBuffer(array, 0, array.length, charset);
     }
 
@@ -685,11 +635,7 @@
      * {@code 0} and the length of the encoded string respectively.
      */
     public static ByteBuf copiedBuffer(char[] array, int offset, int length, Charset charset) {
-<<<<<<< HEAD
-        ObjectUtil.checkNotNull(array, "array");
-=======
         requireNonNull(array, "array");
->>>>>>> 806dace3
         if (length == 0) {
             return EMPTY_BUFFER;
         }
