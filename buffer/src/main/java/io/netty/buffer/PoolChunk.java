/*
 * Copyright 2012 The Netty Project
 *
 * The Netty Project licenses this file to you under the Apache License,
 * version 2.0 (the "License"); you may not use this file except in compliance
 * with the License. You may obtain a copy of the License at:
 *
 *   http://www.apache.org/licenses/LICENSE-2.0
 *
 * Unless required by applicable law or agreed to in writing, software
 * distributed under the License is distributed on an "AS IS" BASIS, WITHOUT
 * WARRANTIES OR CONDITIONS OF ANY KIND, either express or implied. See the
 * License for the specific language governing permissions and limitations
 * under the License.
 */

package io.netty.buffer;

import java.nio.ByteBuffer;
import java.util.ArrayDeque;
import java.util.Deque;

/**
 * Description of algorithm for PageRun/PoolSubpage allocation from PoolChunk
 *
 * Notation: The following terms are important to understand the code
 * > page  - a page is the smallest unit of memory chunk that can be allocated
 * > chunk - a chunk is a collection of pages
 * > in this code chunkSize = 2^{maxOrder} * pageSize
 *
 * To begin we allocate a byte array of size = chunkSize
 * Whenever a ByteBuf of given size needs to be created we search for the first position
 * in the byte array that has enough empty space to accommodate the requested size and
 * return a (long) handle that encodes this offset information, (this memory segment is then
 * marked as reserved so it is always used by exactly one ByteBuf and no more)
 *
 * For simplicity all sizes are normalized according to PoolArena#normalizeCapacity method
 * This ensures that when we request for memory segments of size >= pageSize the normalizedCapacity
 * equals the next nearest power of 2
 *
 * To search for the first offset in chunk that has at least requested size available we construct a
 * complete balanced binary tree and store it in an array (just like heaps) - memoryMap
 *
 * The tree looks like this (the size of each node being mentioned in the parenthesis)
 *
 * depth=0        1 node (chunkSize)
 * depth=1        2 nodes (chunkSize/2)
 * ..
 * ..
 * depth=d        2^d nodes (chunkSize/2^d)
 * ..
 * depth=maxOrder 2^maxOrder nodes (chunkSize/2^{maxOrder} = pageSize)
 *
 * depth=maxOrder is the last level and the leafs consist of pages
 *
 * With this tree available searching in chunkArray translates like this:
 * To allocate a memory segment of size chunkSize/2^k we search for the first node (from left) at height k
 * which is unused
 *
 * Algorithm:
 * ----------
 * Encode the tree in memoryMap with the notation
 *   memoryMap[id] = x => in the subtree rooted at id, the first node that is free to be allocated
 *   is at depth x (counted from depth=0) i.e., at depths [depth_of_id, x), there is no node that is free
 *
 *  As we allocate & free nodes, we update values stored in memoryMap so that the property is maintained
 *
 * Initialization -
 *   In the beginning we construct the memoryMap array by storing the depth of a node at each node
 *     i.e., memoryMap[id] = depth_of_id
 *
 * Observations:
 * -------------
 * 1) memoryMap[id] = depth_of_id  => it is free / unallocated
 * 2) memoryMap[id] > depth_of_id  => at least one of its child nodes is allocated, so we cannot allocate it, but
 *                                    some of its children can still be allocated based on their availability
 * 3) memoryMap[id] = maxOrder + 1 => the node is fully allocated & thus none of its children can be allocated, it
 *                                    is thus marked as unusable
 *
 * Algorithm: [allocateNode(d) => we want to find the first node (from left) at height h that can be allocated]
 * ----------
 * 1) start at root (i.e., depth = 0 or id = 1)
 * 2) if memoryMap[1] > d => cannot be allocated from this chunk
 * 3) if left node value <= h; we can allocate from left subtree so move to left and repeat until found
 * 4) else try in right subtree
 *
 * Algorithm: [allocateRun(size)]
 * ----------
 * 1) Compute d = log_2(chunkSize/size)
 * 2) Return allocateNode(d)
 *
 * Algorithm: [allocateSubpage(size)]
 * ----------
 * 1) use allocateNode(maxOrder) to find an empty (i.e., unused) leaf (i.e., page)
 * 2) use this handle to construct the PoolSubpage object or if it already exists just call init(normCapacity)
 *    note that this PoolSubpage object is added to subpagesPool in the PoolArena when we init() it
 *
 * Note:
 * -----
 * In the implementation for improving cache coherence,
 * we store 2 pieces of information depth_of_id and x as two byte values in memoryMap and depthMap respectively
 *
 * memoryMap[id]= depth_of_id  is defined above
 * depthMap[id]= x  indicates that the first node which is free to be allocated is at depth x (from root)
 */
final class PoolChunk<T> implements PoolChunkMetric {

    private static final int INTEGER_SIZE_MINUS_ONE = Integer.SIZE - 1;

    final PoolArena<T> arena;
    final T memory;
    final boolean unpooled;
    final int offset;
    private final byte[] memoryMap;
    private final byte[] depthMap;
    private final PoolSubpage<T>[] subpages;
    /** Used to determine if the requested capacity is equal to or greater than pageSize. */
    private final int subpageOverflowMask;
    private final int pageSize;
    private final int pageShifts;
    private final int maxOrder;
    private final int chunkSize;
    private final int log2ChunkSize;
    private final int maxSubpageAllocs;
    /** Used to mark memory as unusable */
    private final byte unusable;

    // Use as cache for ByteBuffer created from the memory. These are just duplicates and so are only a container
    // around the memory itself. These are often needed for operations within the Pooled*ByteBuf and so
    // may produce extra GC, which can be greatly reduced by caching the duplicates.
    //
    // This may be null if the PoolChunk is unpooled as pooling the ByteBuffer instances does not make any sense here.
    private final Deque<ByteBuffer> cachedNioBuffers;

<<<<<<< HEAD
    int freeBytes;
=======
    private int freeBytes;
>>>>>>> 806dace3

    PoolChunkList<T> parent;
    PoolChunk<T> prev;
    PoolChunk<T> next;

    // TODO: Test if adding padding helps under contention
    //private long pad0, pad1, pad2, pad3, pad4, pad5, pad6, pad7;

    PoolChunk(PoolArena<T> arena, T memory, int pageSize, int maxOrder, int pageShifts, int chunkSize, int offset) {
        unpooled = false;
        this.arena = arena;
        this.memory = memory;
        this.pageSize = pageSize;
        this.pageShifts = pageShifts;
        this.maxOrder = maxOrder;
        this.chunkSize = chunkSize;
        this.offset = offset;
        unusable = (byte) (maxOrder + 1);
        log2ChunkSize = log2(chunkSize);
        subpageOverflowMask = ~(pageSize - 1);
        freeBytes = chunkSize;

        assert maxOrder < 30 : "maxOrder should be < 30, but is: " + maxOrder;
        maxSubpageAllocs = 1 << maxOrder;

        // Generate the memory map.
        memoryMap = new byte[maxSubpageAllocs << 1];
        depthMap = new byte[memoryMap.length];
        int memoryMapIndex = 1;
        for (int d = 0; d <= maxOrder; ++ d) { // move down the tree one level at a time
            int depth = 1 << d;
            for (int p = 0; p < depth; ++ p) {
                // in each level traverse left to right and set value to the depth of subtree
                memoryMap[memoryMapIndex] = (byte) d;
                depthMap[memoryMapIndex] = (byte) d;
                memoryMapIndex ++;
            }
        }

        subpages = newSubpageArray(maxSubpageAllocs);
<<<<<<< HEAD
        cachedNioBuffers = new ArrayDeque<ByteBuffer>(8);
=======
        cachedNioBuffers = new ArrayDeque<>(8);
>>>>>>> 806dace3
    }

    /** Creates a special chunk that is not pooled. */
    PoolChunk(PoolArena<T> arena, T memory, int size, int offset) {
        unpooled = true;
        this.arena = arena;
        this.memory = memory;
        this.offset = offset;
        memoryMap = null;
        depthMap = null;
        subpages = null;
        subpageOverflowMask = 0;
        pageSize = 0;
        pageShifts = 0;
        maxOrder = 0;
        unusable = (byte) (maxOrder + 1);
        chunkSize = size;
        log2ChunkSize = log2(chunkSize);
        maxSubpageAllocs = 0;
        cachedNioBuffers = null;
    }

    @SuppressWarnings("unchecked")
    private PoolSubpage<T>[] newSubpageArray(int size) {
        return new PoolSubpage[size];
    }

    @Override
    public int usage() {
        final int freeBytes;
        synchronized (arena) {
            freeBytes = this.freeBytes;
        }
        return usage(freeBytes);
    }

    private int usage(int freeBytes) {
        if (freeBytes == 0) {
            return 100;
        }

        int freePercentage = (int) (freeBytes * 100L / chunkSize);
        if (freePercentage == 0) {
            return 99;
        }
        return 100 - freePercentage;
    }

<<<<<<< HEAD
    boolean allocate(PooledByteBuf<T> buf, int reqCapacity, int normCapacity, PoolThreadCache threadCache) {
=======
    boolean allocate(PooledByteBuf<T> buf, int reqCapacity, int normCapacity) {
>>>>>>> 806dace3
        final long handle;
        if ((normCapacity & subpageOverflowMask) != 0) { // >= pageSize
            handle =  allocateRun(normCapacity);
        } else {
            handle = allocateSubpage(normCapacity);
        }

        if (handle < 0) {
            return false;
        }
        ByteBuffer nioBuffer = cachedNioBuffers != null ? cachedNioBuffers.pollLast() : null;
<<<<<<< HEAD
        initBuf(buf, nioBuffer, handle, reqCapacity, threadCache);
=======
        initBuf(buf, nioBuffer, handle, reqCapacity);
>>>>>>> 806dace3
        return true;
    }

    /**
     * Update method used by allocate
     * This is triggered only when a successor is allocated and all its predecessors
     * need to update their state
     * The minimal depth at which subtree rooted at id has some free space
     *
     * @param id id
     */
    private void updateParentsAlloc(int id) {
        while (id > 1) {
            int parentId = id >>> 1;
            byte val1 = value(id);
            byte val2 = value(id ^ 1);
            byte val = val1 < val2 ? val1 : val2;
            setValue(parentId, val);
            id = parentId;
        }
    }

    /**
     * Update method used by free
     * This needs to handle the special case when both children are completely free
     * in which case parent be directly allocated on request of size = child-size * 2
     *
     * @param id id
     */
    private void updateParentsFree(int id) {
        int logChild = depth(id) + 1;
        while (id > 1) {
            int parentId = id >>> 1;
            byte val1 = value(id);
            byte val2 = value(id ^ 1);
            logChild -= 1; // in first iteration equals log, subsequently reduce 1 from logChild as we traverse up

            if (val1 == logChild && val2 == logChild) {
                setValue(parentId, (byte) (logChild - 1));
            } else {
                byte val = val1 < val2 ? val1 : val2;
                setValue(parentId, val);
            }

            id = parentId;
        }
    }

    /**
     * Algorithm to allocate an index in memoryMap when we query for a free node
     * at depth d
     *
     * @param d depth
     * @return index in memoryMap
     */
    private int allocateNode(int d) {
        int id = 1;
        int initial = - (1 << d); // has last d bits = 0 and rest all = 1
        byte val = value(id);
        if (val > d) { // unusable
            return -1;
        }
        while (val < d || (id & initial) == 0) { // id & initial == 1 << d for all ids at depth d, for < d it is 0
            id <<= 1;
            val = value(id);
            if (val > d) {
                id ^= 1;
                val = value(id);
            }
        }
        byte value = value(id);
        assert value == d && (id & initial) == 1 << d : String.format("val = %d, id & initial = %d, d = %d",
                value, id & initial, d);
        setValue(id, unusable); // mark as unusable
        updateParentsAlloc(id);
        return id;
    }

    /**
     * Allocate a run of pages (>=1)
     *
     * @param normCapacity normalized capacity
     * @return index in memoryMap
     */
    private long allocateRun(int normCapacity) {
        int d = maxOrder - (log2(normCapacity) - pageShifts);
        int id = allocateNode(d);
        if (id < 0) {
            return id;
        }
        freeBytes -= runLength(id);
        return id;
    }

    /**
     * Create / initialize a new PoolSubpage of normCapacity
     * Any PoolSubpage created / initialized here is added to subpage pool in the PoolArena that owns this PoolChunk
     *
     * @param normCapacity normalized capacity
     * @return index in memoryMap
     */
    private long allocateSubpage(int normCapacity) {
        // Obtain the head of the PoolSubPage pool that is owned by the PoolArena and synchronize on it.
        // This is need as we may add it back and so alter the linked-list structure.
        PoolSubpage<T> head = arena.findSubpagePoolHead(normCapacity);
        int d = maxOrder; // subpages are only be allocated from pages i.e., leaves
        synchronized (head) {
            int id = allocateNode(d);
            if (id < 0) {
                return id;
            }

            final PoolSubpage<T>[] subpages = this.subpages;
            final int pageSize = this.pageSize;

            freeBytes -= pageSize;

            int subpageIdx = subpageIdx(id);
            PoolSubpage<T> subpage = subpages[subpageIdx];
            if (subpage == null) {
                subpage = new PoolSubpage<>(head, this, id, runOffset(id), pageSize, normCapacity);
                subpages[subpageIdx] = subpage;
            } else {
                subpage.init(head, normCapacity);
            }
            return subpage.allocate();
        }
    }

    /**
     * Free a subpage or a run of pages
     * When a subpage is freed from PoolSubpage, it might be added back to subpage pool of the owning PoolArena
     * If the subpage pool in PoolArena has at least one other PoolSubpage of given elemSize, we can
     * completely free the owning Page so it is available for subsequent allocations
     *
     * @param handle handle to free
     */
    void free(long handle, ByteBuffer nioBuffer) {
        int memoryMapIdx = memoryMapIdx(handle);
        int bitmapIdx = bitmapIdx(handle);

        if (bitmapIdx != 0) { // free a subpage
            PoolSubpage<T> subpage = subpages[subpageIdx(memoryMapIdx)];
            assert subpage != null && subpage.doNotDestroy;

            // Obtain the head of the PoolSubPage pool that is owned by the PoolArena and synchronize on it.
            // This is need as we may add it back and so alter the linked-list structure.
            PoolSubpage<T> head = arena.findSubpagePoolHead(subpage.elemSize);
            synchronized (head) {
                if (subpage.free(head, bitmapIdx & 0x3FFFFFFF)) {
                    return;
                }
            }
        }
        freeBytes += runLength(memoryMapIdx);
        setValue(memoryMapIdx, depth(memoryMapIdx));
        updateParentsFree(memoryMapIdx);

        if (nioBuffer != null && cachedNioBuffers != null &&
                cachedNioBuffers.size() < PooledByteBufAllocator.DEFAULT_MAX_CACHED_BYTEBUFFERS_PER_CHUNK) {
            cachedNioBuffers.offer(nioBuffer);
        }
    }

<<<<<<< HEAD
    void initBuf(PooledByteBuf<T> buf, ByteBuffer nioBuffer, long handle, int reqCapacity,
                 PoolThreadCache threadCache) {
=======
    void initBuf(PooledByteBuf<T> buf, ByteBuffer nioBuffer, long handle, int reqCapacity) {
>>>>>>> 806dace3
        int memoryMapIdx = memoryMapIdx(handle);
        int bitmapIdx = bitmapIdx(handle);
        if (bitmapIdx == 0) {
            byte val = value(memoryMapIdx);
            assert val == unusable : String.valueOf(val);
            buf.init(this, nioBuffer, handle, runOffset(memoryMapIdx) + offset,
<<<<<<< HEAD
                    reqCapacity, runLength(memoryMapIdx), threadCache);
        } else {
            initBufWithSubpage(buf, nioBuffer, handle, bitmapIdx, reqCapacity, threadCache);
        }
    }

    void initBufWithSubpage(PooledByteBuf<T> buf, ByteBuffer nioBuffer, long handle, int reqCapacity,
                            PoolThreadCache threadCache) {
        initBufWithSubpage(buf, nioBuffer, handle, bitmapIdx(handle), reqCapacity, threadCache);
    }

    private void initBufWithSubpage(PooledByteBuf<T> buf, ByteBuffer nioBuffer,
                                    long handle, int bitmapIdx, int reqCapacity, PoolThreadCache threadCache) {
=======
                    reqCapacity, runLength(memoryMapIdx), arena.parent.threadCache());
        } else {
            initBufWithSubpage(buf, nioBuffer, handle, bitmapIdx, reqCapacity);
        }
    }

    void initBufWithSubpage(PooledByteBuf<T> buf, ByteBuffer nioBuffer, long handle, int reqCapacity) {
        initBufWithSubpage(buf, nioBuffer, handle, bitmapIdx(handle), reqCapacity);
    }

    private void initBufWithSubpage(PooledByteBuf<T> buf, ByteBuffer nioBuffer,
                                    long handle, int bitmapIdx, int reqCapacity) {
>>>>>>> 806dace3
        assert bitmapIdx != 0;

        int memoryMapIdx = memoryMapIdx(handle);

        PoolSubpage<T> subpage = subpages[subpageIdx(memoryMapIdx)];
        assert subpage.doNotDestroy;
        assert reqCapacity <= subpage.elemSize;

        buf.init(
            this, nioBuffer, handle,
            runOffset(memoryMapIdx) + (bitmapIdx & 0x3FFFFFFF) * subpage.elemSize + offset,
                reqCapacity, subpage.elemSize, threadCache);
    }

    private byte value(int id) {
        return memoryMap[id];
    }

    private void setValue(int id, byte val) {
        memoryMap[id] = val;
    }

    private byte depth(int id) {
        return depthMap[id];
    }

    private static int log2(int val) {
        // compute the (0-based, with lsb = 0) position of highest set bit i.e, log2
        return INTEGER_SIZE_MINUS_ONE - Integer.numberOfLeadingZeros(val);
    }

    private int runLength(int id) {
        // represents the size in #bytes supported by node 'id' in the tree
        return 1 << log2ChunkSize - depth(id);
    }

    private int runOffset(int id) {
        // represents the 0-based offset in #bytes from start of the byte-array chunk
        int shift = id ^ 1 << depth(id);
        return shift * runLength(id);
    }

    private int subpageIdx(int memoryMapIdx) {
        return memoryMapIdx ^ maxSubpageAllocs; // remove highest set bit, to get offset
    }

    private static int memoryMapIdx(long handle) {
        return (int) handle;
    }

    private static int bitmapIdx(long handle) {
        return (int) (handle >>> Integer.SIZE);
    }

    @Override
    public int chunkSize() {
        return chunkSize;
    }

    @Override
    public int freeBytes() {
        synchronized (arena) {
            return freeBytes;
        }
    }

    @Override
    public String toString() {
        final int freeBytes;
        synchronized (arena) {
            freeBytes = this.freeBytes;
        }

        return new StringBuilder()
                .append("Chunk(")
                .append(Integer.toHexString(System.identityHashCode(this)))
                .append(": ")
                .append(usage(freeBytes))
                .append("%, ")
                .append(chunkSize - freeBytes)
                .append('/')
                .append(chunkSize)
                .append(')')
                .toString();
    }

    void destroy() {
        arena.destroyChunk(this);
    }
}<|MERGE_RESOLUTION|>--- conflicted
+++ resolved
@@ -132,11 +132,7 @@
     // This may be null if the PoolChunk is unpooled as pooling the ByteBuffer instances does not make any sense here.
     private final Deque<ByteBuffer> cachedNioBuffers;
 
-<<<<<<< HEAD
-    int freeBytes;
-=======
     private int freeBytes;
->>>>>>> 806dace3
 
     PoolChunkList<T> parent;
     PoolChunk<T> prev;
@@ -177,11 +173,7 @@
         }
 
         subpages = newSubpageArray(maxSubpageAllocs);
-<<<<<<< HEAD
-        cachedNioBuffers = new ArrayDeque<ByteBuffer>(8);
-=======
         cachedNioBuffers = new ArrayDeque<>(8);
->>>>>>> 806dace3
     }
 
     /** Creates a special chunk that is not pooled. */
@@ -230,11 +222,7 @@
         return 100 - freePercentage;
     }
 
-<<<<<<< HEAD
-    boolean allocate(PooledByteBuf<T> buf, int reqCapacity, int normCapacity, PoolThreadCache threadCache) {
-=======
     boolean allocate(PooledByteBuf<T> buf, int reqCapacity, int normCapacity) {
->>>>>>> 806dace3
         final long handle;
         if ((normCapacity & subpageOverflowMask) != 0) { // >= pageSize
             handle =  allocateRun(normCapacity);
@@ -246,11 +234,7 @@
             return false;
         }
         ByteBuffer nioBuffer = cachedNioBuffers != null ? cachedNioBuffers.pollLast() : null;
-<<<<<<< HEAD
-        initBuf(buf, nioBuffer, handle, reqCapacity, threadCache);
-=======
         initBuf(buf, nioBuffer, handle, reqCapacity);
->>>>>>> 806dace3
         return true;
     }
 
@@ -415,33 +399,13 @@
         }
     }
 
-<<<<<<< HEAD
-    void initBuf(PooledByteBuf<T> buf, ByteBuffer nioBuffer, long handle, int reqCapacity,
-                 PoolThreadCache threadCache) {
-=======
     void initBuf(PooledByteBuf<T> buf, ByteBuffer nioBuffer, long handle, int reqCapacity) {
->>>>>>> 806dace3
         int memoryMapIdx = memoryMapIdx(handle);
         int bitmapIdx = bitmapIdx(handle);
         if (bitmapIdx == 0) {
             byte val = value(memoryMapIdx);
             assert val == unusable : String.valueOf(val);
             buf.init(this, nioBuffer, handle, runOffset(memoryMapIdx) + offset,
-<<<<<<< HEAD
-                    reqCapacity, runLength(memoryMapIdx), threadCache);
-        } else {
-            initBufWithSubpage(buf, nioBuffer, handle, bitmapIdx, reqCapacity, threadCache);
-        }
-    }
-
-    void initBufWithSubpage(PooledByteBuf<T> buf, ByteBuffer nioBuffer, long handle, int reqCapacity,
-                            PoolThreadCache threadCache) {
-        initBufWithSubpage(buf, nioBuffer, handle, bitmapIdx(handle), reqCapacity, threadCache);
-    }
-
-    private void initBufWithSubpage(PooledByteBuf<T> buf, ByteBuffer nioBuffer,
-                                    long handle, int bitmapIdx, int reqCapacity, PoolThreadCache threadCache) {
-=======
                     reqCapacity, runLength(memoryMapIdx), arena.parent.threadCache());
         } else {
             initBufWithSubpage(buf, nioBuffer, handle, bitmapIdx, reqCapacity);
@@ -454,7 +418,6 @@
 
     private void initBufWithSubpage(PooledByteBuf<T> buf, ByteBuffer nioBuffer,
                                     long handle, int bitmapIdx, int reqCapacity) {
->>>>>>> 806dace3
         assert bitmapIdx != 0;
 
         int memoryMapIdx = memoryMapIdx(handle);
@@ -466,7 +429,7 @@
         buf.init(
             this, nioBuffer, handle,
             runOffset(memoryMapIdx) + (bitmapIdx & 0x3FFFFFFF) * subpage.elemSize + offset,
-                reqCapacity, subpage.elemSize, threadCache);
+                reqCapacity, subpage.elemSize, arena.parent.threadCache());
     }
 
     private byte value(int id) {
