--- conflicted
+++ resolved
@@ -18,7 +18,6 @@
 import static java.util.Objects.requireNonNull;
 
 import io.netty.util.CharsetUtil;
-import io.netty.util.internal.ObjectUtil;
 
 import java.io.DataOutput;
 import java.io.DataOutputStream;
@@ -48,12 +47,8 @@
      * Creates a new stream which writes data to the specified {@code buffer}.
      */
     public ByteBufOutputStream(ByteBuf buffer) {
-<<<<<<< HEAD
-        this.buffer = ObjectUtil.checkNotNull(buffer, "buffer");
-=======
         requireNonNull(buffer, "buffer");
         this.buffer = buffer;
->>>>>>> 806dace3
         startIndex = buffer.writerIndex();
     }
 
