/*
 * Copyright 2012 The Netty Project
 *
 * The Netty Project licenses this file to you under the Apache License,
 * version 2.0 (the "License"); you may not use this file except in compliance
 * with the License. You may obtain a copy of the License at:
 *
 *   http://www.apache.org/licenses/LICENSE-2.0
 *
 * Unless required by applicable law or agreed to in writing, software
 * distributed under the License is distributed on an "AS IS" BASIS, WITHOUT
 * WARRANTIES OR CONDITIONS OF ANY KIND, either express or implied. See the
 * License for the specific language governing permissions and limitations
 * under the License.
 */

package io.netty.buffer;

import io.netty.util.internal.PlatformDependent;
import io.netty.util.internal.StringUtil;

import java.nio.ByteBuffer;
import java.util.ArrayList;
import java.util.Collections;
import java.util.List;
import java.util.concurrent.atomic.AtomicInteger;
import java.util.concurrent.atomic.LongAdder;

import static io.netty.util.internal.ObjectUtil.checkPositiveOrZero;
import static java.lang.Math.max;

abstract class PoolArena<T> implements PoolArenaMetric {
    static final boolean HAS_UNSAFE = PlatformDependent.hasUnsafe();

    enum SizeClass {
        Tiny,
        Small,
        Normal
    }

    static final int numTinySubpagePools = 512 >>> 4;

    final PooledByteBufAllocator parent;

    private final int maxOrder;
    final int pageSize;
    final int pageShifts;
    final int chunkSize;
    final int subpageOverflowMask;
    final int numSmallSubpagePools;
    final int directMemoryCacheAlignment;
    final int directMemoryCacheAlignmentMask;
    private final PoolSubpage<T>[] tinySubpagePools;
    private final PoolSubpage<T>[] smallSubpagePools;

    private final PoolChunkList<T> q050;
    private final PoolChunkList<T> q025;
    private final PoolChunkList<T> q000;
    private final PoolChunkList<T> qInit;
    private final PoolChunkList<T> q075;
    private final PoolChunkList<T> q100;

    private final List<PoolChunkListMetric> chunkListMetrics;

    // Metrics for allocations and deallocations
    private long allocationsNormal;
    // We need to use the LongAdder here as this is not guarded via synchronized block.
    private final LongAdder allocationsTiny = new LongAdder();
    private final LongAdder allocationsSmall = new LongAdder();
    private final LongAdder allocationsHuge = new LongAdder();
    private final LongAdder activeBytesHuge = new LongAdder();

    private long deallocationsTiny;
    private long deallocationsSmall;
    private long deallocationsNormal;

    // We need to use the LongAdder here as this is not guarded via synchronized block.
    private final LongAdder deallocationsHuge = new LongAdder();

    // Number of thread caches backed by this arena.
    final AtomicInteger numThreadCaches = new AtomicInteger();

    // TODO: Test if adding padding helps under contention
    //private long pad0, pad1, pad2, pad3, pad4, pad5, pad6, pad7;

    protected PoolArena(PooledByteBufAllocator parent, int pageSize,
          int maxOrder, int pageShifts, int chunkSize, int cacheAlignment) {
        this.parent = parent;
        this.pageSize = pageSize;
        this.maxOrder = maxOrder;
        this.pageShifts = pageShifts;
        this.chunkSize = chunkSize;
        directMemoryCacheAlignment = cacheAlignment;
        directMemoryCacheAlignmentMask = cacheAlignment - 1;
        subpageOverflowMask = ~(pageSize - 1);
        tinySubpagePools = newSubpagePoolArray(numTinySubpagePools);
        for (int i = 0; i < tinySubpagePools.length; i ++) {
            tinySubpagePools[i] = newSubpagePoolHead(pageSize);
        }

        numSmallSubpagePools = pageShifts - 9;
        smallSubpagePools = newSubpagePoolArray(numSmallSubpagePools);
        for (int i = 0; i < smallSubpagePools.length; i ++) {
            smallSubpagePools[i] = newSubpagePoolHead(pageSize);
        }

        q100 = new PoolChunkList<>(this, null, 100, Integer.MAX_VALUE, chunkSize);
        q075 = new PoolChunkList<>(this, q100, 75, 100, chunkSize);
        q050 = new PoolChunkList<>(this, q075, 50, 100, chunkSize);
        q025 = new PoolChunkList<>(this, q050, 25, 75, chunkSize);
        q000 = new PoolChunkList<>(this, q025, 1, 50, chunkSize);
        qInit = new PoolChunkList<>(this, q000, Integer.MIN_VALUE, 25, chunkSize);

        q100.prevList(q075);
        q075.prevList(q050);
        q050.prevList(q025);
        q025.prevList(q000);
        q000.prevList(null);
        qInit.prevList(qInit);

        List<PoolChunkListMetric> metrics = new ArrayList<>(6);
        metrics.add(qInit);
        metrics.add(q000);
        metrics.add(q025);
        metrics.add(q050);
        metrics.add(q075);
        metrics.add(q100);
        chunkListMetrics = Collections.unmodifiableList(metrics);
    }

    private PoolSubpage<T> newSubpagePoolHead(int pageSize) {
        PoolSubpage<T> head = new PoolSubpage<>(pageSize);
        head.prev = head;
        head.next = head;
        return head;
    }

    @SuppressWarnings("unchecked")
    private PoolSubpage<T>[] newSubpagePoolArray(int size) {
        return new PoolSubpage[size];
    }

    abstract boolean isDirect();

    PooledByteBuf<T> allocate(PoolThreadCache cache, int reqCapacity, int maxCapacity) {
        PooledByteBuf<T> buf = newByteBuf(maxCapacity);
        allocate(cache, buf, reqCapacity);
        return buf;
    }

    static int tinyIdx(int normCapacity) {
        return normCapacity >>> 4;
    }

    static int smallIdx(int normCapacity) {
        int tableIdx = 0;
        int i = normCapacity >>> 10;
        while (i != 0) {
            i >>>= 1;
            tableIdx ++;
        }
        return tableIdx;
    }

    // capacity < pageSize
    boolean isTinyOrSmall(int normCapacity) {
        return (normCapacity & subpageOverflowMask) == 0;
    }

    // normCapacity < 512
    static boolean isTiny(int normCapacity) {
        return (normCapacity & 0xFFFFFE00) == 0;
    }

    private void allocate(PoolThreadCache cache, PooledByteBuf<T> buf, final int reqCapacity) {
        final int normCapacity = normalizeCapacity(reqCapacity);
        if (isTinyOrSmall(normCapacity)) { // capacity < pageSize
            int tableIdx;
            PoolSubpage<T>[] table;
            boolean tiny = isTiny(normCapacity);
            if (tiny) { // < 512
                if (cache.allocateTiny(this, buf, reqCapacity, normCapacity)) {
                    // was able to allocate out of the cache so move on
                    return;
                }
                tableIdx = tinyIdx(normCapacity);
                table = tinySubpagePools;
            } else {
                if (cache.allocateSmall(this, buf, reqCapacity, normCapacity)) {
                    // was able to allocate out of the cache so move on
                    return;
                }
                tableIdx = smallIdx(normCapacity);
                table = smallSubpagePools;
            }

            final PoolSubpage<T> head = table[tableIdx];

            /**
             * Synchronize on the head. This is needed as {@link PoolChunk#allocateSubpage(int)} and
             * {@link PoolChunk#free(long)} may modify the doubly linked list as well.
             */
            synchronized (head) {
                final PoolSubpage<T> s = head.next;
                if (s != head) {
                    assert s.doNotDestroy && s.elemSize == normCapacity;
                    long handle = s.allocate();
                    assert handle >= 0;
<<<<<<< HEAD
                    s.chunk.initBufWithSubpage(buf, null, handle, reqCapacity, cache);
=======
                    s.chunk.initBufWithSubpage(buf, null, handle, reqCapacity);
>>>>>>> 806dace3
                    incTinySmallAllocation(tiny);
                    return;
                }
            }
            synchronized (this) {
                allocateNormal(buf, reqCapacity, normCapacity, cache);
            }

            incTinySmallAllocation(tiny);
            return;
        }
        if (normCapacity <= chunkSize) {
            if (cache.allocateNormal(this, buf, reqCapacity, normCapacity)) {
                // was able to allocate out of the cache so move on
                return;
            }
            synchronized (this) {
                allocateNormal(buf, reqCapacity, normCapacity, cache);
                ++allocationsNormal;
            }
        } else {
            // Huge allocations are never served via the cache so just call allocateHuge
            allocateHuge(buf, reqCapacity);
        }
    }

    // Method must be called inside synchronized(this) { ... } block
    private void allocateNormal(PooledByteBuf<T> buf, int reqCapacity, int normCapacity, PoolThreadCache threadCache) {
        if (q050.allocate(buf, reqCapacity, normCapacity, threadCache) ||
            q025.allocate(buf, reqCapacity, normCapacity, threadCache) ||
            q000.allocate(buf, reqCapacity, normCapacity, threadCache) ||
            qInit.allocate(buf, reqCapacity, normCapacity, threadCache) ||
            q075.allocate(buf, reqCapacity, normCapacity, threadCache)) {
            return;
        }

        // Add a new chunk.
        PoolChunk<T> c = newChunk(pageSize, maxOrder, pageShifts, chunkSize);
<<<<<<< HEAD
        boolean success = c.allocate(buf, reqCapacity, normCapacity, threadCache);
=======
        boolean success = c.allocate(buf, reqCapacity, normCapacity);
>>>>>>> 806dace3
        assert success;
        qInit.add(c);
    }

    private void incTinySmallAllocation(boolean tiny) {
        if (tiny) {
            allocationsTiny.increment();
        } else {
            allocationsSmall.increment();
        }
    }

    private void allocateHuge(PooledByteBuf<T> buf, int reqCapacity) {
        PoolChunk<T> chunk = newUnpooledChunk(reqCapacity);
        activeBytesHuge.add(chunk.chunkSize());
        buf.initUnpooled(chunk, reqCapacity);
        allocationsHuge.increment();
    }

    void free(PoolChunk<T> chunk, ByteBuffer nioBuffer, long handle, int normCapacity, PoolThreadCache cache) {
        if (chunk.unpooled) {
            int size = chunk.chunkSize();
            destroyChunk(chunk);
            activeBytesHuge.add(-size);
            deallocationsHuge.increment();
        } else {
            SizeClass sizeClass = sizeClass(normCapacity);
            if (cache != null && cache.add(this, chunk, nioBuffer, handle, normCapacity, sizeClass)) {
                // cached so not free it.
                return;
            }

            freeChunk(chunk, handle, sizeClass, nioBuffer, false);
        }
    }

    private SizeClass sizeClass(int normCapacity) {
        if (!isTinyOrSmall(normCapacity)) {
            return SizeClass.Normal;
        }
        return isTiny(normCapacity) ? SizeClass.Tiny : SizeClass.Small;
    }

    void freeChunk(PoolChunk<T> chunk, long handle, SizeClass sizeClass, ByteBuffer nioBuffer, boolean finalizer) {
        final boolean destroyChunk;
        synchronized (this) {
            // We only call this if freeChunk is not called because of the PoolThreadCache finalizer as otherwise this
            // may fail due lazy class-loading in for example tomcat.
            if (!finalizer) {
                switch (sizeClass) {
                    case Normal:
                        ++deallocationsNormal;
                        break;
                    case Small:
                        ++deallocationsSmall;
                        break;
                    case Tiny:
                        ++deallocationsTiny;
                        break;
                    default:
                        throw new Error();
                }
            }
            destroyChunk = !chunk.parent.free(chunk, handle, nioBuffer);
        }
        if (destroyChunk) {
            // destroyChunk not need to be called while holding the synchronized lock.
            destroyChunk(chunk);
        }
    }

    PoolSubpage<T> findSubpagePoolHead(int elemSize) {
        int tableIdx;
        PoolSubpage<T>[] table;
        if (isTiny(elemSize)) { // < 512
            tableIdx = tinyIdx(elemSize);
            table = tinySubpagePools;
        } else {
            tableIdx = smallIdx(elemSize);
            table = smallSubpagePools;
        }

        return table[tableIdx];
    }

    int normalizeCapacity(int reqCapacity) {
        checkPositiveOrZero(reqCapacity, "reqCapacity");

        if (reqCapacity >= chunkSize) {
            return directMemoryCacheAlignment == 0 ? reqCapacity : alignCapacity(reqCapacity);
        }

        if (!isTiny(reqCapacity)) { // >= 512
            // Doubled

            int normalizedCapacity = reqCapacity;
            normalizedCapacity --;
            normalizedCapacity |= normalizedCapacity >>>  1;
            normalizedCapacity |= normalizedCapacity >>>  2;
            normalizedCapacity |= normalizedCapacity >>>  4;
            normalizedCapacity |= normalizedCapacity >>>  8;
            normalizedCapacity |= normalizedCapacity >>> 16;
            normalizedCapacity ++;

            if (normalizedCapacity < 0) {
                normalizedCapacity >>>= 1;
            }
            assert directMemoryCacheAlignment == 0 || (normalizedCapacity & directMemoryCacheAlignmentMask) == 0;

            return normalizedCapacity;
        }

        if (directMemoryCacheAlignment > 0) {
            return alignCapacity(reqCapacity);
        }

        // Quantum-spaced
        if ((reqCapacity & 15) == 0) {
            return reqCapacity;
        }

        return (reqCapacity & ~15) + 16;
    }

    int alignCapacity(int reqCapacity) {
        int delta = reqCapacity & directMemoryCacheAlignmentMask;
        return delta == 0 ? reqCapacity : reqCapacity + directMemoryCacheAlignment - delta;
    }

    void reallocate(PooledByteBuf<T> buf, int newCapacity, boolean freeOldMemory) {
        assert newCapacity >= 0 && newCapacity <= buf.maxCapacity();

        int oldCapacity = buf.length;
        if (oldCapacity == newCapacity) {
            return;
        }

        PoolChunk<T> oldChunk = buf.chunk;
        ByteBuffer oldNioBuffer = buf.tmpNioBuf;
        long oldHandle = buf.handle;
        T oldMemory = buf.memory;
        int oldOffset = buf.offset;
        int oldMaxLength = buf.maxLength;

        // This does not touch buf's reader/writer indices
        allocate(parent.threadCache(), buf, newCapacity);
        int bytesToCopy;
        if (newCapacity > oldCapacity) {
            bytesToCopy = oldCapacity;
        } else {
            buf.trimIndicesToCapacity(newCapacity);
            bytesToCopy = newCapacity;
        }
        memoryCopy(oldMemory, oldOffset, buf, bytesToCopy);
        if (freeOldMemory) {
            free(oldChunk, oldNioBuffer, oldHandle, oldMaxLength, buf.cache);
        }
    }

    @Override
    public int numThreadCaches() {
        return numThreadCaches.get();
    }

    @Override
    public int numTinySubpages() {
        return tinySubpagePools.length;
    }

    @Override
    public int numSmallSubpages() {
        return smallSubpagePools.length;
    }

    @Override
    public int numChunkLists() {
        return chunkListMetrics.size();
    }

    @Override
    public List<PoolSubpageMetric> tinySubpages() {
        return subPageMetricList(tinySubpagePools);
    }

    @Override
    public List<PoolSubpageMetric> smallSubpages() {
        return subPageMetricList(smallSubpagePools);
    }

    @Override
    public List<PoolChunkListMetric> chunkLists() {
        return chunkListMetrics;
    }

    private static List<PoolSubpageMetric> subPageMetricList(PoolSubpage<?>[] pages) {
        List<PoolSubpageMetric> metrics = new ArrayList<>();
        for (PoolSubpage<?> head : pages) {
            if (head.next == head) {
                continue;
            }
            PoolSubpage<?> s = head.next;
            do {
                metrics.add(s);
                s = s.next;
            } while (s != head);
        }
        return metrics;
    }

    @Override
    public long numAllocations() {
        final long allocsNormal;
        synchronized (this) {
            allocsNormal = allocationsNormal;
        }
        return allocationsTiny.longValue() + allocationsSmall.longValue() + allocsNormal + allocationsHuge.longValue();
    }

    @Override
    public long numTinyAllocations() {
        return allocationsTiny.longValue();
    }

    @Override
    public long numSmallAllocations() {
        return allocationsSmall.longValue();
    }

    @Override
    public synchronized long numNormalAllocations() {
        return allocationsNormal;
    }

    @Override
    public long numDeallocations() {
        final long deallocs;
        synchronized (this) {
            deallocs = deallocationsTiny + deallocationsSmall + deallocationsNormal;
        }
        return deallocs + deallocationsHuge.longValue();
    }

    @Override
    public synchronized long numTinyDeallocations() {
        return deallocationsTiny;
    }

    @Override
    public synchronized long numSmallDeallocations() {
        return deallocationsSmall;
    }

    @Override
    public synchronized long numNormalDeallocations() {
        return deallocationsNormal;
    }

    @Override
    public long numHugeAllocations() {
        return allocationsHuge.longValue();
    }

    @Override
    public long numHugeDeallocations() {
        return deallocationsHuge.longValue();
    }

    @Override
    public  long numActiveAllocations() {
        long val = allocationsTiny.longValue() + allocationsSmall.longValue() + allocationsHuge.longValue()
                - deallocationsHuge.longValue();
        synchronized (this) {
            val += allocationsNormal - (deallocationsTiny + deallocationsSmall + deallocationsNormal);
        }
        return max(val, 0);
    }

    @Override
    public long numActiveTinyAllocations() {
        return max(numTinyAllocations() - numTinyDeallocations(), 0);
    }

    @Override
    public long numActiveSmallAllocations() {
        return max(numSmallAllocations() - numSmallDeallocations(), 0);
    }

    @Override
    public long numActiveNormalAllocations() {
        final long val;
        synchronized (this) {
            val = allocationsNormal - deallocationsNormal;
        }
        return max(val, 0);
    }

    @Override
    public long numActiveHugeAllocations() {
        return max(numHugeAllocations() - numHugeDeallocations(), 0);
    }

    @Override
    public long numActiveBytes() {
        long val = activeBytesHuge.longValue();
        synchronized (this) {
            for (int i = 0; i < chunkListMetrics.size(); i++) {
                for (PoolChunkMetric m: chunkListMetrics.get(i)) {
                    val += m.chunkSize();
                }
            }
        }
        return max(0, val);
    }

    protected abstract PoolChunk<T> newChunk(int pageSize, int maxOrder, int pageShifts, int chunkSize);
    protected abstract PoolChunk<T> newUnpooledChunk(int capacity);
    protected abstract PooledByteBuf<T> newByteBuf(int maxCapacity);
    protected abstract void memoryCopy(T src, int srcOffset, PooledByteBuf<T> dst, int length);
    protected abstract void destroyChunk(PoolChunk<T> chunk);

    @Override
    public synchronized String toString() {
        StringBuilder buf = new StringBuilder()
            .append("Chunk(s) at 0~25%:")
            .append(StringUtil.NEWLINE)
            .append(qInit)
            .append(StringUtil.NEWLINE)
            .append("Chunk(s) at 0~50%:")
            .append(StringUtil.NEWLINE)
            .append(q000)
            .append(StringUtil.NEWLINE)
            .append("Chunk(s) at 25~75%:")
            .append(StringUtil.NEWLINE)
            .append(q025)
            .append(StringUtil.NEWLINE)
            .append("Chunk(s) at 50~100%:")
            .append(StringUtil.NEWLINE)
            .append(q050)
            .append(StringUtil.NEWLINE)
            .append("Chunk(s) at 75~100%:")
            .append(StringUtil.NEWLINE)
            .append(q075)
            .append(StringUtil.NEWLINE)
            .append("Chunk(s) at 100%:")
            .append(StringUtil.NEWLINE)
            .append(q100)
            .append(StringUtil.NEWLINE)
            .append("tiny subpages:");
        appendPoolSubPages(buf, tinySubpagePools);
        buf.append(StringUtil.NEWLINE)
           .append("small subpages:");
        appendPoolSubPages(buf, smallSubpagePools);
        buf.append(StringUtil.NEWLINE);

        return buf.toString();
    }

    private static void appendPoolSubPages(StringBuilder buf, PoolSubpage<?>[] subpages) {
        for (int i = 0; i < subpages.length; i ++) {
            PoolSubpage<?> head = subpages[i];
            if (head.next == head) {
                continue;
            }

            buf.append(StringUtil.NEWLINE)
                    .append(i)
                    .append(": ");
            PoolSubpage<?> s = head.next;
            do {
                buf.append(s);
                s = s.next;
            } while (s != head);
        }
    }

    @Override
    protected final void finalize() throws Throwable {
        try {
            super.finalize();
        } finally {
            destroyPoolSubPages(smallSubpagePools);
            destroyPoolSubPages(tinySubpagePools);
            destroyPoolChunkLists(qInit, q000, q025, q050, q075, q100);
        }
    }

    private static void destroyPoolSubPages(PoolSubpage<?>[] pages) {
        for (PoolSubpage<?> page : pages) {
            page.destroy();
        }
    }

    private void destroyPoolChunkLists(PoolChunkList<T>... chunkLists) {
        for (PoolChunkList<T> chunkList: chunkLists) {
            chunkList.destroy(this);
        }
    }

    static final class HeapArena extends PoolArena<byte[]> {

        HeapArena(PooledByteBufAllocator parent, int pageSize, int maxOrder,
                int pageShifts, int chunkSize, int directMemoryCacheAlignment) {
            super(parent, pageSize, maxOrder, pageShifts, chunkSize,
                    directMemoryCacheAlignment);
        }

        private static byte[] newByteArray(int size) {
            return PlatformDependent.allocateUninitializedArray(size);
        }

        @Override
        boolean isDirect() {
            return false;
        }

        @Override
        protected PoolChunk<byte[]> newChunk(int pageSize, int maxOrder, int pageShifts, int chunkSize) {
            return new PoolChunk<>(this, newByteArray(chunkSize), pageSize, maxOrder, pageShifts, chunkSize, 0);
        }

        @Override
        protected PoolChunk<byte[]> newUnpooledChunk(int capacity) {
            return new PoolChunk<>(this, newByteArray(capacity), capacity, 0);
        }

        @Override
        protected void destroyChunk(PoolChunk<byte[]> chunk) {
            // Rely on GC.
        }

        @Override
        protected PooledByteBuf<byte[]> newByteBuf(int maxCapacity) {
            return HAS_UNSAFE ? PooledUnsafeHeapByteBuf.newUnsafeInstance(maxCapacity)
                    : PooledHeapByteBuf.newInstance(maxCapacity);
        }

        @Override
        protected void memoryCopy(byte[] src, int srcOffset, PooledByteBuf<byte[]> dst, int length) {
            if (length == 0) {
                return;
            }

            System.arraycopy(src, srcOffset, dst.memory, dst.offset, length);
        }
    }

    static final class DirectArena extends PoolArena<ByteBuffer> {

        DirectArena(PooledByteBufAllocator parent, int pageSize, int maxOrder,
                int pageShifts, int chunkSize, int directMemoryCacheAlignment) {
            super(parent, pageSize, maxOrder, pageShifts, chunkSize,
                    directMemoryCacheAlignment);
        }

        @Override
        boolean isDirect() {
            return true;
        }

        // mark as package-private, only for unit test
        int offsetCacheLine(ByteBuffer memory) {
            // We can only calculate the offset if Unsafe is present as otherwise directBufferAddress(...) will
            // throw an NPE.
            int remainder = HAS_UNSAFE
                    ? (int) (PlatformDependent.directBufferAddress(memory) & directMemoryCacheAlignmentMask)
                    : 0;

            // offset = alignment - address & (alignment - 1)
            return directMemoryCacheAlignment - remainder;
        }

        @Override
        protected PoolChunk<ByteBuffer> newChunk(int pageSize, int maxOrder,
                int pageShifts, int chunkSize) {
            if (directMemoryCacheAlignment == 0) {
                return new PoolChunk<>(this,
                        allocateDirect(chunkSize), pageSize, maxOrder,
                        pageShifts, chunkSize, 0);
            }
            final ByteBuffer memory = allocateDirect(chunkSize
                    + directMemoryCacheAlignment);
            return new PoolChunk<>(this, memory, pageSize,
                    maxOrder, pageShifts, chunkSize,
                    offsetCacheLine(memory));
        }

        @Override
        protected PoolChunk<ByteBuffer> newUnpooledChunk(int capacity) {
            if (directMemoryCacheAlignment == 0) {
                return new PoolChunk<>(this,
                        allocateDirect(capacity), capacity, 0);
            }
            final ByteBuffer memory = allocateDirect(capacity
                    + directMemoryCacheAlignment);
            return new PoolChunk<>(this, memory, capacity,
                    offsetCacheLine(memory));
        }

        private static ByteBuffer allocateDirect(int capacity) {
            return PlatformDependent.useDirectBufferNoCleaner() ?
                    PlatformDependent.allocateDirectNoCleaner(capacity) : ByteBuffer.allocateDirect(capacity);
        }

        @Override
        protected void destroyChunk(PoolChunk<ByteBuffer> chunk) {
            if (PlatformDependent.useDirectBufferNoCleaner()) {
                PlatformDependent.freeDirectNoCleaner(chunk.memory);
            } else {
                PlatformDependent.freeDirectBuffer(chunk.memory);
            }
        }

        @Override
        protected PooledByteBuf<ByteBuffer> newByteBuf(int maxCapacity) {
            if (HAS_UNSAFE) {
                return PooledUnsafeDirectByteBuf.newInstance(maxCapacity);
            } else {
                return PooledDirectByteBuf.newInstance(maxCapacity);
            }
        }

        @Override
        protected void memoryCopy(ByteBuffer src, int srcOffset, PooledByteBuf<ByteBuffer> dstBuf, int length) {
            if (length == 0) {
                return;
            }

            if (HAS_UNSAFE) {
                PlatformDependent.copyMemory(
                        PlatformDependent.directBufferAddress(src) + srcOffset,
                        PlatformDependent.directBufferAddress(dstBuf.memory) + dstBuf.offset, length);
            } else {
                // We must duplicate the NIO buffers because they may be accessed by other Netty buffers.
                src = src.duplicate();
                ByteBuffer dst = dstBuf.internalNioBuffer();
                src.position(srcOffset).limit(srcOffset + length);
                dst.position(dstBuf.offset);
                dst.put(src);
            }
        }
    }
}<|MERGE_RESOLUTION|>--- conflicted
+++ resolved
@@ -206,17 +206,13 @@
                     assert s.doNotDestroy && s.elemSize == normCapacity;
                     long handle = s.allocate();
                     assert handle >= 0;
-<<<<<<< HEAD
-                    s.chunk.initBufWithSubpage(buf, null, handle, reqCapacity, cache);
-=======
                     s.chunk.initBufWithSubpage(buf, null, handle, reqCapacity);
->>>>>>> 806dace3
                     incTinySmallAllocation(tiny);
                     return;
                 }
             }
             synchronized (this) {
-                allocateNormal(buf, reqCapacity, normCapacity, cache);
+                allocateNormal(buf, reqCapacity, normCapacity);
             }
 
             incTinySmallAllocation(tiny);
@@ -228,7 +224,7 @@
                 return;
             }
             synchronized (this) {
-                allocateNormal(buf, reqCapacity, normCapacity, cache);
+                allocateNormal(buf, reqCapacity, normCapacity);
                 ++allocationsNormal;
             }
         } else {
@@ -238,22 +234,16 @@
     }
 
     // Method must be called inside synchronized(this) { ... } block
-    private void allocateNormal(PooledByteBuf<T> buf, int reqCapacity, int normCapacity, PoolThreadCache threadCache) {
-        if (q050.allocate(buf, reqCapacity, normCapacity, threadCache) ||
-            q025.allocate(buf, reqCapacity, normCapacity, threadCache) ||
-            q000.allocate(buf, reqCapacity, normCapacity, threadCache) ||
-            qInit.allocate(buf, reqCapacity, normCapacity, threadCache) ||
-            q075.allocate(buf, reqCapacity, normCapacity, threadCache)) {
+    private void allocateNormal(PooledByteBuf<T> buf, int reqCapacity, int normCapacity) {
+        if (q050.allocate(buf, reqCapacity, normCapacity) || q025.allocate(buf, reqCapacity, normCapacity) ||
+            q000.allocate(buf, reqCapacity, normCapacity) || qInit.allocate(buf, reqCapacity, normCapacity) ||
+            q075.allocate(buf, reqCapacity, normCapacity)) {
             return;
         }
 
         // Add a new chunk.
         PoolChunk<T> c = newChunk(pageSize, maxOrder, pageShifts, chunkSize);
-<<<<<<< HEAD
-        boolean success = c.allocate(buf, reqCapacity, normCapacity, threadCache);
-=======
         boolean success = c.allocate(buf, reqCapacity, normCapacity);
->>>>>>> 806dace3
         assert success;
         qInit.add(c);
     }
@@ -329,10 +319,15 @@
         int tableIdx;
         PoolSubpage<T>[] table;
         if (isTiny(elemSize)) { // < 512
-            tableIdx = tinyIdx(elemSize);
+            tableIdx = elemSize >>> 4;
             table = tinySubpagePools;
         } else {
-            tableIdx = smallIdx(elemSize);
+            tableIdx = 0;
+            elemSize >>>= 10;
+            while (elemSize != 0) {
+                elemSize >>>= 1;
+                tableIdx ++;
+            }
             table = smallSubpagePools;
         }
 
@@ -384,7 +379,9 @@
     }
 
     void reallocate(PooledByteBuf<T> buf, int newCapacity, boolean freeOldMemory) {
-        assert newCapacity >= 0 && newCapacity <= buf.maxCapacity();
+        if (newCapacity < 0 || newCapacity > buf.maxCapacity()) {
+            throw new IllegalArgumentException("newCapacity: " + newCapacity);
+        }
 
         int oldCapacity = buf.length;
         if (oldCapacity == newCapacity) {
@@ -397,17 +394,29 @@
         T oldMemory = buf.memory;
         int oldOffset = buf.offset;
         int oldMaxLength = buf.maxLength;
-
-        // This does not touch buf's reader/writer indices
+        int readerIndex = buf.readerIndex();
+        int writerIndex = buf.writerIndex();
+
         allocate(parent.threadCache(), buf, newCapacity);
-        int bytesToCopy;
         if (newCapacity > oldCapacity) {
-            bytesToCopy = oldCapacity;
-        } else {
-            buf.trimIndicesToCapacity(newCapacity);
-            bytesToCopy = newCapacity;
-        }
-        memoryCopy(oldMemory, oldOffset, buf, bytesToCopy);
+            memoryCopy(
+                    oldMemory, oldOffset,
+                    buf.memory, buf.offset, oldCapacity);
+        } else if (newCapacity < oldCapacity) {
+            if (readerIndex < newCapacity) {
+                if (writerIndex > newCapacity) {
+                    writerIndex = newCapacity;
+                }
+                memoryCopy(
+                        oldMemory, oldOffset + readerIndex,
+                        buf.memory, buf.offset + readerIndex, writerIndex - readerIndex);
+            } else {
+                readerIndex = writerIndex = newCapacity;
+            }
+        }
+
+        buf.setIndex(readerIndex, writerIndex);
+
         if (freeOldMemory) {
             free(oldChunk, oldNioBuffer, oldHandle, oldMaxLength, buf.cache);
         }
@@ -571,7 +580,7 @@
     protected abstract PoolChunk<T> newChunk(int pageSize, int maxOrder, int pageShifts, int chunkSize);
     protected abstract PoolChunk<T> newUnpooledChunk(int capacity);
     protected abstract PooledByteBuf<T> newByteBuf(int maxCapacity);
-    protected abstract void memoryCopy(T src, int srcOffset, PooledByteBuf<T> dst, int length);
+    protected abstract void memoryCopy(T src, int srcOffset, T dst, int dstOffset, int length);
     protected abstract void destroyChunk(PoolChunk<T> chunk);
 
     @Override
@@ -691,12 +700,12 @@
         }
 
         @Override
-        protected void memoryCopy(byte[] src, int srcOffset, PooledByteBuf<byte[]> dst, int length) {
+        protected void memoryCopy(byte[] src, int srcOffset, byte[] dst, int dstOffset, int length) {
             if (length == 0) {
                 return;
             }
 
-            System.arraycopy(src, srcOffset, dst.memory, dst.offset, length);
+            System.arraycopy(src, srcOffset, dst, dstOffset, length);
         }
     }
 
@@ -776,7 +785,7 @@
         }
 
         @Override
-        protected void memoryCopy(ByteBuffer src, int srcOffset, PooledByteBuf<ByteBuffer> dstBuf, int length) {
+        protected void memoryCopy(ByteBuffer src, int srcOffset, ByteBuffer dst, int dstOffset, int length) {
             if (length == 0) {
                 return;
             }
@@ -784,13 +793,13 @@
             if (HAS_UNSAFE) {
                 PlatformDependent.copyMemory(
                         PlatformDependent.directBufferAddress(src) + srcOffset,
-                        PlatformDependent.directBufferAddress(dstBuf.memory) + dstBuf.offset, length);
+                        PlatformDependent.directBufferAddress(dst) + dstOffset, length);
             } else {
                 // We must duplicate the NIO buffers because they may be accessed by other Netty buffers.
                 src = src.duplicate();
-                ByteBuffer dst = dstBuf.internalNioBuffer();
+                dst = dst.duplicate();
                 src.position(srcOffset).limit(srcOffset + length);
-                dst.position(dstBuf.offset);
+                dst.position(dstOffset);
                 dst.put(src);
             }
         }
