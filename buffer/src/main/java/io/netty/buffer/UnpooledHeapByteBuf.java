--- conflicted
+++ resolved
@@ -50,17 +50,14 @@
     public UnpooledHeapByteBuf(ByteBufAllocator alloc, int initialCapacity, int maxCapacity) {
         super(maxCapacity);
 
-<<<<<<< HEAD
-=======
         requireNonNull(alloc, "alloc");
 
->>>>>>> 806dace3
         if (initialCapacity > maxCapacity) {
             throw new IllegalArgumentException(String.format(
                     "initialCapacity(%d) > maxCapacity(%d)", initialCapacity, maxCapacity));
         }
 
-        this.alloc = checkNotNull(alloc, "alloc");
+        this.alloc = alloc;
         setArray(allocateArray(initialCapacity));
         setIndex(0, 0);
     }
@@ -74,14 +71,9 @@
     protected UnpooledHeapByteBuf(ByteBufAllocator alloc, byte[] initialArray, int maxCapacity) {
         super(maxCapacity);
 
-<<<<<<< HEAD
-        checkNotNull(alloc, "alloc");
-        checkNotNull(initialArray, "initialArray");
-=======
         requireNonNull(alloc, "alloc");
         requireNonNull(initialArray, "initialArray");
 
->>>>>>> 806dace3
         if (initialArray.length > maxCapacity) {
             throw new IllegalArgumentException(String.format(
                     "initialCapacity(%d) > maxCapacity(%d)", initialArray.length, maxCapacity));
@@ -128,23 +120,29 @@
     @Override
     public ByteBuf capacity(int newCapacity) {
         checkNewCapacity(newCapacity);
+
+        int oldCapacity = array.length;
         byte[] oldArray = array;
-        int oldCapacity = oldArray.length;
-        if (newCapacity == oldCapacity) {
-            return this;
-        }
-
-        int bytesToCopy;
         if (newCapacity > oldCapacity) {
-            bytesToCopy = oldCapacity;
-        } else {
-            trimIndicesToCapacity(newCapacity);
-            bytesToCopy = newCapacity;
-        }
-        byte[] newArray = allocateArray(newCapacity);
-        System.arraycopy(oldArray, 0, newArray, 0, bytesToCopy);
-        setArray(newArray);
-        freeArray(oldArray);
+            byte[] newArray = allocateArray(newCapacity);
+            System.arraycopy(oldArray, 0, newArray, 0, oldArray.length);
+            setArray(newArray);
+            freeArray(oldArray);
+        } else if (newCapacity < oldCapacity) {
+            byte[] newArray = allocateArray(newCapacity);
+            int readerIndex = readerIndex();
+            if (readerIndex < newCapacity) {
+                int writerIndex = writerIndex();
+                if (writerIndex > newCapacity) {
+                    writerIndex(writerIndex = newCapacity);
+                }
+                System.arraycopy(oldArray, readerIndex, newArray, readerIndex, writerIndex - readerIndex);
+            } else {
+                setIndex(newCapacity, newCapacity);
+            }
+            setArray(newArray);
+            freeArray(oldArray);
+        }
         return this;
     }
 
@@ -196,7 +194,7 @@
 
     @Override
     public ByteBuf getBytes(int index, ByteBuffer dst) {
-        ensureAccessible();
+        checkIndex(index, dst.remaining());
         dst.put(array, index, dst.remaining());
         return this;
     }
@@ -329,11 +327,6 @@
     }
 
     @Override
-    public final boolean isContiguous() {
-        return true;
-    }
-
-    @Override
     public byte getByte(int index) {
         ensureAccessible();
         return _getByte(index);
@@ -543,7 +536,9 @@
     @Override
     public ByteBuf copy(int index, int length) {
         checkIndex(index, length);
-        return alloc().heapBuffer(length, maxCapacity()).writeBytes(array, index, length);
+        byte[] copiedArray = PlatformDependent.allocateUninitializedArray(length);
+        System.arraycopy(array, index, copiedArray, 0, length);
+        return new UnpooledHeapByteBuf(alloc(), copiedArray, maxCapacity());
     }
 
     private ByteBuffer internalNioBuffer() {
