/*
 * Copyright 2013 The Netty Project
 *
 * The Netty Project licenses this file to you under the Apache License,
 * version 2.0 (the "License"); you may not use this file except in compliance
 * with the License. You may obtain a copy of the License at:
 *
 *   http://www.apache.org/licenses/LICENSE-2.0
 *
 * Unless required by applicable law or agreed to in writing, software
 * distributed under the License is distributed on an "AS IS" BASIS, WITHOUT
 * WARRANTIES OR CONDITIONS OF ANY KIND, either express or implied. See the
 * License for the specific language governing permissions and limitations
 * under the License.
 */

package io.netty.buffer;

import static io.netty.util.internal.ObjectUtil.checkPositiveOrZero;
<<<<<<< HEAD
=======
import static java.util.Objects.requireNonNull;
>>>>>>> 806dace3

import io.netty.util.ByteProcessor;
import io.netty.util.internal.EmptyArrays;
import io.netty.util.internal.ObjectUtil;
import io.netty.util.internal.PlatformDependent;
import io.netty.util.internal.StringUtil;

import java.io.InputStream;
import java.io.OutputStream;
import java.nio.ByteBuffer;
import java.nio.ByteOrder;
import java.nio.ReadOnlyBufferException;
import java.nio.channels.FileChannel;
import java.nio.channels.GatheringByteChannel;
import java.nio.channels.ScatteringByteChannel;
import java.nio.charset.Charset;

/**
 * An empty {@link ByteBuf} whose capacity and maximum capacity are all {@code 0}.
 */
public final class EmptyByteBuf extends ByteBuf {

    static final int EMPTY_BYTE_BUF_HASH_CODE = 1;
    private static final ByteBuffer EMPTY_BYTE_BUFFER = ByteBuffer.allocateDirect(0);
    private static final long EMPTY_BYTE_BUFFER_ADDRESS;

    static {
        long emptyByteBufferAddress = 0;
        try {
            if (PlatformDependent.hasUnsafe()) {
                emptyByteBufferAddress = PlatformDependent.directBufferAddress(EMPTY_BYTE_BUFFER);
            }
        } catch (Throwable t) {
            // Ignore
        }
        EMPTY_BYTE_BUFFER_ADDRESS = emptyByteBufferAddress;
    }

    private final ByteBufAllocator alloc;
    private final ByteOrder order;
    private final String str;
    private EmptyByteBuf swapped;

    public EmptyByteBuf(ByteBufAllocator alloc) {
        this(alloc, ByteOrder.BIG_ENDIAN);
    }

    private EmptyByteBuf(ByteBufAllocator alloc, ByteOrder order) {
<<<<<<< HEAD
        this.alloc = ObjectUtil.checkNotNull(alloc, "alloc");
=======
        requireNonNull(alloc, "alloc");

        this.alloc = alloc;
>>>>>>> 806dace3
        this.order = order;
        str = StringUtil.simpleClassName(this) + (order == ByteOrder.BIG_ENDIAN? "BE" : "LE");
    }

    @Override
    public int capacity() {
        return 0;
    }

    @Override
    public ByteBuf capacity(int newCapacity) {
        throw new ReadOnlyBufferException();
    }

    @Override
    public ByteBufAllocator alloc() {
        return alloc;
    }

    @Override
    public ByteOrder order() {
        return order;
    }

    @Override
    public ByteBuf unwrap() {
        return null;
    }

    @Override
    public ByteBuf asReadOnly() {
        return Unpooled.unmodifiableBuffer(this);
    }

    @Override
    public boolean isReadOnly() {
        return false;
    }

    @Override
    public boolean isDirect() {
        return true;
    }

    @Override
    public int maxCapacity() {
        return 0;
    }

    @Override
    public ByteBuf order(ByteOrder endianness) {
<<<<<<< HEAD
        if (ObjectUtil.checkNotNull(endianness, "endianness") == order()) {
=======
        requireNonNull(endianness, "endianness");
        if (endianness == order()) {
>>>>>>> 806dace3
            return this;
        }

        EmptyByteBuf swapped = this.swapped;
        if (swapped != null) {
            return swapped;
        }

        this.swapped = swapped = new EmptyByteBuf(alloc(), endianness);
        return swapped;
    }

    @Override
    public int readerIndex() {
        return 0;
    }

    @Override
    public ByteBuf readerIndex(int readerIndex) {
        return checkIndex(readerIndex);
    }

    @Override
    public int writerIndex() {
        return 0;
    }

    @Override
    public ByteBuf writerIndex(int writerIndex) {
        return checkIndex(writerIndex);
    }

    @Override
    public ByteBuf setIndex(int readerIndex, int writerIndex) {
        checkIndex(readerIndex);
        checkIndex(writerIndex);
        return this;
    }

    @Override
    public int readableBytes() {
        return 0;
    }

    @Override
    public int writableBytes() {
        return 0;
    }

    @Override
    public int maxWritableBytes() {
        return 0;
    }

    @Override
    public boolean isReadable() {
        return false;
    }

    @Override
    public boolean isWritable() {
        return false;
    }

    @Override
    public ByteBuf clear() {
        return this;
    }

    @Override
    public ByteBuf discardReadBytes() {
        return this;
    }

    @Override
    public ByteBuf discardSomeReadBytes() {
        return this;
    }

    @Override
    public ByteBuf ensureWritable(int minWritableBytes) {
        checkPositiveOrZero(minWritableBytes, "minWritableBytes");
        if (minWritableBytes != 0) {
            throw new IndexOutOfBoundsException();
        }
        return this;
    }

    @Override
    public int ensureWritable(int minWritableBytes, boolean force) {
        checkPositiveOrZero(minWritableBytes, "minWritableBytes");

        if (minWritableBytes == 0) {
            return 0;
        }

        return 1;
    }

    @Override
    public boolean getBoolean(int index) {
        throw new IndexOutOfBoundsException();
    }

    @Override
    public byte getByte(int index) {
        throw new IndexOutOfBoundsException();
    }

    @Override
    public short getUnsignedByte(int index) {
        throw new IndexOutOfBoundsException();
    }

    @Override
    public short getShort(int index) {
        throw new IndexOutOfBoundsException();
    }

    @Override
    public short getShortLE(int index) {
        throw new IndexOutOfBoundsException();
    }

    @Override
    public int getUnsignedShort(int index) {
        throw new IndexOutOfBoundsException();
    }

    @Override
    public int getUnsignedShortLE(int index) {
        throw new IndexOutOfBoundsException();
    }

    @Override
    public int getMedium(int index) {
        throw new IndexOutOfBoundsException();
    }

    @Override
    public int getMediumLE(int index) {
        throw new IndexOutOfBoundsException();
    }

    @Override
    public int getUnsignedMedium(int index) {
        throw new IndexOutOfBoundsException();
    }

    @Override
    public int getUnsignedMediumLE(int index) {
        throw new IndexOutOfBoundsException();
    }

    @Override
    public int getInt(int index) {
        throw new IndexOutOfBoundsException();
    }

    @Override
    public int getIntLE(int index) {
        throw new IndexOutOfBoundsException();
    }

    @Override
    public long getUnsignedInt(int index) {
        throw new IndexOutOfBoundsException();
    }

    @Override
    public long getUnsignedIntLE(int index) {
        throw new IndexOutOfBoundsException();
    }

    @Override
    public long getLong(int index) {
        throw new IndexOutOfBoundsException();
    }

    @Override
    public long getLongLE(int index) {
        throw new IndexOutOfBoundsException();
    }

    @Override
    public char getChar(int index) {
        throw new IndexOutOfBoundsException();
    }

    @Override
    public float getFloat(int index) {
        throw new IndexOutOfBoundsException();
    }

    @Override
    public double getDouble(int index) {
        throw new IndexOutOfBoundsException();
    }

    @Override
    public ByteBuf getBytes(int index, ByteBuf dst) {
        return checkIndex(index, dst.writableBytes());
    }

    @Override
    public ByteBuf getBytes(int index, ByteBuf dst, int length) {
        return checkIndex(index, length);
    }

    @Override
    public ByteBuf getBytes(int index, ByteBuf dst, int dstIndex, int length) {
        return checkIndex(index, length);
    }

    @Override
    public ByteBuf getBytes(int index, byte[] dst) {
        return checkIndex(index, dst.length);
    }

    @Override
    public ByteBuf getBytes(int index, byte[] dst, int dstIndex, int length) {
        return checkIndex(index, length);
    }

    @Override
    public ByteBuf getBytes(int index, ByteBuffer dst) {
        return checkIndex(index, dst.remaining());
    }

    @Override
    public ByteBuf getBytes(int index, OutputStream out, int length) {
        return checkIndex(index, length);
    }

    @Override
    public int getBytes(int index, GatheringByteChannel out, int length) {
        checkIndex(index, length);
        return 0;
    }

    @Override
    public int getBytes(int index, FileChannel out, long position, int length) {
        checkIndex(index, length);
        return 0;
    }

    @Override
    public CharSequence getCharSequence(int index, int length, Charset charset) {
        checkIndex(index, length);
        return null;
    }

    @Override
    public ByteBuf setBoolean(int index, boolean value) {
        throw new IndexOutOfBoundsException();
    }

    @Override
    public ByteBuf setByte(int index, int value) {
        throw new IndexOutOfBoundsException();
    }

    @Override
    public ByteBuf setShort(int index, int value) {
        throw new IndexOutOfBoundsException();
    }

    @Override
    public ByteBuf setShortLE(int index, int value) {
        throw new IndexOutOfBoundsException();
    }

    @Override
    public ByteBuf setMedium(int index, int value) {
        throw new IndexOutOfBoundsException();
    }

    @Override
    public ByteBuf setMediumLE(int index, int value) {
        throw new IndexOutOfBoundsException();
    }

    @Override
    public ByteBuf setInt(int index, int value) {
        throw new IndexOutOfBoundsException();
    }

    @Override
    public ByteBuf setIntLE(int index, int value) {
        throw new IndexOutOfBoundsException();
    }

    @Override
    public ByteBuf setLong(int index, long value) {
        throw new IndexOutOfBoundsException();
    }

    @Override
    public ByteBuf setLongLE(int index, long value) {
        throw new IndexOutOfBoundsException();
    }

    @Override
    public ByteBuf setChar(int index, int value) {
        throw new IndexOutOfBoundsException();
    }

    @Override
    public ByteBuf setFloat(int index, float value) {
        throw new IndexOutOfBoundsException();
    }

    @Override
    public ByteBuf setDouble(int index, double value) {
        throw new IndexOutOfBoundsException();
    }

    @Override
    public ByteBuf setBytes(int index, ByteBuf src) {
        throw new IndexOutOfBoundsException();
    }

    @Override
    public ByteBuf setBytes(int index, ByteBuf src, int length) {
        return checkIndex(index, length);
    }

    @Override
    public ByteBuf setBytes(int index, ByteBuf src, int srcIndex, int length) {
        return checkIndex(index, length);
    }

    @Override
    public ByteBuf setBytes(int index, byte[] src) {
        return checkIndex(index, src.length);
    }

    @Override
    public ByteBuf setBytes(int index, byte[] src, int srcIndex, int length) {
        return checkIndex(index, length);
    }

    @Override
    public ByteBuf setBytes(int index, ByteBuffer src) {
        return checkIndex(index, src.remaining());
    }

    @Override
    public int setBytes(int index, InputStream in, int length) {
        checkIndex(index, length);
        return 0;
    }

    @Override
    public int setBytes(int index, ScatteringByteChannel in, int length) {
        checkIndex(index, length);
        return 0;
    }

    @Override
    public int setBytes(int index, FileChannel in, long position, int length) {
        checkIndex(index, length);
        return 0;
    }

    @Override
    public ByteBuf setZero(int index, int length) {
        return checkIndex(index, length);
    }

    @Override
    public int setCharSequence(int index, CharSequence sequence, Charset charset) {
        throw new IndexOutOfBoundsException();
    }

    @Override
    public boolean readBoolean() {
        throw new IndexOutOfBoundsException();
    }

    @Override
    public byte readByte() {
        throw new IndexOutOfBoundsException();
    }

    @Override
    public short readUnsignedByte() {
        throw new IndexOutOfBoundsException();
    }

    @Override
    public short readShort() {
        throw new IndexOutOfBoundsException();
    }

    @Override
    public short readShortLE() {
        throw new IndexOutOfBoundsException();
    }

    @Override
    public int readUnsignedShort() {
        throw new IndexOutOfBoundsException();
    }

    @Override
    public int readUnsignedShortLE() {
        throw new IndexOutOfBoundsException();
    }

    @Override
    public int readMedium() {
        throw new IndexOutOfBoundsException();
    }

    @Override
    public int readMediumLE() {
        throw new IndexOutOfBoundsException();
    }

    @Override
    public int readUnsignedMedium() {
        throw new IndexOutOfBoundsException();
    }

    @Override
    public int readUnsignedMediumLE() {
        throw new IndexOutOfBoundsException();
    }

    @Override
    public int readInt() {
        throw new IndexOutOfBoundsException();
    }

    @Override
    public int readIntLE() {
        throw new IndexOutOfBoundsException();
    }

    @Override
    public long readUnsignedInt() {
        throw new IndexOutOfBoundsException();
    }

    @Override
    public long readUnsignedIntLE() {
        throw new IndexOutOfBoundsException();
    }

    @Override
    public long readLong() {
        throw new IndexOutOfBoundsException();
    }

    @Override
    public long readLongLE() {
        throw new IndexOutOfBoundsException();
    }

    @Override
    public char readChar() {
        throw new IndexOutOfBoundsException();
    }

    @Override
    public float readFloat() {
        throw new IndexOutOfBoundsException();
    }

    @Override
    public double readDouble() {
        throw new IndexOutOfBoundsException();
    }

    @Override
    public ByteBuf readBytes(int length) {
        return checkLength(length);
    }

    @Override
    public ByteBuf readSlice(int length) {
        return checkLength(length);
    }

    @Override
    public ByteBuf readRetainedSlice(int length) {
        return checkLength(length);
    }

    @Override
    public ByteBuf readBytes(ByteBuf dst) {
        return checkLength(dst.writableBytes());
    }

    @Override
    public ByteBuf readBytes(ByteBuf dst, int length) {
        return checkLength(length);
    }

    @Override
    public ByteBuf readBytes(ByteBuf dst, int dstIndex, int length) {
        return checkLength(length);
    }

    @Override
    public ByteBuf readBytes(byte[] dst) {
        return checkLength(dst.length);
    }

    @Override
    public ByteBuf readBytes(byte[] dst, int dstIndex, int length) {
        return checkLength(length);
    }

    @Override
    public ByteBuf readBytes(ByteBuffer dst) {
        return checkLength(dst.remaining());
    }

    @Override
    public ByteBuf readBytes(OutputStream out, int length) {
        return checkLength(length);
    }

    @Override
    public int readBytes(GatheringByteChannel out, int length) {
        checkLength(length);
        return 0;
    }

    @Override
    public int readBytes(FileChannel out, long position, int length) {
        checkLength(length);
        return 0;
    }

    @Override
    public CharSequence readCharSequence(int length, Charset charset) {
        checkLength(length);
        return StringUtil.EMPTY_STRING;
    }

    @Override
    public ByteBuf skipBytes(int length) {
        return checkLength(length);
    }

    @Override
    public ByteBuf writeBoolean(boolean value) {
        throw new IndexOutOfBoundsException();
    }

    @Override
    public ByteBuf writeByte(int value) {
        throw new IndexOutOfBoundsException();
    }

    @Override
    public ByteBuf writeShort(int value) {
        throw new IndexOutOfBoundsException();
    }

    @Override
    public ByteBuf writeShortLE(int value) {
        throw new IndexOutOfBoundsException();
    }

    @Override
    public ByteBuf writeMedium(int value) {
        throw new IndexOutOfBoundsException();
    }

    @Override
    public ByteBuf writeMediumLE(int value) {
        throw new IndexOutOfBoundsException();
    }

    @Override
    public ByteBuf writeInt(int value) {
        throw new IndexOutOfBoundsException();
    }

    @Override
    public ByteBuf writeIntLE(int value) {
        throw new IndexOutOfBoundsException();
    }

    @Override
    public ByteBuf writeLong(long value) {
        throw new IndexOutOfBoundsException();
    }

    @Override
    public ByteBuf writeLongLE(long value) {
        throw new IndexOutOfBoundsException();
    }

    @Override
    public ByteBuf writeChar(int value) {
        throw new IndexOutOfBoundsException();
    }

    @Override
    public ByteBuf writeFloat(float value) {
        throw new IndexOutOfBoundsException();
    }

    @Override
    public ByteBuf writeDouble(double value) {
        throw new IndexOutOfBoundsException();
    }

    @Override
    public ByteBuf writeBytes(ByteBuf src) {
        return checkLength(src.readableBytes());
    }

    @Override
    public ByteBuf writeBytes(ByteBuf src, int length) {
        return checkLength(length);
    }

    @Override
    public ByteBuf writeBytes(ByteBuf src, int srcIndex, int length) {
        return checkLength(length);
    }

    @Override
    public ByteBuf writeBytes(byte[] src) {
        return checkLength(src.length);
    }

    @Override
    public ByteBuf writeBytes(byte[] src, int srcIndex, int length) {
        return checkLength(length);
    }

    @Override
    public ByteBuf writeBytes(ByteBuffer src) {
        return checkLength(src.remaining());
    }

    @Override
    public int writeBytes(InputStream in, int length) {
        checkLength(length);
        return 0;
    }

    @Override
    public int writeBytes(ScatteringByteChannel in, int length) {
        checkLength(length);
        return 0;
    }

    @Override
    public int writeBytes(FileChannel in, long position, int length) {
        checkLength(length);
        return 0;
    }

    @Override
    public ByteBuf writeZero(int length) {
        return checkLength(length);
    }

    @Override
    public int writeCharSequence(CharSequence sequence, Charset charset) {
        throw new IndexOutOfBoundsException();
    }

    @Override
    public int indexOf(int fromIndex, int toIndex, byte value) {
        checkIndex(fromIndex);
        checkIndex(toIndex);
        return -1;
    }

    @Override
    public int bytesBefore(byte value) {
        return -1;
    }

    @Override
    public int bytesBefore(int length, byte value) {
        checkLength(length);
        return -1;
    }

    @Override
    public int bytesBefore(int index, int length, byte value) {
        checkIndex(index, length);
        return -1;
    }

    @Override
    public int forEachByte(ByteProcessor processor) {
        return -1;
    }

    @Override
    public int forEachByte(int index, int length, ByteProcessor processor) {
        checkIndex(index, length);
        return -1;
    }

    @Override
    public int forEachByteDesc(ByteProcessor processor) {
        return -1;
    }

    @Override
    public int forEachByteDesc(int index, int length, ByteProcessor processor) {
        checkIndex(index, length);
        return -1;
    }

    @Override
    public ByteBuf copy() {
        return this;
    }

    @Override
    public ByteBuf copy(int index, int length) {
        return checkIndex(index, length);
    }

    @Override
    public ByteBuf slice() {
        return this;
    }

    @Override
    public ByteBuf retainedSlice() {
        return this;
    }

    @Override
    public ByteBuf slice(int index, int length) {
        return checkIndex(index, length);
    }

    @Override
    public ByteBuf retainedSlice(int index, int length) {
        return checkIndex(index, length);
    }

    @Override
    public ByteBuf duplicate() {
        return this;
    }

    @Override
    public ByteBuf retainedDuplicate() {
        return this;
    }

    @Override
    public int nioBufferCount() {
        return 1;
    }

    @Override
    public ByteBuffer nioBuffer() {
        return EMPTY_BYTE_BUFFER;
    }

    @Override
    public ByteBuffer nioBuffer(int index, int length) {
        checkIndex(index, length);
        return nioBuffer();
    }

    @Override
    public ByteBuffer[] nioBuffers() {
        return new ByteBuffer[] { EMPTY_BYTE_BUFFER };
    }

    @Override
    public ByteBuffer[] nioBuffers(int index, int length) {
        checkIndex(index, length);
        return nioBuffers();
    }

    @Override
    public ByteBuffer internalNioBuffer(int index, int length) {
        return EMPTY_BYTE_BUFFER;
    }

    @Override
    public boolean hasArray() {
        return true;
    }

    @Override
    public byte[] array() {
        return EmptyArrays.EMPTY_BYTES;
    }

    @Override
    public int arrayOffset() {
        return 0;
    }

    @Override
    public boolean hasMemoryAddress() {
        return EMPTY_BYTE_BUFFER_ADDRESS != 0;
    }

    @Override
    public long memoryAddress() {
        if (hasMemoryAddress()) {
            return EMPTY_BYTE_BUFFER_ADDRESS;
        } else {
            throw new UnsupportedOperationException();
        }
    }

    @Override
    public boolean isContiguous() {
        return true;
    }

    @Override
    public String toString(Charset charset) {
        return "";
    }

    @Override
    public String toString(int index, int length, Charset charset) {
        checkIndex(index, length);
        return toString(charset);
    }

    @Override
    public int hashCode() {
        return EMPTY_BYTE_BUF_HASH_CODE;
    }

    @Override
    public boolean equals(Object obj) {
        return obj instanceof ByteBuf && !((ByteBuf) obj).isReadable();
    }

    @Override
    public int compareTo(ByteBuf buffer) {
        return buffer.isReadable()? -1 : 0;
    }

    @Override
    public String toString() {
        return str;
    }

    @Override
    public boolean isReadable(int size) {
        return false;
    }

    @Override
    public boolean isWritable(int size) {
        return false;
    }

    @Override
    public int refCnt() {
        return 1;
    }

    @Override
    public ByteBuf retain() {
        return this;
    }

    @Override
    public ByteBuf retain(int increment) {
        return this;
    }

    @Override
    public ByteBuf touch() {
        return this;
    }

    @Override
    public ByteBuf touch(Object hint) {
        return this;
    }

    @Override
    public boolean release() {
        return false;
    }

    @Override
    public boolean release(int decrement) {
        return false;
    }

    private ByteBuf checkIndex(int index) {
        if (index != 0) {
            throw new IndexOutOfBoundsException();
        }
        return this;
    }

    private ByteBuf checkIndex(int index, int length) {
        checkPositiveOrZero(length, "length");
        if (index != 0 || length != 0) {
            throw new IndexOutOfBoundsException();
        }
        return this;
    }

    private ByteBuf checkLength(int length) {
        checkPositiveOrZero(length, "length");
        if (length != 0) {
            throw new IndexOutOfBoundsException();
        }
        return this;
    }
}<|MERGE_RESOLUTION|>--- conflicted
+++ resolved
@@ -17,14 +17,10 @@
 package io.netty.buffer;
 
 import static io.netty.util.internal.ObjectUtil.checkPositiveOrZero;
-<<<<<<< HEAD
-=======
 import static java.util.Objects.requireNonNull;
->>>>>>> 806dace3
 
 import io.netty.util.ByteProcessor;
 import io.netty.util.internal.EmptyArrays;
-import io.netty.util.internal.ObjectUtil;
 import io.netty.util.internal.PlatformDependent;
 import io.netty.util.internal.StringUtil;
 
@@ -69,13 +65,9 @@
     }
 
     private EmptyByteBuf(ByteBufAllocator alloc, ByteOrder order) {
-<<<<<<< HEAD
-        this.alloc = ObjectUtil.checkNotNull(alloc, "alloc");
-=======
         requireNonNull(alloc, "alloc");
 
         this.alloc = alloc;
->>>>>>> 806dace3
         this.order = order;
         str = StringUtil.simpleClassName(this) + (order == ByteOrder.BIG_ENDIAN? "BE" : "LE");
     }
@@ -127,12 +119,8 @@
 
     @Override
     public ByteBuf order(ByteOrder endianness) {
-<<<<<<< HEAD
-        if (ObjectUtil.checkNotNull(endianness, "endianness") == order()) {
-=======
         requireNonNull(endianness, "endianness");
         if (endianness == order()) {
->>>>>>> 806dace3
             return this;
         }
 
@@ -673,7 +661,7 @@
     @Override
     public CharSequence readCharSequence(int length, Charset charset) {
         checkLength(length);
-        return StringUtil.EMPTY_STRING;
+        return null;
     }
 
     @Override
@@ -952,11 +940,6 @@
     }
 
     @Override
-    public boolean isContiguous() {
-        return true;
-    }
-
-    @Override
     public String toString(Charset charset) {
         return "";
     }
