/*
 * Copyright 2012 The Netty Project
 *
 * The Netty Project licenses this file to you under the Apache License,
 * version 2.0 (the "License"); you may not use this file except in compliance
 * with the License. You may obtain a copy of the License at:
 *
 *   http://www.apache.org/licenses/LICENSE-2.0
 *
 * Unless required by applicable law or agreed to in writing, software
 * distributed under the License is distributed on an "AS IS" BASIS, WITHOUT
 * WARRANTIES OR CONDITIONS OF ANY KIND, either express or implied. See the
 * License for the specific language governing permissions and limitations
 * under the License.
 */

package io.netty.buffer;

import io.netty.util.internal.StringUtil;

import java.util.ArrayList;
import java.util.Collections;
import java.util.Iterator;
import java.util.List;

import static java.lang.Math.*;

import java.nio.ByteBuffer;

final class PoolChunkList<T> implements PoolChunkListMetric {
    private static final Iterator<PoolChunkMetric> EMPTY_METRICS = Collections.<PoolChunkMetric>emptyList().iterator();
    private final PoolArena<T> arena;
    private final PoolChunkList<T> nextList;
    private final int minUsage;
    private final int maxUsage;
    private final int maxCapacity;
    private PoolChunk<T> head;
    private final int freeMinThreshold;
    private final int freeMaxThreshold;

    // This is only update once when create the linked like list of PoolChunkList in PoolArena constructor.
    private PoolChunkList<T> prevList;

    // TODO: Test if adding padding helps under contention
    //private long pad0, pad1, pad2, pad3, pad4, pad5, pad6, pad7;

    PoolChunkList(PoolArena<T> arena, PoolChunkList<T> nextList, int minUsage, int maxUsage, int chunkSize) {
        assert minUsage <= maxUsage;
        this.arena = arena;
        this.nextList = nextList;
        this.minUsage = minUsage;
        this.maxUsage = maxUsage;
        maxCapacity = calculateMaxCapacity(minUsage, chunkSize);

        // the thresholds are aligned with PoolChunk.usage() logic:
        // 1) basic logic: usage() = 100 - freeBytes * 100L / chunkSize
        //    so, for example: (usage() >= maxUsage) condition can be transformed in the following way:
        //      100 - freeBytes * 100L / chunkSize >= maxUsage
        //      freeBytes <= chunkSize * (100 - maxUsage) / 100
        //      let freeMinThreshold = chunkSize * (100 - maxUsage) / 100, then freeBytes <= freeMinThreshold
        //
        //  2) usage() returns an int value and has a floor rounding during a calculation,
        //     to be aligned absolute thresholds should be shifted for "the rounding step":
        //       freeBytes * 100 / chunkSize < 1
        //       the condition can be converted to: freeBytes < 1 * chunkSize / 100
        //     this is why we have + 0.99999999 shifts. A example why just +1 shift cannot be used:
        //       freeBytes = 16777216 == freeMaxThreshold: 16777216, usage = 0 < minUsage: 1, chunkSize: 16777216
        //     At the same time we want to have zero thresholds in case of (maxUsage == 100) and (minUsage == 100).
        //
        freeMinThreshold = (maxUsage == 100) ? 0 : (int) (chunkSize * (100.0 - maxUsage + 0.99999999) / 100L);
        freeMaxThreshold = (minUsage == 100) ? 0 : (int) (chunkSize * (100.0 - minUsage + 0.99999999) / 100L);
    }

    /**
     * Calculates the maximum capacity of a buffer that will ever be possible to allocate out of the {@link PoolChunk}s
     * that belong to the {@link PoolChunkList} with the given {@code minUsage} and {@code maxUsage} settings.
     */
    private static int calculateMaxCapacity(int minUsage, int chunkSize) {
        minUsage = minUsage0(minUsage);

        if (minUsage == 100) {
            // If the minUsage is 100 we can not allocate anything out of this list.
            return 0;
        }

        // Calculate the maximum amount of bytes that can be allocated from a PoolChunk in this PoolChunkList.
        //
        // As an example:
        // - If a PoolChunkList has minUsage == 25 we are allowed to allocate at most 75% of the chunkSize because
        //   this is the maximum amount available in any PoolChunk in this PoolChunkList.
        return  (int) (chunkSize * (100L - minUsage) / 100L);
    }

    void prevList(PoolChunkList<T> prevList) {
        assert this.prevList == null;
        this.prevList = prevList;
    }

<<<<<<< HEAD
    boolean allocate(PooledByteBuf<T> buf, int reqCapacity, int normCapacity, PoolThreadCache threadCache) {
=======
    boolean allocate(PooledByteBuf<T> buf, int reqCapacity, int normCapacity) {
>>>>>>> 806dace3
        if (normCapacity > maxCapacity) {
            // Either this PoolChunkList is empty or the requested capacity is larger then the capacity which can
            // be handled by the PoolChunks that are contained in this PoolChunkList.
            return false;
        }

        for (PoolChunk<T> cur = head; cur != null; cur = cur.next) {
<<<<<<< HEAD
            if (cur.allocate(buf, reqCapacity, normCapacity, threadCache)) {
                if (cur.freeBytes <= freeMinThreshold) {
=======
            if (cur.allocate(buf, reqCapacity, normCapacity)) {
                if (cur.usage() >= maxUsage) {
>>>>>>> 806dace3
                    remove(cur);
                    nextList.add(cur);
                }
                return true;
            }
        }
        return false;
    }

    boolean free(PoolChunk<T> chunk, long handle, ByteBuffer nioBuffer) {
        chunk.free(handle, nioBuffer);
<<<<<<< HEAD
        if (chunk.freeBytes > freeMaxThreshold) {
=======
        if (chunk.usage() < minUsage) {
>>>>>>> 806dace3
            remove(chunk);
            // Move the PoolChunk down the PoolChunkList linked-list.
            return move0(chunk);
        }
        return true;
    }

    private boolean move(PoolChunk<T> chunk) {
        assert chunk.usage() < maxUsage;

        if (chunk.freeBytes > freeMaxThreshold) {
            // Move the PoolChunk down the PoolChunkList linked-list.
            return move0(chunk);
        }

        // PoolChunk fits into this PoolChunkList, adding it here.
        add0(chunk);
        return true;
    }

    /**
     * Moves the {@link PoolChunk} down the {@link PoolChunkList} linked-list so it will end up in the right
     * {@link PoolChunkList} that has the correct minUsage / maxUsage in respect to {@link PoolChunk#usage()}.
     */
    private boolean move0(PoolChunk<T> chunk) {
        if (prevList == null) {
            // There is no previous PoolChunkList so return false which result in having the PoolChunk destroyed and
            // all memory associated with the PoolChunk will be released.
            assert chunk.usage() == 0;
            return false;
        }
        return prevList.move(chunk);
    }

    void add(PoolChunk<T> chunk) {
        if (chunk.freeBytes <= freeMinThreshold) {
            nextList.add(chunk);
            return;
        }
        add0(chunk);
    }

    /**
     * Adds the {@link PoolChunk} to this {@link PoolChunkList}.
     */
    void add0(PoolChunk<T> chunk) {
        chunk.parent = this;
        if (head == null) {
            head = chunk;
            chunk.prev = null;
            chunk.next = null;
        } else {
            chunk.prev = null;
            chunk.next = head;
            head.prev = chunk;
            head = chunk;
        }
    }

    private void remove(PoolChunk<T> cur) {
        if (cur == head) {
            head = cur.next;
            if (head != null) {
                head.prev = null;
            }
        } else {
            PoolChunk<T> next = cur.next;
            cur.prev.next = next;
            if (next != null) {
                next.prev = cur.prev;
            }
        }
    }

    @Override
    public int minUsage() {
        return minUsage0(minUsage);
    }

    @Override
    public int maxUsage() {
        return min(maxUsage, 100);
    }

    private static int minUsage0(int value) {
        return max(1, value);
    }

    @Override
    public Iterator<PoolChunkMetric> iterator() {
        synchronized (arena) {
            if (head == null) {
                return EMPTY_METRICS;
            }
            List<PoolChunkMetric> metrics = new ArrayList<>();
            for (PoolChunk<T> cur = head;;) {
                metrics.add(cur);
                cur = cur.next;
                if (cur == null) {
                    break;
                }
            }
            return metrics.iterator();
        }
    }

    @Override
    public String toString() {
        StringBuilder buf = new StringBuilder();
        synchronized (arena) {
            if (head == null) {
                return "none";
            }

            for (PoolChunk<T> cur = head;;) {
                buf.append(cur);
                cur = cur.next;
                if (cur == null) {
                    break;
                }
                buf.append(StringUtil.NEWLINE);
            }
        }
        return buf.toString();
    }

    void destroy(PoolArena<T> arena) {
        PoolChunk<T> chunk = head;
        while (chunk != null) {
            arena.destroyChunk(chunk);
            chunk = chunk.next;
        }
        head = null;
    }
}<|MERGE_RESOLUTION|>--- conflicted
+++ resolved
@@ -35,8 +35,6 @@
     private final int maxUsage;
     private final int maxCapacity;
     private PoolChunk<T> head;
-    private final int freeMinThreshold;
-    private final int freeMaxThreshold;
 
     // This is only update once when create the linked like list of PoolChunkList in PoolArena constructor.
     private PoolChunkList<T> prevList;
@@ -51,24 +49,6 @@
         this.minUsage = minUsage;
         this.maxUsage = maxUsage;
         maxCapacity = calculateMaxCapacity(minUsage, chunkSize);
-
-        // the thresholds are aligned with PoolChunk.usage() logic:
-        // 1) basic logic: usage() = 100 - freeBytes * 100L / chunkSize
-        //    so, for example: (usage() >= maxUsage) condition can be transformed in the following way:
-        //      100 - freeBytes * 100L / chunkSize >= maxUsage
-        //      freeBytes <= chunkSize * (100 - maxUsage) / 100
-        //      let freeMinThreshold = chunkSize * (100 - maxUsage) / 100, then freeBytes <= freeMinThreshold
-        //
-        //  2) usage() returns an int value and has a floor rounding during a calculation,
-        //     to be aligned absolute thresholds should be shifted for "the rounding step":
-        //       freeBytes * 100 / chunkSize < 1
-        //       the condition can be converted to: freeBytes < 1 * chunkSize / 100
-        //     this is why we have + 0.99999999 shifts. A example why just +1 shift cannot be used:
-        //       freeBytes = 16777216 == freeMaxThreshold: 16777216, usage = 0 < minUsage: 1, chunkSize: 16777216
-        //     At the same time we want to have zero thresholds in case of (maxUsage == 100) and (minUsage == 100).
-        //
-        freeMinThreshold = (maxUsage == 100) ? 0 : (int) (chunkSize * (100.0 - maxUsage + 0.99999999) / 100L);
-        freeMaxThreshold = (minUsage == 100) ? 0 : (int) (chunkSize * (100.0 - minUsage + 0.99999999) / 100L);
     }
 
     /**
@@ -96,11 +76,7 @@
         this.prevList = prevList;
     }
 
-<<<<<<< HEAD
-    boolean allocate(PooledByteBuf<T> buf, int reqCapacity, int normCapacity, PoolThreadCache threadCache) {
-=======
     boolean allocate(PooledByteBuf<T> buf, int reqCapacity, int normCapacity) {
->>>>>>> 806dace3
         if (normCapacity > maxCapacity) {
             // Either this PoolChunkList is empty or the requested capacity is larger then the capacity which can
             // be handled by the PoolChunks that are contained in this PoolChunkList.
@@ -108,13 +84,8 @@
         }
 
         for (PoolChunk<T> cur = head; cur != null; cur = cur.next) {
-<<<<<<< HEAD
-            if (cur.allocate(buf, reqCapacity, normCapacity, threadCache)) {
-                if (cur.freeBytes <= freeMinThreshold) {
-=======
             if (cur.allocate(buf, reqCapacity, normCapacity)) {
                 if (cur.usage() >= maxUsage) {
->>>>>>> 806dace3
                     remove(cur);
                     nextList.add(cur);
                 }
@@ -126,11 +97,7 @@
 
     boolean free(PoolChunk<T> chunk, long handle, ByteBuffer nioBuffer) {
         chunk.free(handle, nioBuffer);
-<<<<<<< HEAD
-        if (chunk.freeBytes > freeMaxThreshold) {
-=======
         if (chunk.usage() < minUsage) {
->>>>>>> 806dace3
             remove(chunk);
             // Move the PoolChunk down the PoolChunkList linked-list.
             return move0(chunk);
@@ -141,7 +108,7 @@
     private boolean move(PoolChunk<T> chunk) {
         assert chunk.usage() < maxUsage;
 
-        if (chunk.freeBytes > freeMaxThreshold) {
+        if (chunk.usage() < minUsage) {
             // Move the PoolChunk down the PoolChunkList linked-list.
             return move0(chunk);
         }
@@ -166,7 +133,7 @@
     }
 
     void add(PoolChunk<T> chunk) {
-        if (chunk.freeBytes <= freeMinThreshold) {
+        if (chunk.usage() >= maxUsage) {
             nextList.add(chunk);
             return;
         }
