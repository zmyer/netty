/*
 * Copyright 2012 The Netty Project
 *
 * The Netty Project licenses this file to you under the Apache License,
 * version 2.0 (the "License"); you may not use this file except in compliance
 * with the License. You may obtain a copy of the License at:
 *
 *   http://www.apache.org/licenses/LICENSE-2.0
 *
 * Unless required by applicable law or agreed to in writing, software
 * distributed under the License is distributed on an "AS IS" BASIS, WITHOUT
 * WARRANTIES OR CONDITIONS OF ANY KIND, either express or implied. See the
 * License for the specific language governing permissions and limitations
 * under the License.
 */
package io.netty.buffer;

import static io.netty.util.internal.ObjectUtil.checkPositiveOrZero;
import static java.util.Objects.requireNonNull;

import io.netty.util.internal.PlatformDependent;

import java.io.IOException;
import java.io.InputStream;
import java.io.OutputStream;
import java.nio.ByteBuffer;

/**
 * A NIO {@link ByteBuffer} based buffer. It is recommended to use
 * {@link UnpooledByteBufAllocator#directBuffer(int, int)}, {@link Unpooled#directBuffer(int)} and
 * {@link Unpooled#wrappedBuffer(ByteBuffer)} instead of calling the constructor explicitly.}
 */
public class UnpooledUnsafeDirectByteBuf extends UnpooledDirectByteBuf {

    long memoryAddress;

    /**
     * Creates a new direct buffer.
     *
     * @param initialCapacity the initial capacity of the underlying direct buffer
     * @param maxCapacity     the maximum capacity of the underlying direct buffer
     */
    public UnpooledUnsafeDirectByteBuf(ByteBufAllocator alloc, int initialCapacity, int maxCapacity) {
<<<<<<< HEAD
        super(alloc, initialCapacity, maxCapacity);
=======
        super(maxCapacity);
        requireNonNull(alloc, "alloc");
        checkPositiveOrZero(initialCapacity, "initialCapacity");
        checkPositiveOrZero(maxCapacity, "maxCapacity");
        if (initialCapacity > maxCapacity) {
            throw new IllegalArgumentException(String.format(
                    "initialCapacity(%d) > maxCapacity(%d)", initialCapacity, maxCapacity));
        }

        this.alloc = alloc;
        setByteBuffer(allocateDirect(initialCapacity), false);
>>>>>>> 806dace3
    }

    /**
     * Creates a new direct buffer by wrapping the specified initial buffer.
     *
     * @param maxCapacity the maximum capacity of the underlying direct buffer
     */
    protected UnpooledUnsafeDirectByteBuf(ByteBufAllocator alloc, ByteBuffer initialBuffer, int maxCapacity) {
        // We never try to free the buffer if it was provided by the end-user as we not know if this is an duplicate or
        // an slice. This is done to prevent an IllegalArgumentException when using Java9 as Unsafe.invokeCleaner(...)
        // will check if the given buffer is either an duplicate or slice and in this case throw an
        // IllegalArgumentException.
        //
        // See http://hg.openjdk.java.net/jdk9/hs-demo/jdk/file/0d2ab72ba600/src/jdk.unsupported/share/classes/
        // sun/misc/Unsafe.java#l1250
        //
        // We also call slice() explicitly here to preserve behaviour with previous netty releases.
        super(alloc, initialBuffer, maxCapacity, /* doFree = */ false, /* slice = */ true);
    }

    UnpooledUnsafeDirectByteBuf(ByteBufAllocator alloc, ByteBuffer initialBuffer, int maxCapacity, boolean doFree) {
<<<<<<< HEAD
        super(alloc, initialBuffer, maxCapacity, doFree, false);
=======
        super(maxCapacity);
        requireNonNull(alloc, "alloc");
        requireNonNull(initialBuffer, "initialBuffer");
        if (!initialBuffer.isDirect()) {
            throw new IllegalArgumentException("initialBuffer is not a direct buffer.");
        }
        if (initialBuffer.isReadOnly()) {
            throw new IllegalArgumentException("initialBuffer is a read-only buffer.");
        }

        int initialCapacity = initialBuffer.remaining();
        if (initialCapacity > maxCapacity) {
            throw new IllegalArgumentException(String.format(
                    "initialCapacity(%d) > maxCapacity(%d)", initialCapacity, maxCapacity));
        }

        this.alloc = alloc;
        doNotFree = !doFree;
        setByteBuffer(initialBuffer.order(ByteOrder.BIG_ENDIAN), false);
        writerIndex(initialCapacity);
    }

    /**
     * Allocate a new direct {@link ByteBuffer} with the given initialCapacity.
     */
    protected ByteBuffer allocateDirect(int initialCapacity) {
        return ByteBuffer.allocateDirect(initialCapacity);
    }

    /**
     * Free a direct {@link ByteBuffer}
     */
    protected void freeDirect(ByteBuffer buffer) {
        PlatformDependent.freeDirectBuffer(buffer);
>>>>>>> 806dace3
    }

    @Override
    final void setByteBuffer(ByteBuffer buffer, boolean tryFree) {
        super.setByteBuffer(buffer, tryFree);
        memoryAddress = PlatformDependent.directBufferAddress(buffer);
    }

    @Override
    public boolean hasMemoryAddress() {
        return true;
    }

    @Override
    public long memoryAddress() {
        ensureAccessible();
        return memoryAddress;
    }

    @Override
    public byte getByte(int index) {
        checkIndex(index);
        return _getByte(index);
    }

    @Override
    protected byte _getByte(int index) {
        return UnsafeByteBufUtil.getByte(addr(index));
    }

    @Override
    public short getShort(int index) {
        checkIndex(index, 2);
        return _getShort(index);
    }

    @Override
    protected short _getShort(int index) {
        return UnsafeByteBufUtil.getShort(addr(index));
    }

    @Override
    protected short _getShortLE(int index) {
        return UnsafeByteBufUtil.getShortLE(addr(index));
    }

    @Override
    public int getUnsignedMedium(int index) {
        checkIndex(index, 3);
        return _getUnsignedMedium(index);
    }

    @Override
    protected int _getUnsignedMedium(int index) {
        return UnsafeByteBufUtil.getUnsignedMedium(addr(index));
    }

    @Override
    protected int _getUnsignedMediumLE(int index) {
        return UnsafeByteBufUtil.getUnsignedMediumLE(addr(index));
    }

    @Override
    public int getInt(int index) {
        checkIndex(index, 4);
        return _getInt(index);
    }

    @Override
    protected int _getInt(int index) {
        return UnsafeByteBufUtil.getInt(addr(index));
    }

    @Override
    protected int _getIntLE(int index) {
        return UnsafeByteBufUtil.getIntLE(addr(index));
    }

    @Override
    public long getLong(int index) {
        checkIndex(index, 8);
        return _getLong(index);
    }

    @Override
    protected long _getLong(int index) {
        return UnsafeByteBufUtil.getLong(addr(index));
    }

    @Override
    protected long _getLongLE(int index) {
        return UnsafeByteBufUtil.getLongLE(addr(index));
    }

    @Override
    public ByteBuf getBytes(int index, ByteBuf dst, int dstIndex, int length) {
        UnsafeByteBufUtil.getBytes(this, addr(index), index, dst, dstIndex, length);
        return this;
    }

    @Override
    void getBytes(int index, byte[] dst, int dstIndex, int length, boolean internal) {
        UnsafeByteBufUtil.getBytes(this, addr(index), index, dst, dstIndex, length);
    }

    @Override
    void getBytes(int index, ByteBuffer dst, boolean internal) {
        UnsafeByteBufUtil.getBytes(this, addr(index), index, dst);
    }

    @Override
    public ByteBuf setByte(int index, int value) {
        checkIndex(index);
        _setByte(index, value);
        return this;
    }

    @Override
    protected void _setByte(int index, int value) {
        UnsafeByteBufUtil.setByte(addr(index), value);
    }

    @Override
    public ByteBuf setShort(int index, int value) {
        checkIndex(index, 2);
        _setShort(index, value);
        return this;
    }

    @Override
    protected void _setShort(int index, int value) {
        UnsafeByteBufUtil.setShort(addr(index), value);
    }

    @Override
    protected void _setShortLE(int index, int value) {
        UnsafeByteBufUtil.setShortLE(addr(index), value);
    }

    @Override
    public ByteBuf setMedium(int index, int value) {
        checkIndex(index, 3);
        _setMedium(index, value);
        return this;
    }

    @Override
    protected void _setMedium(int index, int value) {
        UnsafeByteBufUtil.setMedium(addr(index), value);
    }

    @Override
    protected void _setMediumLE(int index, int value) {
        UnsafeByteBufUtil.setMediumLE(addr(index), value);
    }

    @Override
    public ByteBuf setInt(int index, int value) {
        checkIndex(index, 4);
        _setInt(index, value);
        return this;
    }

    @Override
    protected void _setInt(int index, int value) {
        UnsafeByteBufUtil.setInt(addr(index), value);
    }

    @Override
    protected void _setIntLE(int index, int value) {
        UnsafeByteBufUtil.setIntLE(addr(index), value);
    }

    @Override
    public ByteBuf setLong(int index, long value) {
        checkIndex(index, 8);
        _setLong(index, value);
        return this;
    }

    @Override
    protected void _setLong(int index, long value) {
        UnsafeByteBufUtil.setLong(addr(index), value);
    }

    @Override
    protected void _setLongLE(int index, long value) {
        UnsafeByteBufUtil.setLongLE(addr(index), value);
    }

    @Override
    public ByteBuf setBytes(int index, ByteBuf src, int srcIndex, int length) {
        UnsafeByteBufUtil.setBytes(this, addr(index), index, src, srcIndex, length);
        return this;
    }

    @Override
    public ByteBuf setBytes(int index, byte[] src, int srcIndex, int length) {
        UnsafeByteBufUtil.setBytes(this, addr(index), index, src, srcIndex, length);
        return this;
    }

    @Override
    public ByteBuf setBytes(int index, ByteBuffer src) {
        UnsafeByteBufUtil.setBytes(this, addr(index), index, src);
        return this;
    }

    @Override
    void getBytes(int index, OutputStream out, int length, boolean internal) throws IOException {
        UnsafeByteBufUtil.getBytes(this, addr(index), index, out, length);
    }

    @Override
    public int setBytes(int index, InputStream in, int length) throws IOException {
        return UnsafeByteBufUtil.setBytes(this, addr(index), index, in, length);
    }

    @Override
    public ByteBuf copy(int index, int length) {
        return UnsafeByteBufUtil.copy(this, addr(index), index, length);
    }

    final long addr(int index) {
        return memoryAddress + index;
    }

    @Override
    protected SwappedByteBuf newSwappedByteBuf() {
        if (PlatformDependent.isUnaligned()) {
            // Only use if unaligned access is supported otherwise there is no gain.
            return new UnsafeDirectSwappedByteBuf(this);
        }
        return super.newSwappedByteBuf();
    }

    @Override
    public ByteBuf setZero(int index, int length) {
        checkIndex(index, length);
        UnsafeByteBufUtil.setZero(addr(index), length);
        return this;
    }

    @Override
    public ByteBuf writeZero(int length) {
        ensureWritable(length);
        int wIndex = writerIndex;
        UnsafeByteBufUtil.setZero(addr(wIndex), length);
        writerIndex = wIndex + length;
        return this;
    }
}<|MERGE_RESOLUTION|>--- conflicted
+++ resolved
@@ -24,14 +24,25 @@
 import java.io.InputStream;
 import java.io.OutputStream;
 import java.nio.ByteBuffer;
+import java.nio.ByteOrder;
+import java.nio.channels.ClosedChannelException;
+import java.nio.channels.FileChannel;
+import java.nio.channels.GatheringByteChannel;
+import java.nio.channels.ScatteringByteChannel;
 
 /**
  * A NIO {@link ByteBuffer} based buffer. It is recommended to use
  * {@link UnpooledByteBufAllocator#directBuffer(int, int)}, {@link Unpooled#directBuffer(int)} and
  * {@link Unpooled#wrappedBuffer(ByteBuffer)} instead of calling the constructor explicitly.}
  */
-public class UnpooledUnsafeDirectByteBuf extends UnpooledDirectByteBuf {
-
+public class UnpooledUnsafeDirectByteBuf extends AbstractReferenceCountedByteBuf {
+
+    private final ByteBufAllocator alloc;
+
+    private ByteBuffer tmpNioBuf;
+    private int capacity;
+    private boolean doNotFree;
+    ByteBuffer buffer;
     long memoryAddress;
 
     /**
@@ -41,9 +52,6 @@
      * @param maxCapacity     the maximum capacity of the underlying direct buffer
      */
     public UnpooledUnsafeDirectByteBuf(ByteBufAllocator alloc, int initialCapacity, int maxCapacity) {
-<<<<<<< HEAD
-        super(alloc, initialCapacity, maxCapacity);
-=======
         super(maxCapacity);
         requireNonNull(alloc, "alloc");
         checkPositiveOrZero(initialCapacity, "initialCapacity");
@@ -55,7 +63,6 @@
 
         this.alloc = alloc;
         setByteBuffer(allocateDirect(initialCapacity), false);
->>>>>>> 806dace3
     }
 
     /**
@@ -73,13 +80,10 @@
         // sun/misc/Unsafe.java#l1250
         //
         // We also call slice() explicitly here to preserve behaviour with previous netty releases.
-        super(alloc, initialBuffer, maxCapacity, /* doFree = */ false, /* slice = */ true);
+        this(alloc, initialBuffer.slice(), maxCapacity, false);
     }
 
     UnpooledUnsafeDirectByteBuf(ByteBufAllocator alloc, ByteBuffer initialBuffer, int maxCapacity, boolean doFree) {
-<<<<<<< HEAD
-        super(alloc, initialBuffer, maxCapacity, doFree, false);
-=======
         super(maxCapacity);
         requireNonNull(alloc, "alloc");
         requireNonNull(initialBuffer, "initialBuffer");
@@ -114,13 +118,93 @@
      */
     protected void freeDirect(ByteBuffer buffer) {
         PlatformDependent.freeDirectBuffer(buffer);
->>>>>>> 806dace3
-    }
-
-    @Override
+    }
+
     final void setByteBuffer(ByteBuffer buffer, boolean tryFree) {
-        super.setByteBuffer(buffer, tryFree);
+        if (tryFree) {
+            ByteBuffer oldBuffer = this.buffer;
+            if (oldBuffer != null) {
+                if (doNotFree) {
+                    doNotFree = false;
+                } else {
+                    freeDirect(oldBuffer);
+                }
+            }
+        }
+        this.buffer = buffer;
         memoryAddress = PlatformDependent.directBufferAddress(buffer);
+        tmpNioBuf = null;
+        capacity = buffer.remaining();
+    }
+
+    @Override
+    public boolean isDirect() {
+        return true;
+    }
+
+    @Override
+    public int capacity() {
+        return capacity;
+    }
+
+    @Override
+    public ByteBuf capacity(int newCapacity) {
+        checkNewCapacity(newCapacity);
+
+        int readerIndex = readerIndex();
+        int writerIndex = writerIndex();
+
+        int oldCapacity = capacity;
+        if (newCapacity > oldCapacity) {
+            ByteBuffer oldBuffer = buffer;
+            ByteBuffer newBuffer = allocateDirect(newCapacity);
+            oldBuffer.position(0).limit(oldBuffer.capacity());
+            newBuffer.position(0).limit(oldBuffer.capacity());
+            newBuffer.put(oldBuffer);
+            newBuffer.clear();
+            setByteBuffer(newBuffer, true);
+        } else if (newCapacity < oldCapacity) {
+            ByteBuffer oldBuffer = buffer;
+            ByteBuffer newBuffer = allocateDirect(newCapacity);
+            if (readerIndex < newCapacity) {
+                if (writerIndex > newCapacity) {
+                    writerIndex(writerIndex = newCapacity);
+                }
+                oldBuffer.position(readerIndex).limit(writerIndex);
+                newBuffer.position(readerIndex).limit(writerIndex);
+                newBuffer.put(oldBuffer);
+                newBuffer.clear();
+            } else {
+                setIndex(newCapacity, newCapacity);
+            }
+            setByteBuffer(newBuffer, true);
+        }
+        return this;
+    }
+
+    @Override
+    public ByteBufAllocator alloc() {
+        return alloc;
+    }
+
+    @Override
+    public ByteOrder order() {
+        return ByteOrder.BIG_ENDIAN;
+    }
+
+    @Override
+    public boolean hasArray() {
+        return false;
+    }
+
+    @Override
+    public byte[] array() {
+        throw new UnsupportedOperationException("direct buffer");
+    }
+
+    @Override
+    public int arrayOffset() {
+        throw new UnsupportedOperationException("direct buffer");
     }
 
     @Override
@@ -135,23 +219,11 @@
     }
 
     @Override
-    public byte getByte(int index) {
-        checkIndex(index);
-        return _getByte(index);
-    }
-
-    @Override
     protected byte _getByte(int index) {
         return UnsafeByteBufUtil.getByte(addr(index));
     }
 
     @Override
-    public short getShort(int index) {
-        checkIndex(index, 2);
-        return _getShort(index);
-    }
-
-    @Override
     protected short _getShort(int index) {
         return UnsafeByteBufUtil.getShort(addr(index));
     }
@@ -162,12 +234,6 @@
     }
 
     @Override
-    public int getUnsignedMedium(int index) {
-        checkIndex(index, 3);
-        return _getUnsignedMedium(index);
-    }
-
-    @Override
     protected int _getUnsignedMedium(int index) {
         return UnsafeByteBufUtil.getUnsignedMedium(addr(index));
     }
@@ -178,12 +244,6 @@
     }
 
     @Override
-    public int getInt(int index) {
-        checkIndex(index, 4);
-        return _getInt(index);
-    }
-
-    @Override
     protected int _getInt(int index) {
         return UnsafeByteBufUtil.getInt(addr(index));
     }
@@ -194,12 +254,6 @@
     }
 
     @Override
-    public long getLong(int index) {
-        checkIndex(index, 8);
-        return _getLong(index);
-    }
-
-    @Override
     protected long _getLong(int index) {
         return UnsafeByteBufUtil.getLong(addr(index));
     }
@@ -216,19 +270,23 @@
     }
 
     @Override
-    void getBytes(int index, byte[] dst, int dstIndex, int length, boolean internal) {
+    public ByteBuf getBytes(int index, byte[] dst, int dstIndex, int length) {
         UnsafeByteBufUtil.getBytes(this, addr(index), index, dst, dstIndex, length);
-    }
-
-    @Override
-    void getBytes(int index, ByteBuffer dst, boolean internal) {
+        return this;
+    }
+
+    @Override
+    public ByteBuf getBytes(int index, ByteBuffer dst) {
         UnsafeByteBufUtil.getBytes(this, addr(index), index, dst);
-    }
-
-    @Override
-    public ByteBuf setByte(int index, int value) {
-        checkIndex(index);
-        _setByte(index, value);
+        return this;
+    }
+
+    @Override
+    public ByteBuf readBytes(ByteBuffer dst) {
+        int length = dst.remaining();
+        checkReadableBytes(length);
+        getBytes(readerIndex, dst);
+        readerIndex += length;
         return this;
     }
 
@@ -238,13 +296,6 @@
     }
 
     @Override
-    public ByteBuf setShort(int index, int value) {
-        checkIndex(index, 2);
-        _setShort(index, value);
-        return this;
-    }
-
-    @Override
     protected void _setShort(int index, int value) {
         UnsafeByteBufUtil.setShort(addr(index), value);
     }
@@ -255,13 +306,6 @@
     }
 
     @Override
-    public ByteBuf setMedium(int index, int value) {
-        checkIndex(index, 3);
-        _setMedium(index, value);
-        return this;
-    }
-
-    @Override
     protected void _setMedium(int index, int value) {
         UnsafeByteBufUtil.setMedium(addr(index), value);
     }
@@ -272,13 +316,6 @@
     }
 
     @Override
-    public ByteBuf setInt(int index, int value) {
-        checkIndex(index, 4);
-        _setInt(index, value);
-        return this;
-    }
-
-    @Override
     protected void _setInt(int index, int value) {
         UnsafeByteBufUtil.setInt(addr(index), value);
     }
@@ -289,13 +326,6 @@
     }
 
     @Override
-    public ByteBuf setLong(int index, long value) {
-        checkIndex(index, 8);
-        _setLong(index, value);
-        return this;
-    }
-
-    @Override
     protected void _setLong(int index, long value) {
         UnsafeByteBufUtil.setLong(addr(index), value);
     }
@@ -324,8 +354,62 @@
     }
 
     @Override
-    void getBytes(int index, OutputStream out, int length, boolean internal) throws IOException {
+    public ByteBuf getBytes(int index, OutputStream out, int length) throws IOException {
         UnsafeByteBufUtil.getBytes(this, addr(index), index, out, length);
+        return this;
+    }
+
+    @Override
+    public int getBytes(int index, GatheringByteChannel out, int length) throws IOException {
+        return getBytes(index, out, length, false);
+    }
+
+    private int getBytes(int index, GatheringByteChannel out, int length, boolean internal) throws IOException {
+        ensureAccessible();
+        if (length == 0) {
+            return 0;
+        }
+
+        ByteBuffer tmpBuf;
+        if (internal) {
+            tmpBuf = internalNioBuffer();
+        } else {
+            tmpBuf = buffer.duplicate();
+        }
+        tmpBuf.clear().position(index).limit(index + length);
+        return out.write(tmpBuf);
+    }
+
+    @Override
+    public int getBytes(int index, FileChannel out, long position, int length) throws IOException {
+        return getBytes(index, out, position, length, false);
+    }
+
+    private int getBytes(int index, FileChannel out, long position, int length, boolean internal) throws IOException {
+        ensureAccessible();
+        if (length == 0) {
+            return 0;
+        }
+
+        ByteBuffer tmpBuf = internal ? internalNioBuffer() : buffer.duplicate();
+        tmpBuf.clear().position(index).limit(index + length);
+        return out.write(tmpBuf, position);
+    }
+
+    @Override
+    public int readBytes(GatheringByteChannel out, int length) throws IOException {
+        checkReadableBytes(length);
+        int readBytes = getBytes(readerIndex, out, length, true);
+        readerIndex += readBytes;
+        return readBytes;
+    }
+
+    @Override
+    public int readBytes(FileChannel out, long position, int length) throws IOException {
+        checkReadableBytes(length);
+        int readBytes = getBytes(readerIndex, out, position, length, true);
+        readerIndex += readBytes;
+        return readBytes;
     }
 
     @Override
@@ -334,11 +418,84 @@
     }
 
     @Override
+    public int setBytes(int index, ScatteringByteChannel in, int length) throws IOException {
+        ensureAccessible();
+        ByteBuffer tmpBuf = internalNioBuffer();
+        tmpBuf.clear().position(index).limit(index + length);
+        try {
+            return in.read(tmpBuf);
+        } catch (ClosedChannelException ignored) {
+            return -1;
+        }
+    }
+
+    @Override
+    public int setBytes(int index, FileChannel in, long position, int length) throws IOException {
+        ensureAccessible();
+        ByteBuffer tmpBuf = internalNioBuffer();
+        tmpBuf.clear().position(index).limit(index + length);
+        try {
+            return in.read(tmpBuf, position);
+        } catch (ClosedChannelException ignored) {
+            return -1;
+        }
+    }
+
+    @Override
+    public int nioBufferCount() {
+        return 1;
+    }
+
+    @Override
+    public ByteBuffer[] nioBuffers(int index, int length) {
+        return new ByteBuffer[] { nioBuffer(index, length) };
+    }
+
+    @Override
     public ByteBuf copy(int index, int length) {
         return UnsafeByteBufUtil.copy(this, addr(index), index, length);
     }
 
-    final long addr(int index) {
+    @Override
+    public ByteBuffer internalNioBuffer(int index, int length) {
+        checkIndex(index, length);
+        return (ByteBuffer) internalNioBuffer().clear().position(index).limit(index + length);
+    }
+
+    private ByteBuffer internalNioBuffer() {
+        ByteBuffer tmpNioBuf = this.tmpNioBuf;
+        if (tmpNioBuf == null) {
+            this.tmpNioBuf = tmpNioBuf = buffer.duplicate();
+        }
+        return tmpNioBuf;
+    }
+
+    @Override
+    public ByteBuffer nioBuffer(int index, int length) {
+        checkIndex(index, length);
+        return ((ByteBuffer) buffer.duplicate().position(index).limit(index + length)).slice();
+    }
+
+    @Override
+    protected void deallocate() {
+        ByteBuffer buffer = this.buffer;
+        if (buffer == null) {
+            return;
+        }
+
+        this.buffer = null;
+
+        if (!doNotFree) {
+            freeDirect(buffer);
+        }
+    }
+
+    @Override
+    public ByteBuf unwrap() {
+        return null;
+    }
+
+    long addr(int index) {
         return memoryAddress + index;
     }
 
