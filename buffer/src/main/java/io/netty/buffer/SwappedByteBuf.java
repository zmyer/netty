--- conflicted
+++ resolved
@@ -18,7 +18,6 @@
 import static java.util.Objects.requireNonNull;
 
 import io.netty.util.ByteProcessor;
-import io.netty.util.internal.ObjectUtil;
 
 import java.io.IOException;
 import java.io.InputStream;
@@ -43,12 +42,8 @@
     private final ByteOrder order;
 
     public SwappedByteBuf(ByteBuf buf) {
-<<<<<<< HEAD
-        this.buf = ObjectUtil.checkNotNull(buf, "buf");
-=======
         requireNonNull(buf, "buf");
         this.buf = buf;
->>>>>>> 806dace3
         if (buf.order() == ByteOrder.BIG_ENDIAN) {
             order = ByteOrder.LITTLE_ENDIAN;
         } else {
@@ -63,12 +58,8 @@
 
     @Override
     public ByteBuf order(ByteOrder endianness) {
-<<<<<<< HEAD
-        if (ObjectUtil.checkNotNull(endianness, "endianness") == order) {
-=======
         requireNonNull(endianness, "endianness");
         if (endianness == order) {
->>>>>>> 806dace3
             return this;
         }
         return buf;
@@ -156,11 +147,6 @@
     @Override
     public int maxWritableBytes() {
         return buf.maxWritableBytes();
-    }
-
-    @Override
-    public int maxFastWritableBytes() {
-        return buf.maxFastWritableBytes();
     }
 
     @Override
@@ -963,11 +949,6 @@
     @Override
     public boolean hasMemoryAddress() {
         return buf.hasMemoryAddress();
-    }
-
-    @Override
-    public boolean isContiguous() {
-        return buf.isContiguous();
     }
 
     @Override
