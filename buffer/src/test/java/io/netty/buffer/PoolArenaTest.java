/*
 * Copyright 2012 The Netty Project
 *
 * The Netty Project licenses this file to you under the Apache License,
 * version 2.0 (the "License"); you may not use this file except in compliance
 * with the License. You may obtain a copy of the License at:
 *
 *   http://www.apache.org/licenses/LICENSE-2.0
 *
 * Unless required by applicable law or agreed to in writing, software
 * distributed under the License is distributed on an "AS IS" BASIS, WITHOUT
 * WARRANTIES OR CONDITIONS OF ANY KIND, either express or implied. See the
 * License for the specific language governing permissions and limitations
 * under the License.
 */

package io.netty.buffer;

import io.netty.util.internal.PlatformDependent;
import org.junit.Assert;
import org.junit.Test;

import static org.junit.Assume.assumeTrue;

import java.nio.ByteBuffer;

public class PoolArenaTest {

    @Test
    public void testNormalizeCapacity() throws Exception {
        PoolArena<ByteBuffer> arena = new PoolArena.DirectArena(null, 0, 0, 9, 999999, 0);
        int[] reqCapacities = {0, 15, 510, 1024, 1023, 1025};
        int[] expectedResult = {0, 16, 512, 1024, 1024, 2048};
        for (int i = 0; i < reqCapacities.length; i ++) {
            Assert.assertEquals(expectedResult[i], arena.normalizeCapacity(reqCapacities[i]));
        }
    }

    @Test
    public void testNormalizeAlignedCapacity() throws Exception {
        PoolArena<ByteBuffer> arena = new PoolArena.DirectArena(null, 0, 0, 9, 999999, 64);
        int[] reqCapacities = {0, 15, 510, 1024, 1023, 1025};
        int[] expectedResult = {0, 64, 512, 1024, 1024, 2048};
        for (int i = 0; i < reqCapacities.length; i ++) {
            Assert.assertEquals(expectedResult[i], arena.normalizeCapacity(reqCapacities[i]));
        }
    }

    @Test
    public void testDirectArenaOffsetCacheLine() throws Exception {
<<<<<<< HEAD
        assumeTrue(PlatformDependent.hasUnsafe());
=======
>>>>>>> 806dace3
        int capacity = 5;
        int alignment = 128;

        for (int i = 0; i < 1000; i++) {
            ByteBuffer bb = PlatformDependent.useDirectBufferNoCleaner()
                    ? PlatformDependent.allocateDirectNoCleaner(capacity + alignment)
                    : ByteBuffer.allocateDirect(capacity + alignment);

            PoolArena.DirectArena arena = new PoolArena.DirectArena(null, 0, 0, 9, 9, alignment);
            int offset = arena.offsetCacheLine(bb);
            long address = PlatformDependent.directBufferAddress(bb);

            Assert.assertEquals(0, (offset + address) & (alignment - 1));
            PlatformDependent.freeDirectBuffer(bb);
        }
    }

    @Test
<<<<<<< HEAD
    public void testAllocationCounter() {
=======
    public final void testAllocationCounter() {
>>>>>>> 806dace3
        final PooledByteBufAllocator allocator = new PooledByteBufAllocator(
                true,   // preferDirect
                0,      // nHeapArena
                1,      // nDirectArena
                8192,   // pageSize
                11,     // maxOrder
                0,      // tinyCacheSize
                0,      // smallCacheSize
                0,      // normalCacheSize
                true    // useCacheForAllThreads
                );

        // create tiny buffer
        final ByteBuf b1 = allocator.directBuffer(24);
        // create small buffer
        final ByteBuf b2 = allocator.directBuffer(800);
        // create normal buffer
        final ByteBuf b3 = allocator.directBuffer(8192 * 2);

        Assert.assertNotNull(b1);
        Assert.assertNotNull(b2);
        Assert.assertNotNull(b3);

        // then release buffer to deallocated memory while threadlocal cache has been disabled
        // allocations counter value must equals deallocations counter value
        Assert.assertTrue(b1.release());
        Assert.assertTrue(b2.release());
        Assert.assertTrue(b3.release());

        Assert.assertTrue(allocator.directArenas().size() >= 1);
        final PoolArenaMetric metric = allocator.directArenas().get(0);

        Assert.assertEquals(3, metric.numDeallocations());
        Assert.assertEquals(3, metric.numAllocations());

        Assert.assertEquals(1, metric.numTinyDeallocations());
        Assert.assertEquals(1, metric.numTinyAllocations());
        Assert.assertEquals(1, metric.numSmallDeallocations());
        Assert.assertEquals(1, metric.numSmallAllocations());
        Assert.assertEquals(1, metric.numNormalDeallocations());
        Assert.assertEquals(1, metric.numNormalAllocations());
    }

    @Test
    public void testDirectArenaMemoryCopy() {
        ByteBuf src = PooledByteBufAllocator.DEFAULT.directBuffer(512);
        ByteBuf dst = PooledByteBufAllocator.DEFAULT.directBuffer(512);

        PooledByteBuf<ByteBuffer> pooledSrc = unwrapIfNeeded(src);
        PooledByteBuf<ByteBuffer> pooledDst = unwrapIfNeeded(dst);

        // This causes the internal reused ByteBuffer duplicate limit to be set to 128
        pooledDst.writeBytes(ByteBuffer.allocate(128));
        // Ensure internal ByteBuffer duplicate limit is properly reset (used in memoryCopy non-Unsafe case)
        pooledDst.chunk.arena.memoryCopy(pooledSrc.memory, 0, pooledDst, 512);

        src.release();
        dst.release();
    }

    @SuppressWarnings("unchecked")
    private PooledByteBuf<ByteBuffer> unwrapIfNeeded(ByteBuf buf) {
        return (PooledByteBuf<ByteBuffer>) (buf instanceof PooledByteBuf ? buf : buf.unwrap());
    }
}<|MERGE_RESOLUTION|>--- conflicted
+++ resolved
@@ -19,8 +19,6 @@
 import io.netty.util.internal.PlatformDependent;
 import org.junit.Assert;
 import org.junit.Test;
-
-import static org.junit.Assume.assumeTrue;
 
 import java.nio.ByteBuffer;
 
@@ -48,10 +46,6 @@
 
     @Test
     public void testDirectArenaOffsetCacheLine() throws Exception {
-<<<<<<< HEAD
-        assumeTrue(PlatformDependent.hasUnsafe());
-=======
->>>>>>> 806dace3
         int capacity = 5;
         int alignment = 128;
 
@@ -70,11 +64,7 @@
     }
 
     @Test
-<<<<<<< HEAD
-    public void testAllocationCounter() {
-=======
     public final void testAllocationCounter() {
->>>>>>> 806dace3
         final PooledByteBufAllocator allocator = new PooledByteBufAllocator(
                 true,   // preferDirect
                 0,      // nHeapArena
@@ -117,26 +107,4 @@
         Assert.assertEquals(1, metric.numNormalDeallocations());
         Assert.assertEquals(1, metric.numNormalAllocations());
     }
-
-    @Test
-    public void testDirectArenaMemoryCopy() {
-        ByteBuf src = PooledByteBufAllocator.DEFAULT.directBuffer(512);
-        ByteBuf dst = PooledByteBufAllocator.DEFAULT.directBuffer(512);
-
-        PooledByteBuf<ByteBuffer> pooledSrc = unwrapIfNeeded(src);
-        PooledByteBuf<ByteBuffer> pooledDst = unwrapIfNeeded(dst);
-
-        // This causes the internal reused ByteBuffer duplicate limit to be set to 128
-        pooledDst.writeBytes(ByteBuffer.allocate(128));
-        // Ensure internal ByteBuffer duplicate limit is properly reset (used in memoryCopy non-Unsafe case)
-        pooledDst.chunk.arena.memoryCopy(pooledSrc.memory, 0, pooledDst, 512);
-
-        src.release();
-        dst.release();
-    }
-
-    @SuppressWarnings("unchecked")
-    private PooledByteBuf<ByteBuffer> unwrapIfNeeded(ByteBuf buf) {
-        return (PooledByteBuf<ByteBuffer>) (buf instanceof PooledByteBuf ? buf : buf.unwrap());
-    }
 }