--- conflicted
+++ resolved
@@ -16,11 +16,6 @@
 package io.netty.buffer;
 
 import io.netty.util.ReferenceCountUtil;
-<<<<<<< HEAD
-import io.netty.util.internal.ObjectUtil;
-import io.netty.util.internal.PlatformDependent;
-=======
->>>>>>> 806dace3
 import org.junit.Assume;
 import org.junit.Test;
 
@@ -62,7 +57,10 @@
     private final ByteOrder order;
 
     protected AbstractCompositeByteBufTest(ByteOrder order) {
-        this.order = ObjectUtil.checkNotNull(order, "order");
+        if (order == null) {
+            throw new NullPointerException("order");
+        }
+        this.order = order;
     }
 
     @Override
@@ -92,20 +90,7 @@
             buffers.add(EMPTY_BUFFER);
         }
 
-        ByteBuf buffer;
-        // Ensure that we are really testing a CompositeByteBuf
-        switch (buffers.size()) {
-            case 0:
-                buffer = compositeBuffer(Integer.MAX_VALUE);
-                break;
-            case 1:
-                buffer = compositeBuffer(Integer.MAX_VALUE).addComponent(buffers.get(0));
-                break;
-            default:
-                buffer = wrappedBuffer(Integer.MAX_VALUE, buffers.toArray(new ByteBuf[0]));
-                break;
-        }
-        buffer = buffer.order(order);
+        ByteBuf buffer = wrappedBuffer(Integer.MAX_VALUE, buffers.toArray(new ByteBuf[0])).order(order);
 
         // Truncate to the requested capacity.
         buffer.capacity(length);
@@ -117,22 +102,11 @@
         return buffer;
     }
 
-    protected CompositeByteBuf newCompositeBuffer() {
-        return compositeBuffer();
-    }
-
     // Composite buffer does not waste bandwidth on discardReadBytes, but
     // the test will fail in strict mode.
     @Override
     protected boolean discardReadBytesDoesNotMoveWritableBytes() {
         return false;
-    }
-
-    @Test
-    public void testIsContiguous() {
-        ByteBuf buf = newBuffer(4);
-        assertFalse(buf.isContiguous());
-        buf.release();
     }
 
     /**
@@ -993,27 +967,7 @@
     @Override
     @Test
     public void testInternalNioBuffer() {
-        CompositeByteBuf buf = compositeBuffer();
-        assertEquals(0, buf.internalNioBuffer(0, 0).remaining());
-
-        // If non-derived buffer is added, its internal buffer should be returned
-        ByteBuf concreteBuffer = directBuffer().writeByte(1);
-        buf.addComponent(concreteBuffer);
-        assertSame(concreteBuffer.internalNioBuffer(0, 1), buf.internalNioBuffer(0, 1));
-        buf.release();
-
-        // In derived cases, the original internal buffer must not be used
-        buf = compositeBuffer();
-        concreteBuffer = directBuffer().writeByte(1);
-        buf.addComponent(concreteBuffer.slice());
-        assertNotSame(concreteBuffer.internalNioBuffer(0, 1), buf.internalNioBuffer(0, 1));
-        buf.release();
-
-        buf = compositeBuffer();
-        concreteBuffer = directBuffer().writeByte(1);
-        buf.addComponent(concreteBuffer.duplicate());
-        assertNotSame(concreteBuffer.internalNioBuffer(0, 1), buf.internalNioBuffer(0, 1));
-        buf.release();
+        // ignore
     }
 
     @Test
@@ -1134,22 +1088,8 @@
 
     @Test
     public void testAddFlattenedComponents() {
-<<<<<<< HEAD
-        testAddFlattenedComponents(false);
-    }
-
-    @Test
-    public void testAddFlattenedComponentsWithWrappedComposite() {
-        testAddFlattenedComponents(true);
-    }
-
-    private void testAddFlattenedComponents(boolean addWrapped) {
-        ByteBuf b1 = Unpooled.wrappedBuffer(new byte[] { 1, 2, 3 });
-        CompositeByteBuf newComposite = newCompositeBuffer()
-=======
         ByteBuf b1 = Unpooled.wrappedBuffer(new byte[] { 1, 2, 3 });
         CompositeByteBuf newComposite = Unpooled.compositeBuffer()
->>>>>>> 806dace3
                 .addComponent(true, b1)
                 .addFlattenedComponents(true, b1.retain())
                 .addFlattenedComponents(true, Unpooled.EMPTY_BUFFER);
@@ -1172,11 +1112,7 @@
         ByteBuf s4 = s2.retainedSlice(0, 2);
         buffer.release();
 
-<<<<<<< HEAD
-        CompositeByteBuf compositeToAdd = compositeBuffer()
-=======
         ByteBuf compositeToAdd = Unpooled.compositeBuffer()
->>>>>>> 806dace3
             .addComponent(s1)
             .addComponent(Unpooled.EMPTY_BUFFER)
             .addComponents(s2, s3, s4);
@@ -1189,12 +1125,6 @@
 
         ByteBuf compositeCopy = compositeToAdd.copy();
 
-<<<<<<< HEAD
-        if (addWrapped) {
-            compositeToAdd = new WrappedCompositeByteBuf(compositeToAdd);
-        }
-=======
->>>>>>> 806dace3
         newComposite.addFlattenedComponents(true, compositeToAdd);
 
         // verify that added range matches
@@ -1223,7 +1153,7 @@
 
     @Test
     public void testIterator() {
-        CompositeByteBuf cbuf = newCompositeBuffer();
+        CompositeByteBuf cbuf = compositeBuffer();
         cbuf.addComponent(EMPTY_BUFFER);
         cbuf.addComponent(EMPTY_BUFFER);
 
@@ -1245,7 +1175,7 @@
 
     @Test
     public void testEmptyIterator() {
-        CompositeByteBuf cbuf = newCompositeBuffer();
+        CompositeByteBuf cbuf = compositeBuffer();
 
         Iterator<ByteBuf> it = cbuf.iterator();
         assertFalse(it.hasNext());
@@ -1261,7 +1191,7 @@
 
     @Test(expected = ConcurrentModificationException.class)
     public void testIteratorConcurrentModificationAdd() {
-        CompositeByteBuf cbuf = newCompositeBuffer();
+        CompositeByteBuf cbuf = compositeBuffer();
         cbuf.addComponent(EMPTY_BUFFER);
 
         Iterator<ByteBuf> it = cbuf.iterator();
@@ -1277,7 +1207,7 @@
 
     @Test(expected = ConcurrentModificationException.class)
     public void testIteratorConcurrentModificationRemove() {
-        CompositeByteBuf cbuf = newCompositeBuffer();
+        CompositeByteBuf cbuf = compositeBuffer();
         cbuf.addComponent(EMPTY_BUFFER);
 
         Iterator<ByteBuf> it = cbuf.iterator();
@@ -1336,7 +1266,7 @@
         ByteBuf s3 = s2.readRetainedSlice(2); // 4
         ByteBuf s4 = s3.readRetainedSlice(2); // 5
 
-        ByteBuf composite = newCompositeBuffer()
+        ByteBuf composite = Unpooled.compositeBuffer()
             .addComponent(s1)
             .addComponents(s2, s3, s4)
             .order(ByteOrder.LITTLE_ENDIAN);
@@ -1361,7 +1291,7 @@
         ByteBuf b2 = Unpooled.buffer(2).writeShort(2);
 
         // composite takes ownership of s1 and s2
-        ByteBuf composite = newCompositeBuffer()
+        ByteBuf composite = Unpooled.compositeBuffer()
             .addComponents(b1, b2);
 
         assertEquals(4, composite.capacity());
@@ -1375,40 +1305,6 @@
         assertEquals(0, composite.refCnt());
         assertEquals(0, b1.refCnt());
         assertEquals(0, b2.refCnt());
-    }
-
-    @Test
-    public void testReleasesOnShrink2() {
-        // It is important to use a pooled allocator here to ensure
-        // the slices returned by readRetainedSlice are of type
-        // PooledSlicedByteBuf, which maintains an independent refcount
-        // (so that we can be sure to cover this case)
-        ByteBuf buffer = PooledByteBufAllocator.DEFAULT.buffer();
-
-        buffer.writeShort(1).writeShort(2);
-
-        ByteBuf b1 = buffer.readRetainedSlice(2);
-        ByteBuf b2 = b1.retainedSlice(b1.readerIndex(), 2);
-
-        // composite takes ownership of b1 and b2
-        ByteBuf composite = newCompositeBuffer()
-            .addComponents(b1, b2);
-
-        assertEquals(4, composite.capacity());
-
-        // reduce capacity down to two, will drop the second component
-        composite.capacity(2);
-        assertEquals(2, composite.capacity());
-
-        // releasing composite should release the components
-        composite.release();
-        assertEquals(0, composite.refCnt());
-        assertEquals(0, b1.refCnt());
-        assertEquals(0, b2.refCnt());
-
-        // release last remaining ref to buffer
-        buffer.release();
-        assertEquals(0, buffer.refCnt());
     }
 
     @Test
@@ -1481,12 +1377,12 @@
         testDecompose(310, 0, 0);
     }
 
-    private void testDecompose(int offset, int length, int expectedListSize) {
+    private static void testDecompose(int offset, int length, int expectedListSize) {
         byte[] bytes = new byte[1024];
         ThreadLocalRandom.current().nextBytes(bytes);
         ByteBuf buf = wrappedBuffer(bytes);
 
-        CompositeByteBuf composite = newCompositeBuffer();
+        CompositeByteBuf composite = compositeBuffer();
         composite.addComponents(true,
                                 buf.retainedSlice(100, 200),
                                 buf.retainedSlice(300, 400),
@@ -1537,124 +1433,4 @@
         assertTrue(buf.release());
     }
 
-<<<<<<< HEAD
-    @Test
-    public void testDiscardSomeReadBytesCorrectlyUpdatesLastAccessed() {
-        testDiscardCorrectlyUpdatesLastAccessed(true);
-    }
-
-    @Test
-    public void testDiscardReadBytesCorrectlyUpdatesLastAccessed() {
-        testDiscardCorrectlyUpdatesLastAccessed(false);
-    }
-
-    private void testDiscardCorrectlyUpdatesLastAccessed(boolean discardSome) {
-        CompositeByteBuf cbuf = newCompositeBuffer();
-        List<ByteBuf> buffers = new ArrayList<ByteBuf>(4);
-        for (int i = 0; i < 4; i++) {
-            ByteBuf buf = buffer().writeInt(i);
-            cbuf.addComponent(true, buf);
-            buffers.add(buf);
-        }
-
-        // Skip the first 2 bytes which means even if we call discard*ReadBytes() later we can no drop the first
-        // component as it is still used.
-        cbuf.skipBytes(2);
-        if (discardSome) {
-            cbuf.discardSomeReadBytes();
-        } else {
-            cbuf.discardReadBytes();
-        }
-        assertEquals(4, cbuf.numComponents());
-
-        // Now skip 3 bytes which means we should be able to drop the first component on the next discard*ReadBytes()
-        // call.
-        cbuf.skipBytes(3);
-
-        if (discardSome) {
-            cbuf.discardSomeReadBytes();
-        } else {
-            cbuf.discardReadBytes();
-        }
-        assertEquals(3, cbuf.numComponents());
-        // Now skip again 3 bytes which should bring our readerIndex == start of the 3 component.
-        cbuf.skipBytes(3);
-
-        // Read one int (4 bytes) which should bring our readerIndex == start of the 4 component.
-        assertEquals(2, cbuf.readInt());
-        if (discardSome) {
-            cbuf.discardSomeReadBytes();
-        } else {
-            cbuf.discardReadBytes();
-        }
-
-        // Now all except the last component should have been dropped / released.
-        assertEquals(1, cbuf.numComponents());
-        assertEquals(3, cbuf.readInt());
-        if (discardSome) {
-            cbuf.discardSomeReadBytes();
-        } else {
-            cbuf.discardReadBytes();
-        }
-        assertEquals(0, cbuf.numComponents());
-
-        // These should have been released already.
-        for (ByteBuf buffer: buffers) {
-            assertEquals(0, buffer.refCnt());
-        }
-        assertTrue(cbuf.release());
-    }
-
-    @Test(expected = IllegalArgumentException.class)
-    public void testOverflowWhileAddingComponent() {
-        int capacity = 1024 * 1024; // 1MB
-        ByteBuf buffer = Unpooled.buffer(capacity).writeZero(capacity);
-        CompositeByteBuf compositeByteBuf = compositeBuffer(Integer.MAX_VALUE);
-
-        try {
-            for (int i = 0; i >= 0; i += buffer.readableBytes()) {
-                ByteBuf duplicate = buffer.duplicate();
-                compositeByteBuf.addComponent(duplicate);
-                duplicate.retain();
-            }
-        } finally {
-            compositeByteBuf.release();
-        }
-    }
-
-    @Test(expected = IllegalArgumentException.class)
-    public void testOverflowWhileAddingComponentsViaVarargs() {
-        int capacity = 1024 * 1024; // 1MB
-        ByteBuf buffer = Unpooled.buffer(capacity).writeZero(capacity);
-        CompositeByteBuf compositeByteBuf = compositeBuffer(Integer.MAX_VALUE);
-
-        try {
-            for (int i = 0; i >= 0; i += buffer.readableBytes()) {
-                ByteBuf duplicate = buffer.duplicate();
-                compositeByteBuf.addComponents(duplicate);
-                duplicate.retain();
-            }
-        } finally {
-            compositeByteBuf.release();
-        }
-    }
-
-    @Test(expected = IllegalArgumentException.class)
-    public void testOverflowWhileAddingComponentsViaIterable() {
-        int capacity = 1024 * 1024; // 1MB
-        ByteBuf buffer = Unpooled.buffer(capacity).writeZero(capacity);
-        CompositeByteBuf compositeByteBuf = compositeBuffer(Integer.MAX_VALUE);
-
-        try {
-            for (int i = 0; i >= 0; i += buffer.readableBytes()) {
-                ByteBuf duplicate = buffer.duplicate();
-                compositeByteBuf.addComponents(Collections.singletonList(duplicate));
-                duplicate.retain();
-            }
-        } finally {
-            compositeByteBuf.release();
-        }
-    }
-=======
->>>>>>> 806dace3
 }