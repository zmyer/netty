/*
 * Copyright 2014 The Netty Project
 *
 * The Netty Project licenses this file to you under the Apache License,
 * version 2.0 (the "License"); you may not use this file except in compliance
 * with the License. You may obtain a copy of the License at:
 *
 *   http://www.apache.org/licenses/LICENSE-2.0
 *
 * Unless required by applicable law or agreed to in writing, software
 * distributed under the License is distributed on an "AS IS" BASIS, WITHOUT
 * WARRANTIES OR CONDITIONS OF ANY KIND, either express or implied. See the
 * License for the specific language governing permissions and limitations
 * under the License.
 */
package io.netty.handler.codec.stomp;

import static java.util.Objects.requireNonNull;

import io.netty.buffer.ByteBuf;
import io.netty.buffer.Unpooled;
import io.netty.util.CharsetUtil;
import io.netty.util.internal.ObjectUtil;

/**
 * Default implementation of {@link StompFrame}.
 */
public class DefaultStompFrame extends DefaultStompHeadersSubframe implements StompFrame {

    private final ByteBuf content;

    public DefaultStompFrame(StompCommand command) {
        this(command, Unpooled.buffer(0));
    }

    public DefaultStompFrame(StompCommand command, ByteBuf content) {
        this(command, content, null);
    }

    DefaultStompFrame(StompCommand command, ByteBuf content, DefaultStompHeaders headers) {
        super(command, headers);
<<<<<<< HEAD
        this.content = ObjectUtil.checkNotNull(content, "content");
=======
        requireNonNull(content, "content");

        this.content = content;
>>>>>>> 806dace3
    }

    @Override
    public ByteBuf content() {
        return content;
    }

    @Override
    public StompFrame copy() {
        return replace(content.copy());
    }

    @Override
    public StompFrame duplicate() {
        return replace(content.duplicate());
    }

    @Override
    public StompFrame retainedDuplicate() {
        return replace(content.retainedDuplicate());
    }

    @Override
    public StompFrame replace(ByteBuf content) {
        return new DefaultStompFrame(command, content, headers.copy());
    }

    @Override
    public int refCnt() {
        return content.refCnt();
    }

    @Override
    public StompFrame retain() {
        content.retain();
        return this;
    }

    @Override
    public StompFrame retain(int increment) {
        content.retain(increment);
        return this;
    }

    @Override
    public StompFrame touch() {
        content.touch();
        return this;
    }

    @Override
    public StompFrame touch(Object hint) {
        content.touch(hint);
        return this;
    }

    @Override
    public boolean release() {
        return content.release();
    }

    @Override
    public boolean release(int decrement) {
        return content.release(decrement);
    }

    @Override
    public String toString() {
        return "DefaultStompFrame{" +
            "command=" + command +
            ", headers=" + headers +
            ", content=" + content.toString(CharsetUtil.UTF_8) +
            '}';
    }
}<|MERGE_RESOLUTION|>--- conflicted
+++ resolved
@@ -20,7 +20,6 @@
 import io.netty.buffer.ByteBuf;
 import io.netty.buffer.Unpooled;
 import io.netty.util.CharsetUtil;
-import io.netty.util.internal.ObjectUtil;
 
 /**
  * Default implementation of {@link StompFrame}.
@@ -39,13 +38,9 @@
 
     DefaultStompFrame(StompCommand command, ByteBuf content, DefaultStompHeaders headers) {
         super(command, headers);
-<<<<<<< HEAD
-        this.content = ObjectUtil.checkNotNull(content, "content");
-=======
         requireNonNull(content, "content");
 
         this.content = content;
->>>>>>> 806dace3
     }
 
     @Override
