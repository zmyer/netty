/*
 * Copyright 2014 The Netty Project
 *
 * The Netty Project licenses this file to you under the Apache License,
 * version 2.0 (the "License"); you may not use this file except in compliance
 * with the License. You may obtain a copy of the License at:
 *
 *   http://www.apache.org/licenses/LICENSE-2.0
 *
 * Unless required by applicable law or agreed to in writing, software
 * distributed under the License is distributed on an "AS IS" BASIS, WITHOUT
 * WARRANTIES OR CONDITIONS OF ANY KIND, either express or implied. See the
 * License for the specific language governing permissions and limitations
 * under the License.
 */
package io.netty.handler.codec.stomp;

import static java.util.Objects.requireNonNull;

import io.netty.handler.codec.DecoderResult;
import io.netty.util.internal.ObjectUtil;

/**
 * Default implementation of {@link StompHeadersSubframe}.
 */
public class DefaultStompHeadersSubframe implements StompHeadersSubframe {

    protected final StompCommand command;
    protected DecoderResult decoderResult = DecoderResult.SUCCESS;
    protected final DefaultStompHeaders headers;

    public DefaultStompHeadersSubframe(StompCommand command) {
        this(command, null);
    }

    DefaultStompHeadersSubframe(StompCommand command, DefaultStompHeaders headers) {
<<<<<<< HEAD
        this.command = ObjectUtil.checkNotNull(command, "command");
=======
        requireNonNull(command, "command");

        this.command = command;
>>>>>>> 806dace3
        this.headers = headers == null ? new DefaultStompHeaders() : headers;
    }

    @Override
    public StompCommand command() {
        return command;
    }

    @Override
    public StompHeaders headers() {
        return headers;
    }

    @Override
    public DecoderResult decoderResult() {
        return decoderResult;
    }

    @Override
    public void setDecoderResult(DecoderResult decoderResult) {
        this.decoderResult = decoderResult;
    }

    @Override
    public String toString() {
        return "StompFrame{" +
            "command=" + command +
            ", headers=" + headers +
            '}';
    }
}<|MERGE_RESOLUTION|>--- conflicted
+++ resolved
@@ -18,7 +18,6 @@
 import static java.util.Objects.requireNonNull;
 
 import io.netty.handler.codec.DecoderResult;
-import io.netty.util.internal.ObjectUtil;
 
 /**
  * Default implementation of {@link StompHeadersSubframe}.
@@ -34,13 +33,9 @@
     }
 
     DefaultStompHeadersSubframe(StompCommand command, DefaultStompHeaders headers) {
-<<<<<<< HEAD
-        this.command = ObjectUtil.checkNotNull(command, "command");
-=======
         requireNonNull(command, "command");
 
         this.command = command;
->>>>>>> 806dace3
         this.headers = headers == null ? new DefaultStompHeaders() : headers;
     }
 
