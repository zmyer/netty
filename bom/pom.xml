--- conflicted
+++ resolved
@@ -25,20 +25,16 @@
 
   <groupId>io.netty</groupId>
   <artifactId>netty-bom</artifactId>
-<<<<<<< HEAD
-  <version>4.1.51.Final-SNAPSHOT</version>
-=======
   <version>5.0.0.Final-SNAPSHOT</version>
->>>>>>> 806dace3
   <packaging>pom</packaging>
 
   <name>Netty/BOM</name>
   <description>Netty (Bill of Materials)</description>
-  <url>https://netty.io/</url>
+  <url>http://netty.io/</url>
 
   <organization>
     <name>The Netty Project</name>
-    <url>https://netty.io/</url>
+    <url>http://netty.io/</url>
   </organization>
 
   <licenses>
@@ -61,9 +57,9 @@
       <id>netty.io</id>
       <name>The Netty Project Contributors</name>
       <email>netty@googlegroups.com</email>
-      <url>https://netty.io/</url>
+      <url>http://netty.io/</url>
       <organization>The Netty Project</organization>
-      <organizationUrl>https://netty.io/</organizationUrl>
+      <organizationUrl>http://netty.io/</organizationUrl>
     </developer>
   </developers>
 
@@ -73,308 +69,155 @@
       <dependency>
         <groupId>io.netty</groupId>
         <artifactId>netty-buffer</artifactId>
-<<<<<<< HEAD
-        <version>4.1.51.Final-SNAPSHOT</version>
-=======
-        <version>5.0.0.Final-SNAPSHOT</version>
->>>>>>> 806dace3
+        <version>5.0.0.Final-SNAPSHOT</version>
       </dependency>
       <dependency>
         <groupId>io.netty</groupId>
         <artifactId>netty-codec</artifactId>
-<<<<<<< HEAD
-        <version>4.1.51.Final-SNAPSHOT</version>
-=======
-        <version>5.0.0.Final-SNAPSHOT</version>
->>>>>>> 806dace3
+        <version>5.0.0.Final-SNAPSHOT</version>
       </dependency>
       <dependency>
         <groupId>io.netty</groupId>
         <artifactId>netty-codec-dns</artifactId>
-<<<<<<< HEAD
-        <version>4.1.51.Final-SNAPSHOT</version>
-=======
-        <version>5.0.0.Final-SNAPSHOT</version>
->>>>>>> 806dace3
+        <version>5.0.0.Final-SNAPSHOT</version>
       </dependency>
       <dependency>
         <groupId>io.netty</groupId>
         <artifactId>netty-codec-haproxy</artifactId>
-<<<<<<< HEAD
-        <version>4.1.51.Final-SNAPSHOT</version>
-=======
-        <version>5.0.0.Final-SNAPSHOT</version>
->>>>>>> 806dace3
+        <version>5.0.0.Final-SNAPSHOT</version>
       </dependency>
       <dependency>
         <groupId>io.netty</groupId>
         <artifactId>netty-codec-http</artifactId>
-<<<<<<< HEAD
-        <version>4.1.51.Final-SNAPSHOT</version>
-=======
-        <version>5.0.0.Final-SNAPSHOT</version>
->>>>>>> 806dace3
+        <version>5.0.0.Final-SNAPSHOT</version>
       </dependency>
       <dependency>
         <groupId>io.netty</groupId>
         <artifactId>netty-codec-http2</artifactId>
-<<<<<<< HEAD
-        <version>4.1.51.Final-SNAPSHOT</version>
-=======
-        <version>5.0.0.Final-SNAPSHOT</version>
->>>>>>> 806dace3
+        <version>5.0.0.Final-SNAPSHOT</version>
       </dependency>
       <dependency>
         <groupId>io.netty</groupId>
         <artifactId>netty-codec-memcache</artifactId>
-<<<<<<< HEAD
-        <version>4.1.51.Final-SNAPSHOT</version>
-=======
-        <version>5.0.0.Final-SNAPSHOT</version>
->>>>>>> 806dace3
+        <version>5.0.0.Final-SNAPSHOT</version>
       </dependency>
       <dependency>
         <groupId>io.netty</groupId>
         <artifactId>netty-codec-mqtt</artifactId>
-<<<<<<< HEAD
-        <version>4.1.51.Final-SNAPSHOT</version>
-=======
-        <version>5.0.0.Final-SNAPSHOT</version>
->>>>>>> 806dace3
+        <version>5.0.0.Final-SNAPSHOT</version>
       </dependency>
       <dependency>
         <groupId>io.netty</groupId>
         <artifactId>netty-codec-redis</artifactId>
-<<<<<<< HEAD
-        <version>4.1.51.Final-SNAPSHOT</version>
-=======
-        <version>5.0.0.Final-SNAPSHOT</version>
->>>>>>> 806dace3
+        <version>5.0.0.Final-SNAPSHOT</version>
       </dependency>
       <dependency>
         <groupId>io.netty</groupId>
         <artifactId>netty-codec-smtp</artifactId>
-<<<<<<< HEAD
-        <version>4.1.51.Final-SNAPSHOT</version>
-=======
-        <version>5.0.0.Final-SNAPSHOT</version>
->>>>>>> 806dace3
+        <version>5.0.0.Final-SNAPSHOT</version>
       </dependency>
       <dependency>
         <groupId>io.netty</groupId>
         <artifactId>netty-codec-socks</artifactId>
-<<<<<<< HEAD
-        <version>4.1.51.Final-SNAPSHOT</version>
-=======
-        <version>5.0.0.Final-SNAPSHOT</version>
->>>>>>> 806dace3
+        <version>5.0.0.Final-SNAPSHOT</version>
       </dependency>
       <dependency>
         <groupId>io.netty</groupId>
         <artifactId>netty-codec-stomp</artifactId>
-<<<<<<< HEAD
-        <version>4.1.51.Final-SNAPSHOT</version>
-=======
-        <version>5.0.0.Final-SNAPSHOT</version>
->>>>>>> 806dace3
+        <version>5.0.0.Final-SNAPSHOT</version>
       </dependency>
       <dependency>
         <groupId>io.netty</groupId>
         <artifactId>netty-codec-xml</artifactId>
-<<<<<<< HEAD
-        <version>4.1.51.Final-SNAPSHOT</version>
-=======
-        <version>5.0.0.Final-SNAPSHOT</version>
->>>>>>> 806dace3
+        <version>5.0.0.Final-SNAPSHOT</version>
       </dependency>
       <dependency>
         <groupId>io.netty</groupId>
         <artifactId>netty-common</artifactId>
-<<<<<<< HEAD
-        <version>4.1.51.Final-SNAPSHOT</version>
-=======
-        <version>5.0.0.Final-SNAPSHOT</version>
->>>>>>> 806dace3
+        <version>5.0.0.Final-SNAPSHOT</version>
       </dependency>
       <dependency>
         <groupId>io.netty</groupId>
         <artifactId>netty-dev-tools</artifactId>
-<<<<<<< HEAD
-        <version>4.1.51.Final-SNAPSHOT</version>
-=======
-        <version>5.0.0.Final-SNAPSHOT</version>
->>>>>>> 806dace3
+        <version>5.0.0.Final-SNAPSHOT</version>
       </dependency>
       <dependency>
         <groupId>io.netty</groupId>
         <artifactId>netty-handler</artifactId>
-<<<<<<< HEAD
-        <version>4.1.51.Final-SNAPSHOT</version>
-=======
-        <version>5.0.0.Final-SNAPSHOT</version>
->>>>>>> 806dace3
+        <version>5.0.0.Final-SNAPSHOT</version>
       </dependency>
       <dependency>
         <groupId>io.netty</groupId>
         <artifactId>netty-handler-proxy</artifactId>
-<<<<<<< HEAD
-        <version>4.1.51.Final-SNAPSHOT</version>
-=======
-        <version>5.0.0.Final-SNAPSHOT</version>
->>>>>>> 806dace3
+        <version>5.0.0.Final-SNAPSHOT</version>
       </dependency>
       <dependency>
         <groupId>io.netty</groupId>
         <artifactId>netty-resolver</artifactId>
-<<<<<<< HEAD
-        <version>4.1.51.Final-SNAPSHOT</version>
-=======
-        <version>5.0.0.Final-SNAPSHOT</version>
->>>>>>> 806dace3
+        <version>5.0.0.Final-SNAPSHOT</version>
       </dependency>
       <dependency>
         <groupId>io.netty</groupId>
         <artifactId>netty-resolver-dns</artifactId>
-<<<<<<< HEAD
-        <version>4.1.51.Final-SNAPSHOT</version>
-=======
-        <version>5.0.0.Final-SNAPSHOT</version>
->>>>>>> 806dace3
+        <version>5.0.0.Final-SNAPSHOT</version>
       </dependency>
       <dependency>
         <groupId>io.netty</groupId>
         <artifactId>netty-transport</artifactId>
-<<<<<<< HEAD
-        <version>4.1.51.Final-SNAPSHOT</version>
-      </dependency>
-      <dependency>
-        <groupId>io.netty</groupId>
-        <artifactId>netty-transport-rxtx</artifactId>
-        <version>4.1.51.Final-SNAPSHOT</version>
-=======
-        <version>5.0.0.Final-SNAPSHOT</version>
->>>>>>> 806dace3
+        <version>5.0.0.Final-SNAPSHOT</version>
       </dependency>
       <dependency>
         <groupId>io.netty</groupId>
         <artifactId>netty-transport-sctp</artifactId>
-<<<<<<< HEAD
-        <version>4.1.51.Final-SNAPSHOT</version>
-      </dependency>
-      <dependency>
-        <groupId>io.netty</groupId>
-        <artifactId>netty-transport-udt</artifactId>
-        <version>4.1.51.Final-SNAPSHOT</version>
-=======
-        <version>5.0.0.Final-SNAPSHOT</version>
->>>>>>> 806dace3
+        <version>5.0.0.Final-SNAPSHOT</version>
       </dependency>
       <dependency>
         <groupId>io.netty</groupId>
         <artifactId>netty-example</artifactId>
-<<<<<<< HEAD
-        <version>4.1.51.Final-SNAPSHOT</version>
-=======
-        <version>5.0.0.Final-SNAPSHOT</version>
->>>>>>> 806dace3
+        <version>5.0.0.Final-SNAPSHOT</version>
       </dependency>
       <dependency>
         <groupId>io.netty</groupId>
         <artifactId>netty-all</artifactId>
-<<<<<<< HEAD
-        <version>4.1.51.Final-SNAPSHOT</version>
-      </dependency>
-      <dependency>
-        <groupId>io.netty</groupId>
-        <artifactId>netty-resolver-dns-native-macos</artifactId>
-        <version>4.1.51.Final-SNAPSHOT</version>
-      </dependency>
-      <dependency>
-        <groupId>io.netty</groupId>
-        <artifactId>netty-resolver-dns-native-macos</artifactId>
-        <version>4.1.51.Final-SNAPSHOT</version>
+        <version>5.0.0.Final-SNAPSHOT</version>
+      </dependency>
+      <dependency>
+        <groupId>io.netty</groupId>
+        <artifactId>netty-transport-native-unix-common</artifactId>
+        <version>5.0.0.Final-SNAPSHOT</version>
+      </dependency>
+      <dependency>
+        <groupId>io.netty</groupId>
+        <artifactId>netty-transport-native-unix-common</artifactId>
+        <version>5.0.0.Final-SNAPSHOT</version>
+        <classifier>linux-x86_64</classifier>
+      </dependency>
+      <dependency>
+        <groupId>io.netty</groupId>
+        <artifactId>netty-transport-native-unix-common</artifactId>
+        <version>5.0.0.Final-SNAPSHOT</version>
         <classifier>osx-x86_64</classifier>
-=======
-        <version>5.0.0.Final-SNAPSHOT</version>
->>>>>>> 806dace3
-      </dependency>
-      <dependency>
-        <groupId>io.netty</groupId>
-        <artifactId>netty-transport-native-unix-common</artifactId>
-<<<<<<< HEAD
-        <version>4.1.51.Final-SNAPSHOT</version>
-=======
-        <version>5.0.0.Final-SNAPSHOT</version>
->>>>>>> 806dace3
-      </dependency>
-      <dependency>
-        <groupId>io.netty</groupId>
-        <artifactId>netty-transport-native-unix-common</artifactId>
-<<<<<<< HEAD
-        <version>4.1.51.Final-SNAPSHOT</version>
-        <classifier>linux-aarch64</classifier>
-      </dependency>
-      <dependency>
-        <groupId>io.netty</groupId>
-        <artifactId>netty-transport-native-unix-common</artifactId>
-        <version>4.1.51.Final-SNAPSHOT</version>
-=======
-        <version>5.0.0.Final-SNAPSHOT</version>
->>>>>>> 806dace3
+      </dependency>
+      <dependency>
+        <groupId>io.netty</groupId>
+        <artifactId>netty-transport-native-epoll</artifactId>
+        <version>5.0.0.Final-SNAPSHOT</version>
+      </dependency>
+      <dependency>
+        <groupId>io.netty</groupId>
+        <artifactId>netty-transport-native-epoll</artifactId>
+        <version>5.0.0.Final-SNAPSHOT</version>
         <classifier>linux-x86_64</classifier>
       </dependency>
       <dependency>
         <groupId>io.netty</groupId>
-        <artifactId>netty-transport-native-unix-common</artifactId>
-<<<<<<< HEAD
-        <version>4.1.51.Final-SNAPSHOT</version>
-=======
-        <version>5.0.0.Final-SNAPSHOT</version>
->>>>>>> 806dace3
-        <classifier>osx-x86_64</classifier>
-      </dependency>
-      <dependency>
-        <groupId>io.netty</groupId>
-        <artifactId>netty-transport-native-epoll</artifactId>
-<<<<<<< HEAD
-        <version>4.1.51.Final-SNAPSHOT</version>
-      </dependency>
-      <dependency>
-        <groupId>io.netty</groupId>
-        <artifactId>netty-transport-native-epoll</artifactId>
-        <version>4.1.51.Final-SNAPSHOT</version>
-        <classifier>linux-aarch64</classifier>
-=======
-        <version>5.0.0.Final-SNAPSHOT</version>
->>>>>>> 806dace3
-      </dependency>
-      <dependency>
-        <groupId>io.netty</groupId>
-        <artifactId>netty-transport-native-epoll</artifactId>
-<<<<<<< HEAD
-        <version>4.1.51.Final-SNAPSHOT</version>
-=======
-        <version>5.0.0.Final-SNAPSHOT</version>
->>>>>>> 806dace3
-        <classifier>linux-x86_64</classifier>
-      </dependency>
-      <dependency>
-        <groupId>io.netty</groupId>
         <artifactId>netty-transport-native-kqueue</artifactId>
-<<<<<<< HEAD
-        <version>4.1.51.Final-SNAPSHOT</version>
-=======
-        <version>5.0.0.Final-SNAPSHOT</version>
->>>>>>> 806dace3
+        <version>5.0.0.Final-SNAPSHOT</version>
       </dependency>
       <dependency>
         <groupId>io.netty</groupId>
         <artifactId>netty-transport-native-kqueue</artifactId>
-<<<<<<< HEAD
-        <version>4.1.51.Final-SNAPSHOT</version>
-=======
-        <version>5.0.0.Final-SNAPSHOT</version>
->>>>>>> 806dace3
+        <version>5.0.0.Final-SNAPSHOT</version>
         <classifier>osx-x86_64</classifier>
       </dependency>
     </dependencies>
