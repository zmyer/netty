/*
 * Copyright 2014 The Netty Project
 *
 * The Netty Project licenses this file to you under the Apache License,
 * version 2.0 (the "License"); you may not use this file except in compliance
 * with the License. You may obtain a copy of the License at:
 *
 *   http://www.apache.org/licenses/LICENSE-2.0
 *
 * Unless required by applicable law or agreed to in writing, software
 * distributed under the License is distributed on an "AS IS" BASIS, WITHOUT
 * WARRANTIES OR CONDITIONS OF ANY KIND, either express or implied. See the
 * License for the specific language governing permissions and limitations
 * under the License.
 */

package io.netty.handler.codec.mqtt;

<<<<<<< HEAD
import io.netty.util.internal.ObjectUtil;
=======
import static java.util.Objects.requireNonNull;

>>>>>>> 806dace3
import io.netty.util.internal.StringUtil;

import java.util.ArrayList;
import java.util.Collections;
import java.util.List;

/**
 * Payload of the {@link MqttSubAckMessage}
 */
public class MqttSubAckPayload {

    private final List<Integer> grantedQoSLevels;

    public MqttSubAckPayload(int... grantedQoSLevels) {
<<<<<<< HEAD
        ObjectUtil.checkNotNull(grantedQoSLevels, "grantedQoSLevels");
=======
        requireNonNull(grantedQoSLevels, "grantedQoSLevels");
>>>>>>> 806dace3

        List<Integer> list = new ArrayList<>(grantedQoSLevels.length);
        for (int v: grantedQoSLevels) {
            list.add(v);
        }
        this.grantedQoSLevels = Collections.unmodifiableList(list);
    }

    public MqttSubAckPayload(Iterable<Integer> grantedQoSLevels) {
<<<<<<< HEAD
        ObjectUtil.checkNotNull(grantedQoSLevels, "grantedQoSLevels");
        List<Integer> list = new ArrayList<Integer>();
=======
        requireNonNull(grantedQoSLevels, "grantedQoSLevels");
        List<Integer> list = new ArrayList<>();
>>>>>>> 806dace3
        for (Integer v: grantedQoSLevels) {
            if (v == null) {
                break;
            }
            list.add(v);
        }
        this.grantedQoSLevels = Collections.unmodifiableList(list);
    }

    public List<Integer> grantedQoSLevels() {
        return grantedQoSLevels;
    }

    @Override
    public String toString() {
        return new StringBuilder(StringUtil.simpleClassName(this))
            .append('[')
            .append("grantedQoSLevels=").append(grantedQoSLevels)
            .append(']')
            .toString();
    }
}<|MERGE_RESOLUTION|>--- conflicted
+++ resolved
@@ -16,12 +16,8 @@
 
 package io.netty.handler.codec.mqtt;
 
-<<<<<<< HEAD
-import io.netty.util.internal.ObjectUtil;
-=======
 import static java.util.Objects.requireNonNull;
 
->>>>>>> 806dace3
 import io.netty.util.internal.StringUtil;
 
 import java.util.ArrayList;
@@ -36,11 +32,7 @@
     private final List<Integer> grantedQoSLevels;
 
     public MqttSubAckPayload(int... grantedQoSLevels) {
-<<<<<<< HEAD
-        ObjectUtil.checkNotNull(grantedQoSLevels, "grantedQoSLevels");
-=======
         requireNonNull(grantedQoSLevels, "grantedQoSLevels");
->>>>>>> 806dace3
 
         List<Integer> list = new ArrayList<>(grantedQoSLevels.length);
         for (int v: grantedQoSLevels) {
@@ -50,13 +42,8 @@
     }
 
     public MqttSubAckPayload(Iterable<Integer> grantedQoSLevels) {
-<<<<<<< HEAD
-        ObjectUtil.checkNotNull(grantedQoSLevels, "grantedQoSLevels");
-        List<Integer> list = new ArrayList<Integer>();
-=======
         requireNonNull(grantedQoSLevels, "grantedQoSLevels");
         List<Integer> list = new ArrayList<>();
->>>>>>> 806dace3
         for (Integer v: grantedQoSLevels) {
             if (v == null) {
                 break;
