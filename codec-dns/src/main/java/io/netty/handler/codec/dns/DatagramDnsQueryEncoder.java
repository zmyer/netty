--- conflicted
+++ resolved
@@ -26,11 +26,8 @@
 import java.net.InetSocketAddress;
 import java.util.List;
 
-<<<<<<< HEAD
-=======
 import static java.util.Objects.requireNonNull;
 
->>>>>>> 806dace3
 /**
  * Encodes a {@link DatagramDnsQuery} (or an {@link AddressedEnvelope} of {@link DnsQuery}} into a
  * {@link DatagramPacket}.
@@ -39,7 +36,7 @@
 @ChannelHandler.Sharable
 public class DatagramDnsQueryEncoder extends MessageToMessageEncoder<AddressedEnvelope<DnsQuery, InetSocketAddress>> {
 
-    private final DnsQueryEncoder encoder;
+    private final DnsRecordEncoder recordEncoder;
 
     /**
      * Creates a new encoder with {@linkplain DnsRecordEncoder#DEFAULT the default record encoder}.
@@ -52,11 +49,7 @@
      * Creates a new encoder with the specified {@code recordEncoder}.
      */
     public DatagramDnsQueryEncoder(DnsRecordEncoder recordEncoder) {
-<<<<<<< HEAD
-        this.encoder = new DnsQueryEncoder(recordEncoder);
-=======
         this.recordEncoder = requireNonNull(recordEncoder, "recordEncoder");
->>>>>>> 806dace3
     }
 
     @Override
@@ -70,7 +63,9 @@
 
         boolean success = false;
         try {
-            encoder.encode(query, buf);
+            encodeHeader(query, buf);
+            encodeQuestions(query, buf);
+            encodeRecords(query, DnsSection.ADDITIONAL, buf);
             success = true;
         } finally {
             if (!success) {
@@ -90,4 +85,38 @@
         @SuppressWarnings("unused") AddressedEnvelope<DnsQuery, InetSocketAddress> msg) throws Exception {
         return ctx.alloc().ioBuffer(1024);
     }
+
+    /**
+     * Encodes the header that is always 12 bytes long.
+     *
+     * @param query the query header being encoded
+     * @param buf   the buffer the encoded data should be written to
+     */
+    private static void encodeHeader(DnsQuery query, ByteBuf buf) {
+        buf.writeShort(query.id());
+        int flags = 0;
+        flags |= (query.opCode().byteValue() & 0xFF) << 14;
+        if (query.isRecursionDesired()) {
+            flags |= 1 << 8;
+        }
+        buf.writeShort(flags);
+        buf.writeShort(query.count(DnsSection.QUESTION));
+        buf.writeShort(0); // answerCount
+        buf.writeShort(0); // authorityResourceCount
+        buf.writeShort(query.count(DnsSection.ADDITIONAL));
+    }
+
+    private void encodeQuestions(DnsQuery query, ByteBuf buf) throws Exception {
+        final int count = query.count(DnsSection.QUESTION);
+        for (int i = 0; i < count; i++) {
+            recordEncoder.encodeQuestion((DnsQuestion) query.recordAt(DnsSection.QUESTION, i), buf);
+        }
+    }
+
+    private void encodeRecords(DnsQuery query, DnsSection section, ByteBuf buf) throws Exception {
+        final int count = query.count(section);
+        for (int i = 0; i < count; i++) {
+            recordEncoder.encodeRecord(query.recordAt(section, i), buf);
+        }
+    }
 }