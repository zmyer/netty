/*
 * Copyright 2016 The Netty Project
 *
 * The Netty Project licenses this file to you under the Apache License,
 * version 2.0 (the "License"); you may not use this file except in compliance
 * with the License. You may obtain a copy of the License at:
 *
 *   http://www.apache.org/licenses/LICENSE-2.0
 *
 * Unless required by applicable law or agreed to in writing, software
 * distributed under the License is distributed on an "AS IS" BASIS, WITHOUT
 * WARRANTIES OR CONDITIONS OF ANY KIND, either express or implied. See the
 * License for the specific language governing permissions and limitations
 * under the License.
 */
package io.netty.resolver;

import io.netty.util.concurrent.EventExecutor;
import io.netty.util.concurrent.Future;
import io.netty.util.concurrent.FutureListener;
import io.netty.util.concurrent.Promise;
<<<<<<< HEAD
import io.netty.util.internal.PlatformDependent;
=======
import io.netty.util.internal.UnstableApi;
>>>>>>> 806dace3

import java.net.InetAddress;
import java.net.InetSocketAddress;
import java.net.UnknownHostException;
import java.util.ArrayList;
import java.util.Collections;
import java.util.List;
import java.util.concurrent.ThreadLocalRandom;

/**
 * A {@link NameResolver} that resolves {@link InetAddress} and force Round Robin by choosing a single address
 * randomly in {@link #resolve(String)} and {@link #resolve(String, Promise)}
 * if multiple are returned by the {@link NameResolver}.
 * Use {@link #asAddressResolver()} to create a {@link InetSocketAddress} resolver
 */
public class RoundRobinInetAddressResolver extends InetNameResolver {
    private final NameResolver<InetAddress> nameResolver;

    /**
     * @param executor the {@link EventExecutor} which is used to notify the listeners of the {@link Future} returned by
     * {@link #resolve(String)}
     * @param nameResolver the {@link NameResolver} used for name resolution
     */
    public RoundRobinInetAddressResolver(EventExecutor executor, NameResolver<InetAddress> nameResolver) {
        super(executor);
        this.nameResolver = nameResolver;
    }

    @Override
    protected void doResolve(final String inetHost, final Promise<InetAddress> promise) throws Exception {
        // hijack the doResolve request, but do a doResolveAll request under the hood.
        // Note that InetSocketAddress.getHostName() will never incur a reverse lookup here,
        // because an unresolved address always has a host name.
        nameResolver.resolveAll(inetHost).addListener((FutureListener<List<InetAddress>>) future -> {
            if (future.isSuccess()) {
                List<InetAddress> inetAddresses = future.getNow();
                int numAddresses = inetAddresses.size();
                if (numAddresses > 0) {
                    // if there are multiple addresses: we shall pick one by one
                    // to support the round robin distribution
                    promise.setSuccess(inetAddresses.get(randomIndex(numAddresses)));
                } else {
                    promise.setFailure(new UnknownHostException(inetHost));
                }
            } else {
                promise.setFailure(future.cause());
            }
        });
    }

    @Override
    protected void doResolveAll(String inetHost, final Promise<List<InetAddress>> promise) throws Exception {
        nameResolver.resolveAll(inetHost).addListener((FutureListener<List<InetAddress>>) future -> {
            if (future.isSuccess()) {
                List<InetAddress> inetAddresses = future.getNow();
                if (!inetAddresses.isEmpty()) {
                    // create a copy to make sure that it's modifiable random access collection
                    List<InetAddress> result = new ArrayList<>(inetAddresses);
                    // rotate by different distance each time to force round robin distribution
                    Collections.rotate(result, randomIndex(inetAddresses.size()));
                    promise.setSuccess(result);
                } else {
                    promise.setSuccess(inetAddresses);
                }
            } else {
                promise.setFailure(future.cause());
            }
        });
    }

    private static int randomIndex(int numAddresses) {
        return numAddresses == 1 ? 0 : ThreadLocalRandom.current().nextInt(numAddresses);
    }

    @Override
    public void close() {
        nameResolver.close();
    }
}<|MERGE_RESOLUTION|>--- conflicted
+++ resolved
@@ -19,11 +19,7 @@
 import io.netty.util.concurrent.Future;
 import io.netty.util.concurrent.FutureListener;
 import io.netty.util.concurrent.Promise;
-<<<<<<< HEAD
-import io.netty.util.internal.PlatformDependent;
-=======
 import io.netty.util.internal.UnstableApi;
->>>>>>> 806dace3
 
 import java.net.InetAddress;
 import java.net.InetSocketAddress;
@@ -39,6 +35,7 @@
  * if multiple are returned by the {@link NameResolver}.
  * Use {@link #asAddressResolver()} to create a {@link InetSocketAddress} resolver
  */
+@UnstableApi
 public class RoundRobinInetAddressResolver extends InetNameResolver {
     private final NameResolver<InetAddress> nameResolver;
 
@@ -97,9 +94,4 @@
     private static int randomIndex(int numAddresses) {
         return numAddresses == 1 ? 0 : ThreadLocalRandom.current().nextInt(numAddresses);
     }
-
-    @Override
-    public void close() {
-        nameResolver.close();
-    }
 }