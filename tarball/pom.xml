<?xml version="1.0" encoding="UTF-8"?>
<!--
  ~ Copyright 2012 The Netty Project
  ~
  ~ The Netty Project licenses this file to you under the Apache License,
  ~ version 2.0 (the "License"); you may not use this file except in compliance
  ~ with the License. You may obtain a copy of the License at:
  ~
  ~   http://www.apache.org/licenses/LICENSE-2.0
  ~
  ~ Unless required by applicable law or agreed to in writing, software
  ~ distributed under the License is distributed on an "AS IS" BASIS, WITHOUT
  ~ WARRANTIES OR CONDITIONS OF ANY KIND, either express or implied. See the
  ~ License for the specific language governing permissions and limitations
  ~ under the License.
  -->
<project xmlns="http://maven.apache.org/POM/4.0.0" xmlns:xsi="http://www.w3.org/2001/XMLSchema-instance" xsi:schemaLocation="http://maven.apache.org/POM/4.0.0 http://maven.apache.org/maven-v4_0_0.xsd">

  <modelVersion>4.0.0</modelVersion>
  <parent>
    <groupId>io.netty</groupId>
    <artifactId>netty-parent</artifactId>
<<<<<<< HEAD
    <version>4.1.51.Final-SNAPSHOT</version>
=======
    <version>5.0.0.Final-SNAPSHOT</version>
>>>>>>> 806dace3
  </parent>

  <artifactId>netty-tarball</artifactId>
  <packaging>pom</packaging>

  <name>Netty/Tarball</name>

  <dependencies>
    <!-- The example depends on all modules either directly or transitively -->
    <dependency>
      <groupId>${project.groupId}</groupId>
      <artifactId>netty-example</artifactId>
      <version>${project.version}</version>
      <scope>compile</scope>
      <optional>true</optional>
    </dependency>
    <!-- All-in-one JAR -->
    <dependency>
      <groupId>${project.groupId}</groupId>
      <artifactId>netty-all</artifactId>
      <version>${project.version}</version>
      <scope>compile</scope>
      <optional>true</optional>
    </dependency>
  </dependencies>

  <build>
    <plugins>
      <plugin>
        <artifactId>maven-clean-plugin</artifactId>
        <executions>
          <execution>
            <id>clean-first</id>
            <phase>generate-resources</phase>
            <goals>
              <goal>clean</goal>
            </goals>
          </execution>
        </executions>
      </plugin>

      <!-- Disable animal sniffer -->
      <plugin>
        <groupId>org.codehaus.mojo</groupId>
        <artifactId>animal-sniffer-maven-plugin</artifactId>
        <executions>
          <execution>
            <id>default</id>
            <phase>none</phase>
          </execution>
        </executions>
      </plugin>
      <!-- Disable checkstyle -->
      <plugin>
        <artifactId>maven-checkstyle-plugin</artifactId>
        <executions>
          <execution>
            <id>check-style</id>
            <phase>none</phase>
          </execution>
        </executions>
      </plugin>
      <!-- Do not deploy this module -->
      <plugin>
        <artifactId>maven-deploy-plugin</artifactId>
        <configuration>
          <skip>true</skip>
        </configuration>
      </plugin>
    </plugins>
  </build>

  <profiles>
    <!-- If the uber profile is used it will automatically fetch the missing native jar from maven and add it to the all jar as well. -->
    <profile>
      <id>uber-staging</id>
      <repositories>
        <repository>
          <id>staged-releases</id>
          <name>Staged Releases</name>
          <url>https://oss.sonatype.org/service/local/repositories/${stagingRepositoryId}/content/</url>
        </repository>
      </repositories>

      <dependencies>
        <!-- Depend on all our native jars -->
        <dependency>
          <groupId>${project.groupId}</groupId>
          <artifactId>netty-transport-native-epoll</artifactId>
          <version>${project.version}</version>
          <classifier>linux-x86_64</classifier>
          <scope>compile</scope>
          <optional>true</optional>
        </dependency>
        <dependency>
          <groupId>${project.groupId}</groupId>
          <artifactId>netty-transport-native-kqueue</artifactId>
          <version>${project.version}</version>
          <classifier>osx-x86_64</classifier>
          <scope>compile</scope>
          <optional>true</optional>
        </dependency>
        <dependency>
          <groupId>${project.groupId}</groupId>
          <artifactId>netty-resolver-dns-native-macos</artifactId>
          <version>${project.version}</version>
          <classifier>osx-x86_64</classifier>
          <scope>compile</scope>
          <optional>true</optional>
        </dependency>
      </dependencies>
    </profile>
    <profile>
      <id>uber-snapshot</id>
      <dependencies>
        <!-- Depend on all our native jars -->
        <dependency>
          <groupId>${project.groupId}</groupId>
          <artifactId>netty-transport-native-epoll</artifactId>
          <version>${project.version}</version>
          <classifier>linux-x86_64</classifier>
          <scope>compile</scope>
          <optional>true</optional>
        </dependency>
        <dependency>
          <groupId>${project.groupId}</groupId>
          <artifactId>netty-transport-native-kqueue</artifactId>
          <version>${project.version}</version>
          <classifier>osx-x86_64</classifier>
          <scope>compile</scope>
          <optional>true</optional>
        </dependency>
        <dependency>
          <groupId>${project.groupId}</groupId>
          <artifactId>netty-resolver-dns-native-macos</artifactId>
          <version>${project.version}</version>
          <classifier>osx-x86_64</classifier>
          <scope>compile</scope>
          <optional>true</optional>
        </dependency>
      </dependencies>
    </profile>

    <profile>
      <id>full</id>
      <build>
        <plugins>
          <plugin>
            <artifactId>maven-dependency-plugin</artifactId>
            <executions>
              <execution>
                <id>copy-jars</id>
                <phase>prepare-package</phase>
                <goals>
                  <goal>copy-dependencies</goal>
                </goals>
                <configuration>
                  <outputDirectory>${project.build.directory}/jars</outputDirectory>
                  <includeGroupIds>${project.groupId}</includeGroupIds>
                  <excludeArtifactIds>netty-all</excludeArtifactIds>
                </configuration>
              </execution>
              <execution>
                <id>copy-sources</id>
                <phase>prepare-package</phase>
                <goals>
                  <goal>copy-dependencies</goal>
                </goals>
                <configuration>
                  <classifier>sources</classifier>
                  <outputDirectory>${project.build.directory}/jars</outputDirectory>
                  <includeGroupIds>${project.groupId}</includeGroupIds>
                  <excludeArtifactIds>netty-all</excludeArtifactIds>
                </configuration>
              </execution>
              <execution>
                <id>copy-jars-all-in-one</id>
                <phase>prepare-package</phase>
                <goals>
                  <goal>copy-dependencies</goal>
                </goals>
                <configuration>
                  <outputDirectory>${project.build.directory}/jars-all</outputDirectory>
                  <includeGroupIds>${project.groupId}</includeGroupIds>
                  <includeArtifactIds>netty-all</includeArtifactIds>
                </configuration>
              </execution>
              <execution>
                <id>copy-sources-all-in-one</id>
                <phase>prepare-package</phase>
                <goals>
                  <goal>copy-dependencies</goal>
                </goals>
                <configuration>
                  <classifier>sources</classifier>
                  <outputDirectory>${project.build.directory}/jars-all</outputDirectory>
                  <includeGroupIds>${project.groupId}</includeGroupIds>
                  <includeArtifactIds>netty-all</includeArtifactIds>
                </configuration>
              </execution>
              <execution>
                <id>copy-apidocs-all-in-one</id>
                <phase>prepare-package</phase>
                <goals>
                  <goal>copy-dependencies</goal>
                </goals>
                <configuration>
                  <classifier>javadoc</classifier>
                  <outputDirectory>${project.build.directory}/apidocs-all</outputDirectory>
                  <includeGroupIds>${project.groupId}</includeGroupIds>
                  <includeArtifactIds>netty-all</includeArtifactIds>
                </configuration>
              </execution>
            </executions>
          </plugin>
          <plugin>
            <artifactId>maven-assembly-plugin</artifactId>
            <executions>
              <execution>
                <id>build-tarball</id>
                <phase>package</phase>
                <goals>
                  <goal>single</goal>
                </goals>
                <configuration>
                  <finalName>netty-${project.version}</finalName>
                  <appendAssemblyId>false</appendAssemblyId>
                  <attach>false</attach>
                  <descriptors>
                    <descriptor>${project.basedir}/assembly.xml</descriptor>
                  </descriptors>
                </configuration>
              </execution>
            </executions>
          </plugin>
        </plugins>
      </build>
    </profile>
  </profiles>
</project>
<|MERGE_RESOLUTION|>--- conflicted
+++ resolved
@@ -20,11 +20,7 @@
   <parent>
     <groupId>io.netty</groupId>
     <artifactId>netty-parent</artifactId>
-<<<<<<< HEAD
-    <version>4.1.51.Final-SNAPSHOT</version>
-=======
     <version>5.0.0.Final-SNAPSHOT</version>
->>>>>>> 806dace3
   </parent>
 
   <artifactId>netty-tarball</artifactId>
@@ -127,14 +123,6 @@
           <scope>compile</scope>
           <optional>true</optional>
         </dependency>
-        <dependency>
-          <groupId>${project.groupId}</groupId>
-          <artifactId>netty-resolver-dns-native-macos</artifactId>
-          <version>${project.version}</version>
-          <classifier>osx-x86_64</classifier>
-          <scope>compile</scope>
-          <optional>true</optional>
-        </dependency>
       </dependencies>
     </profile>
     <profile>
@@ -152,14 +140,6 @@
         <dependency>
           <groupId>${project.groupId}</groupId>
           <artifactId>netty-transport-native-kqueue</artifactId>
-          <version>${project.version}</version>
-          <classifier>osx-x86_64</classifier>
-          <scope>compile</scope>
-          <optional>true</optional>
-        </dependency>
-        <dependency>
-          <groupId>${project.groupId}</groupId>
-          <artifactId>netty-resolver-dns-native-macos</artifactId>
           <version>${project.version}</version>
           <classifier>osx-x86_64</classifier>
           <scope>compile</scope>
