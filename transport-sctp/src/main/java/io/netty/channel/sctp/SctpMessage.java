/*
 * Copyright 2011 The Netty Project
 *
 * The Netty Project licenses this file to you under the Apache License,
 * version 2.0 (the "License"); you may not use this file except in compliance
 * with the License. You may obtain a copy of the License at:
 *
 * http://www.apache.org/licenses/LICENSE-2.0
 *
 * Unless required by applicable law or agreed to in writing, software
 * distributed under the License is distributed on an "AS IS" BASIS, WITHOUT
 * WARRANTIES OR CONDITIONS OF ANY KIND, either express or implied. See the
 * License for the specific language governing permissions and limitations
 * under the License.
 */
package io.netty.channel.sctp;

import static java.util.Objects.requireNonNull;

import com.sun.nio.sctp.MessageInfo;
import io.netty.buffer.ByteBuf;
import io.netty.buffer.DefaultByteBufHolder;
import io.netty.util.internal.ObjectUtil;

/**
 * Representation of SCTP Data Chunk
 */
public final class SctpMessage extends DefaultByteBufHolder {
    private final int streamIdentifier;
    private final int protocolIdentifier;
    private final boolean unordered;

    private final MessageInfo msgInfo;

    /**
     * Essential data that is being carried within SCTP Data Chunk
     * @param protocolIdentifier of payload
     * @param streamIdentifier that you want to send the payload
     * @param payloadBuffer channel buffer
     */
    public SctpMessage(int protocolIdentifier, int streamIdentifier, ByteBuf payloadBuffer) {
        this(protocolIdentifier, streamIdentifier, false, payloadBuffer);
    }

    /**
     * Essential data that is being carried within SCTP Data Chunk
     * @param protocolIdentifier of payload
     * @param streamIdentifier that you want to send the payload
     * @param unordered if {@literal true}, the SCTP Data Chunk will be sent with the U (unordered) flag set.
     * @param payloadBuffer channel buffer
     */
    public SctpMessage(int protocolIdentifier, int streamIdentifier, boolean unordered, ByteBuf payloadBuffer) {
        super(payloadBuffer);
        this.protocolIdentifier = protocolIdentifier;
        this.streamIdentifier = streamIdentifier;
        this.unordered = unordered;
        msgInfo = null;
    }

    /**
     * Essential data that is being carried within SCTP Data Chunk
     * @param msgInfo       the {@link MessageInfo}
     * @param payloadBuffer channel buffer
     */
    public SctpMessage(MessageInfo msgInfo, ByteBuf payloadBuffer) {
        super(payloadBuffer);
<<<<<<< HEAD
        this.msgInfo = ObjectUtil.checkNotNull(msgInfo, "msgInfo");
        this.streamIdentifier = msgInfo.streamNumber();
        this.protocolIdentifier = msgInfo.payloadProtocolID();
        this.unordered = msgInfo.isUnordered();
=======
        requireNonNull(msgInfo, "msgInfo");
        this.msgInfo = msgInfo;
        streamIdentifier = msgInfo.streamNumber();
        protocolIdentifier = msgInfo.payloadProtocolID();
        unordered = msgInfo.isUnordered();
>>>>>>> 806dace3
    }

    /**
     * Return the stream-identifier
     */
    public int streamIdentifier() {
        return streamIdentifier;
    }

    /**
     * Return the protocol-identifier
     */
    public int protocolIdentifier() {
        return protocolIdentifier;
    }

    /**
     * return the unordered flag
     */
    public boolean isUnordered() {
        return unordered;
    }

    /**
     * Return the {@link MessageInfo} for inbound messages or {@code null} for
     * outbound messages.
     */
    public MessageInfo messageInfo() {
        return msgInfo;
    }

    /**
     * Return {@code true} if this message is complete.
     */
    public boolean isComplete() {
        if (msgInfo != null) {
            return msgInfo.isComplete();
        }  else {
            //all outbound sctp messages are complete
            return true;
        }
    }

    @Override
    public boolean equals(Object o) {
        if (this == o) {
            return true;
        }

        if (o == null || getClass() != o.getClass()) {
            return false;
        }

        SctpMessage sctpFrame = (SctpMessage) o;

        if (protocolIdentifier != sctpFrame.protocolIdentifier) {
            return false;
        }

        if (streamIdentifier != sctpFrame.streamIdentifier) {
            return false;
        }

        if (unordered != sctpFrame.unordered) {
            return false;
        }

        return content().equals(sctpFrame.content());
    }

    @Override
    public int hashCode() {
        int result = streamIdentifier;
        result = 31 * result + protocolIdentifier;
        // values 1231 and 1237 are referenced in the javadocs of Boolean#hashCode()
        result = 31 * result + (unordered ? 1231 : 1237);
        result = 31 * result + content().hashCode();
        return result;
    }

    @Override
    public SctpMessage copy() {
        return (SctpMessage) super.copy();
    }

    @Override
    public SctpMessage duplicate() {
        return (SctpMessage) super.duplicate();
    }

    @Override
    public SctpMessage retainedDuplicate() {
        return (SctpMessage) super.retainedDuplicate();
    }

    @Override
    public SctpMessage replace(ByteBuf content) {
        if (msgInfo == null) {
            return new SctpMessage(protocolIdentifier, streamIdentifier, unordered, content);
        } else {
            return new SctpMessage(msgInfo, content);
        }
    }

    @Override
    public SctpMessage retain() {
        super.retain();
        return this;
    }

    @Override
    public SctpMessage retain(int increment) {
        super.retain(increment);
        return this;
    }

    @Override
    public SctpMessage touch() {
        super.touch();
        return this;
    }

    @Override
    public SctpMessage touch(Object hint) {
        super.touch(hint);
        return this;
    }

    @Override
    public String toString() {
        return "SctpFrame{" +
               "streamIdentifier=" + streamIdentifier + ", protocolIdentifier=" + protocolIdentifier +
               ", unordered=" + unordered +
               ", data=" + contentToString() + '}';
    }
}<|MERGE_RESOLUTION|>--- conflicted
+++ resolved
@@ -20,7 +20,6 @@
 import com.sun.nio.sctp.MessageInfo;
 import io.netty.buffer.ByteBuf;
 import io.netty.buffer.DefaultByteBufHolder;
-import io.netty.util.internal.ObjectUtil;
 
 /**
  * Representation of SCTP Data Chunk
@@ -64,18 +63,11 @@
      */
     public SctpMessage(MessageInfo msgInfo, ByteBuf payloadBuffer) {
         super(payloadBuffer);
-<<<<<<< HEAD
-        this.msgInfo = ObjectUtil.checkNotNull(msgInfo, "msgInfo");
-        this.streamIdentifier = msgInfo.streamNumber();
-        this.protocolIdentifier = msgInfo.payloadProtocolID();
-        this.unordered = msgInfo.isUnordered();
-=======
         requireNonNull(msgInfo, "msgInfo");
         this.msgInfo = msgInfo;
         streamIdentifier = msgInfo.streamNumber();
         protocolIdentifier = msgInfo.payloadProtocolID();
         unordered = msgInfo.isUnordered();
->>>>>>> 806dace3
     }
 
     /**
