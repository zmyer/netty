/*
* Copyright 2011 The Netty Project
*
* The Netty Project licenses this file to you under the Apache License,
* version 2.0 (the "License"); you may not use this file except in compliance
* with the License. You may obtain a copy of the License at:
*
* http://www.apache.org/licenses/LICENSE-2.0
*
* Unless required by applicable law or agreed to in writing, software
* distributed under the License is distributed on an "AS IS" BASIS, WITHOUT
* WARRANTIES OR CONDITIONS OF ANY KIND, either express or implied. See the
* License for the specific language governing permissions and limitations
* under the License.
*/
package io.netty.channel.sctp;

import static io.netty.util.internal.ObjectUtil.checkPositiveOrZero;
<<<<<<< HEAD
=======
import static java.util.Objects.requireNonNull;
>>>>>>> 806dace3

import com.sun.nio.sctp.SctpServerChannel;
import com.sun.nio.sctp.SctpStandardSocketOptions;
import io.netty.buffer.ByteBufAllocator;
import io.netty.channel.ChannelException;
import io.netty.channel.ChannelOption;
import io.netty.channel.DefaultChannelConfig;
import io.netty.channel.MessageSizeEstimator;
import io.netty.channel.RecvByteBufAllocator;
import io.netty.channel.WriteBufferWaterMark;
import io.netty.util.NetUtil;
import io.netty.util.internal.ObjectUtil;

import java.io.IOException;
import java.util.Map;

/**
 * The default {@link SctpServerChannelConfig} implementation for SCTP.
 */
public class DefaultSctpServerChannelConfig extends DefaultChannelConfig implements SctpServerChannelConfig {

    private final SctpServerChannel javaChannel;
    private volatile int backlog = NetUtil.SOMAXCONN;

    /**
     * Creates a new instance.
     */
    public DefaultSctpServerChannelConfig(
            io.netty.channel.sctp.SctpServerChannel channel, SctpServerChannel javaChannel) {
        super(channel);
<<<<<<< HEAD
        this.javaChannel = ObjectUtil.checkNotNull(javaChannel, "javaChannel");
=======
        requireNonNull(javaChannel, "javaChannel");
        this.javaChannel = javaChannel;
>>>>>>> 806dace3
    }

    @Override
    public Map<ChannelOption<?>, Object> getOptions() {
        return getOptions(
                super.getOptions(),
                ChannelOption.SO_RCVBUF, ChannelOption.SO_SNDBUF, SctpChannelOption.SCTP_INIT_MAXSTREAMS);
    }

    @SuppressWarnings("unchecked")
    @Override
    public <T> T getOption(ChannelOption<T> option) {
        if (option == ChannelOption.SO_RCVBUF) {
            return (T) Integer.valueOf(getReceiveBufferSize());
        }
        if (option == ChannelOption.SO_SNDBUF) {
            return (T) Integer.valueOf(getSendBufferSize());
        }
        if (option == SctpChannelOption.SCTP_INIT_MAXSTREAMS) {
            return (T) getInitMaxStreams();
        }
        return super.getOption(option);
    }

    @Override
    public <T> boolean setOption(ChannelOption<T> option, T value) {
        validate(option, value);

        if (option == ChannelOption.SO_RCVBUF) {
            setReceiveBufferSize((Integer) value);
        } else if (option == ChannelOption.SO_SNDBUF) {
            setSendBufferSize((Integer) value);
        } else if (option == SctpChannelOption.SCTP_INIT_MAXSTREAMS) {
            setInitMaxStreams((SctpStandardSocketOptions.InitMaxStreams) value);
        } else {
            return super.setOption(option, value);
        }

        return true;
    }

    @Override
    public int getSendBufferSize() {
        try {
            return javaChannel.getOption(SctpStandardSocketOptions.SO_SNDBUF);
        } catch (IOException e) {
            throw new ChannelException(e);
        }
    }

    @Override
    public SctpServerChannelConfig setSendBufferSize(int sendBufferSize) {
        try {
            javaChannel.setOption(SctpStandardSocketOptions.SO_SNDBUF, sendBufferSize);
        } catch (IOException e) {
            throw new ChannelException(e);
        }
        return this;
    }

    @Override
    public int getReceiveBufferSize() {
        try {
            return javaChannel.getOption(SctpStandardSocketOptions.SO_RCVBUF);
        } catch (IOException e) {
            throw new ChannelException(e);
        }
    }

    @Override
    public SctpServerChannelConfig setReceiveBufferSize(int receiveBufferSize) {
        try {
            javaChannel.setOption(SctpStandardSocketOptions.SO_RCVBUF, receiveBufferSize);
        } catch (IOException e) {
            throw new ChannelException(e);
        }
        return this;
    }

    @Override
    public SctpStandardSocketOptions.InitMaxStreams getInitMaxStreams() {
        try {
            return javaChannel.getOption(SctpStandardSocketOptions.SCTP_INIT_MAXSTREAMS);
        } catch (IOException e) {
            throw new ChannelException(e);
        }
    }

    @Override
    public SctpServerChannelConfig setInitMaxStreams(SctpStandardSocketOptions.InitMaxStreams initMaxStreams) {
        try {
            javaChannel.setOption(SctpStandardSocketOptions.SCTP_INIT_MAXSTREAMS, initMaxStreams);
        } catch (IOException e) {
            throw new ChannelException(e);
        }
        return this;
    }

    @Override
    public int getBacklog() {
        return backlog;
    }

    @Override
    public SctpServerChannelConfig setBacklog(int backlog) {
        checkPositiveOrZero(backlog, "backlog");
        this.backlog = backlog;
        return this;
    }

    @Override
    @Deprecated
    public SctpServerChannelConfig setMaxMessagesPerRead(int maxMessagesPerRead) {
        super.setMaxMessagesPerRead(maxMessagesPerRead);
        return this;
    }

    @Override
    public SctpServerChannelConfig setWriteSpinCount(int writeSpinCount) {
        super.setWriteSpinCount(writeSpinCount);
        return this;
    }

    @Override
    public SctpServerChannelConfig setConnectTimeoutMillis(int connectTimeoutMillis) {
        super.setConnectTimeoutMillis(connectTimeoutMillis);
        return this;
    }

    @Override
    public SctpServerChannelConfig setAllocator(ByteBufAllocator allocator) {
        super.setAllocator(allocator);
        return this;
    }

    @Override
    public SctpServerChannelConfig setRecvByteBufAllocator(RecvByteBufAllocator allocator) {
        super.setRecvByteBufAllocator(allocator);
        return this;
    }

    @Override
    public SctpServerChannelConfig setAutoRead(boolean autoRead) {
        super.setAutoRead(autoRead);
        return this;
    }

    @Override
    public SctpServerChannelConfig setAutoClose(boolean autoClose) {
        super.setAutoClose(autoClose);
        return this;
    }

    @Override
    public SctpServerChannelConfig setWriteBufferLowWaterMark(int writeBufferLowWaterMark) {
        super.setWriteBufferLowWaterMark(writeBufferLowWaterMark);
        return this;
    }

    @Override
    public SctpServerChannelConfig setWriteBufferHighWaterMark(int writeBufferHighWaterMark) {
        super.setWriteBufferHighWaterMark(writeBufferHighWaterMark);
        return this;
    }

    @Override
    public SctpServerChannelConfig setWriteBufferWaterMark(WriteBufferWaterMark writeBufferWaterMark) {
        super.setWriteBufferWaterMark(writeBufferWaterMark);
        return this;
    }

    @Override
    public SctpServerChannelConfig setMessageSizeEstimator(MessageSizeEstimator estimator) {
        super.setMessageSizeEstimator(estimator);
        return this;
    }
}<|MERGE_RESOLUTION|>--- conflicted
+++ resolved
@@ -16,10 +16,7 @@
 package io.netty.channel.sctp;
 
 import static io.netty.util.internal.ObjectUtil.checkPositiveOrZero;
-<<<<<<< HEAD
-=======
 import static java.util.Objects.requireNonNull;
->>>>>>> 806dace3
 
 import com.sun.nio.sctp.SctpServerChannel;
 import com.sun.nio.sctp.SctpStandardSocketOptions;
@@ -31,7 +28,6 @@
 import io.netty.channel.RecvByteBufAllocator;
 import io.netty.channel.WriteBufferWaterMark;
 import io.netty.util.NetUtil;
-import io.netty.util.internal.ObjectUtil;
 
 import java.io.IOException;
 import java.util.Map;
@@ -50,12 +46,8 @@
     public DefaultSctpServerChannelConfig(
             io.netty.channel.sctp.SctpServerChannel channel, SctpServerChannel javaChannel) {
         super(channel);
-<<<<<<< HEAD
-        this.javaChannel = ObjectUtil.checkNotNull(javaChannel, "javaChannel");
-=======
         requireNonNull(javaChannel, "javaChannel");
         this.javaChannel = javaChannel;
->>>>>>> 806dace3
     }
 
     @Override
