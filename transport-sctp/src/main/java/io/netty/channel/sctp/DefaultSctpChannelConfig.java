--- conflicted
+++ resolved
@@ -24,7 +24,6 @@
 import io.netty.channel.MessageSizeEstimator;
 import io.netty.channel.RecvByteBufAllocator;
 import io.netty.channel.WriteBufferWaterMark;
-import io.netty.util.internal.ObjectUtil;
 import io.netty.util.internal.PlatformDependent;
 
 import java.io.IOException;
@@ -45,12 +44,8 @@
 
     public DefaultSctpChannelConfig(io.netty.channel.sctp.SctpChannel channel, SctpChannel javaChannel) {
         super(channel);
-<<<<<<< HEAD
-        this.javaChannel = ObjectUtil.checkNotNull(javaChannel, "javaChannel");
-=======
         requireNonNull(javaChannel, "javaChannel");
         this.javaChannel = javaChannel;
->>>>>>> 806dace3
 
         // Enable TCP_NODELAY by default if possible.
         if (PlatformDependent.canEnableTcpNoDelayByDefault()) {
