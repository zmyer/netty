/*
 * Copyright 2016 The Netty Project
 *
 * The Netty Project licenses this file to you under the Apache License,
 * version 2.0 (the "License"); you may not use this file except in compliance
 * with the License. You may obtain a copy of the License at:
 *
 *   http://www.apache.org/licenses/LICENSE-2.0
 *
 * Unless required by applicable law or agreed to in writing, software
 * distributed under the License is distributed on an "AS IS" BASIS, WITHOUT
 * WARRANTIES OR CONDITIONS OF ANY KIND, either express or implied. See the
 * License for the specific language governing permissions and limitations
 * under the License.
 */

package io.netty.example.http2.helloworld.multiplex.server;

import io.netty.channel.ChannelHandlerContext;
import io.netty.channel.ChannelInboundHandler;
import io.netty.channel.ChannelInitializer;
import io.netty.channel.ChannelPipeline;
import io.netty.channel.SimpleChannelInboundHandler;
import io.netty.channel.socket.SocketChannel;
import io.netty.example.http2.helloworld.server.HelloWorldHttp1Handler;
import io.netty.handler.codec.http.HttpMessage;
import io.netty.handler.codec.http.HttpObjectAggregator;
import io.netty.handler.codec.http.HttpServerCodec;
import io.netty.handler.codec.http.HttpServerUpgradeHandler;
import io.netty.handler.codec.http.HttpServerUpgradeHandler.UpgradeCodecFactory;
import io.netty.handler.codec.http2.Http2FrameCodecBuilder;
import io.netty.handler.codec.http2.Http2CodecUtil;
import io.netty.handler.codec.http2.Http2MultiplexHandler;
import io.netty.handler.codec.http2.Http2ServerUpgradeCodec;
import io.netty.handler.ssl.SslContext;
import io.netty.util.AsciiString;
import io.netty.util.ReferenceCountUtil;

/**
 * Sets up the Netty pipeline for the example server. Depending on the endpoint config, sets up the
 * pipeline for NPN or cleartext HTTP upgrade to HTTP/2.
 */
public class Http2ServerInitializer extends ChannelInitializer<SocketChannel> {

<<<<<<< HEAD
    private static final UpgradeCodecFactory upgradeCodecFactory = new UpgradeCodecFactory() {
        @Override
        public UpgradeCodec newUpgradeCodec(CharSequence protocol) {
            if (AsciiString.contentEquals(Http2CodecUtil.HTTP_UPGRADE_PROTOCOL_NAME, protocol)) {
                return new Http2ServerUpgradeCodec(
                        Http2FrameCodecBuilder.forServer().build(),
                        new Http2MultiplexHandler(new HelloWorldHttp2Handler()));
            } else {
                return null;
            }
=======
    private static final UpgradeCodecFactory upgradeCodecFactory = protocol -> {
        if (AsciiString.contentEquals(Http2CodecUtil.HTTP_UPGRADE_PROTOCOL_NAME, protocol)) {
            return new Http2ServerUpgradeCodec(
                    Http2MultiplexCodecBuilder.forServer(new HelloWorldHttp2Handler()).build());
        } else {
            return null;
>>>>>>> 806dace3
        }
    };

    private final SslContext sslCtx;
    private final int maxHttpContentLength;

    public Http2ServerInitializer(SslContext sslCtx) {
        this(sslCtx, 16 * 1024);
    }

    public Http2ServerInitializer(SslContext sslCtx, int maxHttpContentLength) {
        if (maxHttpContentLength < 0) {
            throw new IllegalArgumentException("maxHttpContentLength (expected >= 0): " + maxHttpContentLength);
        }
        this.sslCtx = sslCtx;
        this.maxHttpContentLength = maxHttpContentLength;
    }

    @Override
    public void initChannel(SocketChannel ch) {
        if (sslCtx != null) {
            configureSsl(ch);
        } else {
            configureClearText(ch);
        }
    }

    /**
     * Configure the pipeline for TLS NPN negotiation to HTTP/2.
     */
    private void configureSsl(SocketChannel ch) {
        ch.pipeline().addLast(sslCtx.newHandler(ch.alloc()), new Http2OrHttpHandler());
    }

    /**
     * Configure the pipeline for a cleartext upgrade from HTTP to HTTP/2.0
     */
    private void configureClearText(SocketChannel ch) {
        final ChannelPipeline p = ch.pipeline();
        final HttpServerCodec sourceCodec = new HttpServerCodec();

        p.addLast(sourceCodec);
        p.addLast(new HttpServerUpgradeHandler(sourceCodec, upgradeCodecFactory));
        p.addLast(new SimpleChannelInboundHandler<HttpMessage>() {
            @Override
            protected void channelRead0(ChannelHandlerContext ctx, HttpMessage msg) throws Exception {
                // If this handler is hit then no upgrade has been attempted and the client is just talking HTTP.
                System.err.println("Directly talking: " + msg.protocolVersion() + " (no upgrade was attempted)");
                ChannelPipeline pipeline = ctx.pipeline();
                pipeline.addAfter(ctx.name(), null, new HelloWorldHttp1Handler("Direct. No Upgrade Attempted."));
                pipeline.replace(this, null, new HttpObjectAggregator(maxHttpContentLength));
                ctx.fireChannelRead(ReferenceCountUtil.retain(msg));
            }
        });

        p.addLast(new UserEventLogger());
    }

    /**
     * Class that logs any User Events triggered on this channel.
     */
    private static class UserEventLogger implements ChannelInboundHandler {
        @Override
        public void userEventTriggered(ChannelHandlerContext ctx, Object evt) {
            System.out.println("User Event Triggered: " + evt);
            ctx.fireUserEventTriggered(evt);
        }
    }
}<|MERGE_RESOLUTION|>--- conflicted
+++ resolved
@@ -28,9 +28,8 @@
 import io.netty.handler.codec.http.HttpServerCodec;
 import io.netty.handler.codec.http.HttpServerUpgradeHandler;
 import io.netty.handler.codec.http.HttpServerUpgradeHandler.UpgradeCodecFactory;
-import io.netty.handler.codec.http2.Http2FrameCodecBuilder;
+import io.netty.handler.codec.http2.Http2MultiplexCodecBuilder;
 import io.netty.handler.codec.http2.Http2CodecUtil;
-import io.netty.handler.codec.http2.Http2MultiplexHandler;
 import io.netty.handler.codec.http2.Http2ServerUpgradeCodec;
 import io.netty.handler.ssl.SslContext;
 import io.netty.util.AsciiString;
@@ -42,25 +41,12 @@
  */
 public class Http2ServerInitializer extends ChannelInitializer<SocketChannel> {
 
-<<<<<<< HEAD
-    private static final UpgradeCodecFactory upgradeCodecFactory = new UpgradeCodecFactory() {
-        @Override
-        public UpgradeCodec newUpgradeCodec(CharSequence protocol) {
-            if (AsciiString.contentEquals(Http2CodecUtil.HTTP_UPGRADE_PROTOCOL_NAME, protocol)) {
-                return new Http2ServerUpgradeCodec(
-                        Http2FrameCodecBuilder.forServer().build(),
-                        new Http2MultiplexHandler(new HelloWorldHttp2Handler()));
-            } else {
-                return null;
-            }
-=======
     private static final UpgradeCodecFactory upgradeCodecFactory = protocol -> {
         if (AsciiString.contentEquals(Http2CodecUtil.HTTP_UPGRADE_PROTOCOL_NAME, protocol)) {
             return new Http2ServerUpgradeCodec(
                     Http2MultiplexCodecBuilder.forServer(new HelloWorldHttp2Handler()).build());
         } else {
             return null;
->>>>>>> 806dace3
         }
     };
 
@@ -110,7 +96,8 @@
                 // If this handler is hit then no upgrade has been attempted and the client is just talking HTTP.
                 System.err.println("Directly talking: " + msg.protocolVersion() + " (no upgrade was attempted)");
                 ChannelPipeline pipeline = ctx.pipeline();
-                pipeline.addAfter(ctx.name(), null, new HelloWorldHttp1Handler("Direct. No Upgrade Attempted."));
+                ChannelHandlerContext thisCtx = pipeline.context(this);
+                pipeline.addAfter(thisCtx.name(), null, new HelloWorldHttp1Handler("Direct. No Upgrade Attempted."));
                 pipeline.replace(this, null, new HttpObjectAggregator(maxHttpContentLength));
                 ctx.fireChannelRead(ReferenceCountUtil.retain(msg));
             }
