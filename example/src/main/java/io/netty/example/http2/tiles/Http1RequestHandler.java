/*
 * Copyright 2015 The Netty Project
 *
 * The Netty Project licenses this file to you under the Apache License,
 * version 2.0 (the "License"); you may not use this file except in compliance
 * with the License. You may obtain a copy of the License at:
 *
 *   http://www.apache.org/licenses/LICENSE-2.0
 *
 * Unless required by applicable law or agreed to in writing, software
 * distributed under the License is distributed on an "AS IS" BASIS, WITHOUT
 * WARRANTIES OR CONDITIONS OF ANY KIND, either express or implied. See the
 * License for the specific language governing permissions and limitations
 * under the License.
 */

package io.netty.example.http2.tiles;

import static io.netty.handler.codec.http.HttpHeaderNames.CONNECTION;
import static io.netty.handler.codec.http.HttpHeaderValues.CLOSE;
import static io.netty.handler.codec.http.HttpHeaderValues.KEEP_ALIVE;
import static io.netty.handler.codec.http.HttpUtil.isKeepAlive;
import static io.netty.handler.codec.http.HttpResponseStatus.CONTINUE;
import static io.netty.handler.codec.http.HttpVersion.HTTP_1_0;
import static io.netty.handler.codec.http.HttpVersion.HTTP_1_1;

import io.netty.buffer.Unpooled;
import io.netty.channel.ChannelFutureListener;
import io.netty.channel.ChannelHandlerContext;
import io.netty.handler.codec.http.DefaultFullHttpResponse;
import io.netty.handler.codec.http.FullHttpRequest;
import io.netty.handler.codec.http.FullHttpResponse;
import io.netty.handler.codec.http.HttpUtil;

import java.util.concurrent.TimeUnit;

/**
 * Handles the requests for the tiled image using HTTP 1.x as a protocol.
 */
public final class Http1RequestHandler extends Http2RequestHandler {

    @Override
    protected void channelRead0(ChannelHandlerContext ctx, FullHttpRequest request) throws Exception {
        if (HttpUtil.is100ContinueExpected(request)) {
            ctx.write(new DefaultFullHttpResponse(HTTP_1_1, CONTINUE, Unpooled.EMPTY_BUFFER));
        }
        super.channelRead0(ctx, request);
    }

    @Override
    protected void sendResponse(final ChannelHandlerContext ctx, String streamId, int latency,
            final FullHttpResponse response, final FullHttpRequest request) {
        HttpUtil.setContentLength(response, response.content().readableBytes());
<<<<<<< HEAD
        ctx.executor().schedule(new Runnable() {
            @Override
            public void run() {
                if (isKeepAlive(request)) {
                    if (request.protocolVersion().equals(HTTP_1_0)) {
                        response.headers().set(CONNECTION, KEEP_ALIVE);
                    }
                    ctx.writeAndFlush(response);
                } else {
                    // Tell the client we're going to close the connection.
                    response.headers().set(CONNECTION, CLOSE);
                    ctx.writeAndFlush(response).addListener(ChannelFutureListener.CLOSE);
=======
        ctx.executor().schedule(() -> {
            if (isKeepAlive(request)) {
                if (request.protocolVersion().equals(HTTP_1_0)) {
                    response.headers().set(CONNECTION, KEEP_ALIVE);
>>>>>>> 806dace3
                }
                ctx.writeAndFlush(response);
            } else {
                // Tell the client we're going to close the connection.
                response.headers().set(CONNECTION, CLOSE);
                ctx.writeAndFlush(response).addListener(ChannelFutureListener.CLOSE);
            }
        }, latency, TimeUnit.MILLISECONDS);
    }
}<|MERGE_RESOLUTION|>--- conflicted
+++ resolved
@@ -23,8 +23,6 @@
 import static io.netty.handler.codec.http.HttpResponseStatus.CONTINUE;
 import static io.netty.handler.codec.http.HttpVersion.HTTP_1_0;
 import static io.netty.handler.codec.http.HttpVersion.HTTP_1_1;
-
-import io.netty.buffer.Unpooled;
 import io.netty.channel.ChannelFutureListener;
 import io.netty.channel.ChannelHandlerContext;
 import io.netty.handler.codec.http.DefaultFullHttpResponse;
@@ -42,7 +40,7 @@
     @Override
     protected void channelRead0(ChannelHandlerContext ctx, FullHttpRequest request) throws Exception {
         if (HttpUtil.is100ContinueExpected(request)) {
-            ctx.write(new DefaultFullHttpResponse(HTTP_1_1, CONTINUE, Unpooled.EMPTY_BUFFER));
+            ctx.write(new DefaultFullHttpResponse(HTTP_1_1, CONTINUE));
         }
         super.channelRead0(ctx, request);
     }
@@ -51,25 +49,10 @@
     protected void sendResponse(final ChannelHandlerContext ctx, String streamId, int latency,
             final FullHttpResponse response, final FullHttpRequest request) {
         HttpUtil.setContentLength(response, response.content().readableBytes());
-<<<<<<< HEAD
-        ctx.executor().schedule(new Runnable() {
-            @Override
-            public void run() {
-                if (isKeepAlive(request)) {
-                    if (request.protocolVersion().equals(HTTP_1_0)) {
-                        response.headers().set(CONNECTION, KEEP_ALIVE);
-                    }
-                    ctx.writeAndFlush(response);
-                } else {
-                    // Tell the client we're going to close the connection.
-                    response.headers().set(CONNECTION, CLOSE);
-                    ctx.writeAndFlush(response).addListener(ChannelFutureListener.CLOSE);
-=======
         ctx.executor().schedule(() -> {
             if (isKeepAlive(request)) {
                 if (request.protocolVersion().equals(HTTP_1_0)) {
                     response.headers().set(CONNECTION, KEEP_ALIVE);
->>>>>>> 806dace3
                 }
                 ctx.writeAndFlush(response);
             } else {
