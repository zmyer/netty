--- conflicted
+++ resolved
@@ -21,13 +21,9 @@
 import javax.net.ssl.SSLSession;
 import javax.security.cert.X509Certificate;
 
-<<<<<<< HEAD
-import io.netty.buffer.Unpooled;
-=======
 import io.netty.channel.ChannelInboundHandler;
 import io.netty.channel.MultithreadEventLoopGroup;
 import io.netty.channel.nio.NioHandler;
->>>>>>> 806dace3
 import org.bouncycastle.asn1.ocsp.OCSPResponseStatus;
 import org.bouncycastle.cert.ocsp.BasicOCSPResp;
 import org.bouncycastle.cert.ocsp.CertificateStatus;
@@ -62,8 +58,8 @@
 import io.netty.util.concurrent.Promise;
 
 /**
- * This is a very simple example for an HTTPS client that uses OCSP stapling.
- * The client connects to an HTTPS server that has OCSP stapling enabled and
+ * This is a very simple example for a HTTPS client that uses OCSP stapling.
+ * The client connects to a HTTPS server that has OCSP stapling enabled and
  * then uses BC to parse and validate it.
  */
 public class OcspClientExample {
@@ -169,8 +165,7 @@
 
         @Override
         public void channelActive(ChannelHandlerContext ctx) throws Exception {
-            FullHttpRequest request = new DefaultFullHttpRequest(
-                    HttpVersion.HTTP_1_1, HttpMethod.GET, "/", Unpooled.EMPTY_BUFFER);
+            FullHttpRequest request = new DefaultFullHttpRequest(HttpVersion.HTTP_1_1, HttpMethod.GET, "/");
             request.headers().set(HttpHeaderNames.HOST, host);
             request.headers().set(HttpHeaderNames.USER_AGENT, "netty-ocsp-example/1.0");
 
