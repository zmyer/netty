/*
 * Copyright 2014 The Netty Project
 *
 * The Netty Project licenses this file to you under the Apache License,
 * version 2.0 (the "License"); you may not use this file except in compliance
 * with the License. You may obtain a copy of the License at:
 *
 *   http://www.apache.org/licenses/LICENSE-2.0
 *
 * Unless required by applicable law or agreed to in writing, software
 * distributed under the License is distributed on an "AS IS" BASIS, WITHOUT
 * WARRANTIES OR CONDITIONS OF ANY KIND, either express or implied. See the
 * License for the specific language governing permissions and limitations
 * under the License.
 */
package io.netty.example.http.websocketx.benchmarkserver;

import io.netty.buffer.ByteBuf;
<<<<<<< HEAD
import io.netty.buffer.ByteBufUtil;
import io.netty.channel.ChannelFuture;
=======
import io.netty.buffer.Unpooled;
>>>>>>> 806dace3
import io.netty.channel.ChannelFutureListener;
import io.netty.channel.ChannelHandlerContext;
import io.netty.channel.SimpleChannelInboundHandler;
import io.netty.handler.codec.http.DefaultFullHttpResponse;
import io.netty.handler.codec.http.FullHttpRequest;
import io.netty.handler.codec.http.FullHttpResponse;
import io.netty.handler.codec.http.HttpHeaderNames;
import io.netty.handler.codec.http.HttpResponseStatus;
import io.netty.handler.codec.http.HttpUtil;
import io.netty.handler.codec.http.websocketx.BinaryWebSocketFrame;
import io.netty.handler.codec.http.websocketx.CloseWebSocketFrame;
import io.netty.handler.codec.http.websocketx.PingWebSocketFrame;
import io.netty.handler.codec.http.websocketx.PongWebSocketFrame;
import io.netty.handler.codec.http.websocketx.TextWebSocketFrame;
import io.netty.handler.codec.http.websocketx.WebSocketFrame;
import io.netty.handler.codec.http.websocketx.WebSocketServerHandshaker;
import io.netty.handler.codec.http.websocketx.WebSocketServerHandshakerFactory;

<<<<<<< HEAD
import static io.netty.handler.codec.http.HttpMethod.*;
import static io.netty.handler.codec.http.HttpResponseStatus.*;
=======
import static io.netty.handler.codec.http.HttpHeaderNames.CONNECTION;
import static io.netty.handler.codec.http.HttpHeaderValues.CLOSE;
import static io.netty.handler.codec.http.HttpHeaderValues.KEEP_ALIVE;
import static io.netty.handler.codec.http.HttpMethod.GET;
import static io.netty.handler.codec.http.HttpResponseStatus.BAD_REQUEST;
import static io.netty.handler.codec.http.HttpResponseStatus.FORBIDDEN;
import static io.netty.handler.codec.http.HttpResponseStatus.OK;
import static io.netty.handler.codec.http.HttpResponseStatus.NOT_FOUND;
import static io.netty.handler.codec.http.HttpVersion.HTTP_1_0;
import static io.netty.handler.codec.http.HttpVersion.HTTP_1_1;
>>>>>>> 806dace3

/**
 * Handles handshakes and messages
 */
public class WebSocketServerHandler extends SimpleChannelInboundHandler<Object> {

    private static final String WEBSOCKET_PATH = "/websocket";

    private WebSocketServerHandshaker handshaker;

    @Override
    public void channelRead0(ChannelHandlerContext ctx, Object msg) {
        if (msg instanceof FullHttpRequest) {
            handleHttpRequest(ctx, (FullHttpRequest) msg);
        } else if (msg instanceof WebSocketFrame) {
            handleWebSocketFrame(ctx, (WebSocketFrame) msg);
        }
    }

    @Override
    public void channelReadComplete(ChannelHandlerContext ctx) {
        ctx.flush();
    }

    private void handleHttpRequest(ChannelHandlerContext ctx, FullHttpRequest req) {
        // Handle a bad request.
        if (!req.decoderResult().isSuccess()) {
            sendHttpResponse(ctx, req, new DefaultFullHttpResponse(req.protocolVersion(), BAD_REQUEST,
                                                                   ctx.alloc().buffer(0)));
            return;
        }

        // Allow only GET methods.
        if (!GET.equals(req.method())) {
<<<<<<< HEAD
            sendHttpResponse(ctx, req, new DefaultFullHttpResponse(req.protocolVersion(), FORBIDDEN,
                                                                   ctx.alloc().buffer(0)));
=======
            sendHttpResponse(ctx, req, new DefaultFullHttpResponse(HTTP_1_1, FORBIDDEN));
>>>>>>> 806dace3
            return;
        }

        // Send the demo page and favicon.ico
        if ("/".equals(req.uri())) {
            ByteBuf content = WebSocketServerBenchmarkPage.getContent(getWebSocketLocation(req));
            FullHttpResponse res = new DefaultFullHttpResponse(req.protocolVersion(), OK, content);

            res.headers().set(HttpHeaderNames.CONTENT_TYPE, "text/html; charset=UTF-8");
            HttpUtil.setContentLength(res, content.readableBytes());

            sendHttpResponse(ctx, req, res);
            return;
        }

        if ("/favicon.ico".equals(req.uri())) {
            FullHttpResponse res = new DefaultFullHttpResponse(req.protocolVersion(), NOT_FOUND,
                                                               ctx.alloc().buffer(0));
            sendHttpResponse(ctx, req, res);
            return;
        }

        // Handshake
        WebSocketServerHandshakerFactory wsFactory = new WebSocketServerHandshakerFactory(
                getWebSocketLocation(req), null, true, 5 * 1024 * 1024);
        handshaker = wsFactory.newHandshaker(req);
        if (handshaker == null) {
            WebSocketServerHandshakerFactory.sendUnsupportedVersionResponse(ctx.channel());
        } else {
            handshaker.handshake(ctx.channel(), req);
        }
    }

    private void handleWebSocketFrame(ChannelHandlerContext ctx, WebSocketFrame frame) {

        // Check for closing frame
        if (frame instanceof CloseWebSocketFrame) {
            handshaker.close(ctx.channel(), (CloseWebSocketFrame) frame.retain());
            return;
        }
        if (frame instanceof PingWebSocketFrame) {
            ctx.write(new PongWebSocketFrame(frame.content().retain()));
            return;
        }
        if (frame instanceof TextWebSocketFrame) {
            // Echo the frame
            ctx.write(frame.retain());
            return;
        }
        if (frame instanceof BinaryWebSocketFrame) {
            // Echo the frame
            ctx.write(frame.retain());
        }
    }

    private static void sendHttpResponse(ChannelHandlerContext ctx, FullHttpRequest req, FullHttpResponse res) {
        // Generate an error page if response getStatus code is not OK (200).
        HttpResponseStatus responseStatus = res.status();
        if (responseStatus.code() != 200) {
            ByteBufUtil.writeUtf8(res.content(), responseStatus.toString());
            HttpUtil.setContentLength(res, res.content().readableBytes());
        }
        // Send the response and close the connection if necessary.
<<<<<<< HEAD
        boolean keepAlive = HttpUtil.isKeepAlive(req) && responseStatus.code() == 200;
        HttpUtil.setKeepAlive(res, keepAlive);
        ChannelFuture future = ctx.write(res); // Flushed in channelReadComplete()
        if (!keepAlive) {
            future.addListener(ChannelFutureListener.CLOSE);
=======
        if (!HttpUtil.isKeepAlive(req) || res.status().code() != 200) {
            // Tell the client we're going to close the connection.
            res.headers().set(CONNECTION, CLOSE);
            ctx.writeAndFlush(res).addListener(ChannelFutureListener.CLOSE);
        } else {
            if (req.protocolVersion().equals(HTTP_1_0)) {
                res.headers().set(CONNECTION, KEEP_ALIVE);
            }
            ctx.writeAndFlush(res);
>>>>>>> 806dace3
        }
    }

    @Override
    public void exceptionCaught(ChannelHandlerContext ctx, Throwable cause) {
        cause.printStackTrace();
        ctx.close();
    }

    private static String getWebSocketLocation(FullHttpRequest req) {
        String location =  req.headers().get(HttpHeaderNames.HOST) + WEBSOCKET_PATH;
        if (WebSocketServer.SSL) {
            return "wss://" + location;
        } else {
            return "ws://" + location;
        }
    }
}<|MERGE_RESOLUTION|>--- conflicted
+++ resolved
@@ -16,12 +16,7 @@
 package io.netty.example.http.websocketx.benchmarkserver;
 
 import io.netty.buffer.ByteBuf;
-<<<<<<< HEAD
-import io.netty.buffer.ByteBufUtil;
-import io.netty.channel.ChannelFuture;
-=======
 import io.netty.buffer.Unpooled;
->>>>>>> 806dace3
 import io.netty.channel.ChannelFutureListener;
 import io.netty.channel.ChannelHandlerContext;
 import io.netty.channel.SimpleChannelInboundHandler;
@@ -29,7 +24,6 @@
 import io.netty.handler.codec.http.FullHttpRequest;
 import io.netty.handler.codec.http.FullHttpResponse;
 import io.netty.handler.codec.http.HttpHeaderNames;
-import io.netty.handler.codec.http.HttpResponseStatus;
 import io.netty.handler.codec.http.HttpUtil;
 import io.netty.handler.codec.http.websocketx.BinaryWebSocketFrame;
 import io.netty.handler.codec.http.websocketx.CloseWebSocketFrame;
@@ -39,11 +33,8 @@
 import io.netty.handler.codec.http.websocketx.WebSocketFrame;
 import io.netty.handler.codec.http.websocketx.WebSocketServerHandshaker;
 import io.netty.handler.codec.http.websocketx.WebSocketServerHandshakerFactory;
+import io.netty.util.CharsetUtil;
 
-<<<<<<< HEAD
-import static io.netty.handler.codec.http.HttpMethod.*;
-import static io.netty.handler.codec.http.HttpResponseStatus.*;
-=======
 import static io.netty.handler.codec.http.HttpHeaderNames.CONNECTION;
 import static io.netty.handler.codec.http.HttpHeaderValues.CLOSE;
 import static io.netty.handler.codec.http.HttpHeaderValues.KEEP_ALIVE;
@@ -54,7 +45,6 @@
 import static io.netty.handler.codec.http.HttpResponseStatus.NOT_FOUND;
 import static io.netty.handler.codec.http.HttpVersion.HTTP_1_0;
 import static io.netty.handler.codec.http.HttpVersion.HTTP_1_1;
->>>>>>> 806dace3
 
 /**
  * Handles handshakes and messages
@@ -82,26 +72,20 @@
     private void handleHttpRequest(ChannelHandlerContext ctx, FullHttpRequest req) {
         // Handle a bad request.
         if (!req.decoderResult().isSuccess()) {
-            sendHttpResponse(ctx, req, new DefaultFullHttpResponse(req.protocolVersion(), BAD_REQUEST,
-                                                                   ctx.alloc().buffer(0)));
+            sendHttpResponse(ctx, req, new DefaultFullHttpResponse(HTTP_1_1, BAD_REQUEST));
             return;
         }
 
         // Allow only GET methods.
         if (!GET.equals(req.method())) {
-<<<<<<< HEAD
-            sendHttpResponse(ctx, req, new DefaultFullHttpResponse(req.protocolVersion(), FORBIDDEN,
-                                                                   ctx.alloc().buffer(0)));
-=======
             sendHttpResponse(ctx, req, new DefaultFullHttpResponse(HTTP_1_1, FORBIDDEN));
->>>>>>> 806dace3
             return;
         }
 
         // Send the demo page and favicon.ico
         if ("/".equals(req.uri())) {
             ByteBuf content = WebSocketServerBenchmarkPage.getContent(getWebSocketLocation(req));
-            FullHttpResponse res = new DefaultFullHttpResponse(req.protocolVersion(), OK, content);
+            FullHttpResponse res = new DefaultFullHttpResponse(HTTP_1_1, OK, content);
 
             res.headers().set(HttpHeaderNames.CONTENT_TYPE, "text/html; charset=UTF-8");
             HttpUtil.setContentLength(res, content.readableBytes());
@@ -109,10 +93,8 @@
             sendHttpResponse(ctx, req, res);
             return;
         }
-
         if ("/favicon.ico".equals(req.uri())) {
-            FullHttpResponse res = new DefaultFullHttpResponse(req.protocolVersion(), NOT_FOUND,
-                                                               ctx.alloc().buffer(0));
+            FullHttpResponse res = new DefaultFullHttpResponse(HTTP_1_1, NOT_FOUND);
             sendHttpResponse(ctx, req, res);
             return;
         }
@@ -150,21 +132,17 @@
         }
     }
 
-    private static void sendHttpResponse(ChannelHandlerContext ctx, FullHttpRequest req, FullHttpResponse res) {
+    private static void sendHttpResponse(
+            ChannelHandlerContext ctx, FullHttpRequest req, FullHttpResponse res) {
         // Generate an error page if response getStatus code is not OK (200).
-        HttpResponseStatus responseStatus = res.status();
-        if (responseStatus.code() != 200) {
-            ByteBufUtil.writeUtf8(res.content(), responseStatus.toString());
+        if (res.status().code() != 200) {
+            ByteBuf buf = Unpooled.copiedBuffer(res.status().toString(), CharsetUtil.UTF_8);
+            res.content().writeBytes(buf);
+            buf.release();
             HttpUtil.setContentLength(res, res.content().readableBytes());
         }
+
         // Send the response and close the connection if necessary.
-<<<<<<< HEAD
-        boolean keepAlive = HttpUtil.isKeepAlive(req) && responseStatus.code() == 200;
-        HttpUtil.setKeepAlive(res, keepAlive);
-        ChannelFuture future = ctx.write(res); // Flushed in channelReadComplete()
-        if (!keepAlive) {
-            future.addListener(ChannelFutureListener.CLOSE);
-=======
         if (!HttpUtil.isKeepAlive(req) || res.status().code() != 200) {
             // Tell the client we're going to close the connection.
             res.headers().set(CONNECTION, CLOSE);
@@ -174,7 +152,6 @@
                 res.headers().set(CONNECTION, KEEP_ALIVE);
             }
             ctx.writeAndFlush(res);
->>>>>>> 806dace3
         }
     }
 
