/*
 * Copyright 2012 The Netty Project
 *
 * The Netty Project licenses this file to you under the Apache License,
 * version 2.0 (the "License"); you may not use this file except in compliance
 * with the License. You may obtain a copy of the License at:
 *
 *   http://www.apache.org/licenses/LICENSE-2.0
 *
 * Unless required by applicable law or agreed to in writing, software
 * distributed under the License is distributed on an "AS IS" BASIS, WITHOUT
 * WARRANTIES OR CONDITIONS OF ANY KIND, either express or implied. See the
 * License for the specific language governing permissions and limitations
 * under the License.
 */
package io.netty.example.http.websocketx.server;

import io.netty.buffer.ByteBuf;
<<<<<<< HEAD
import io.netty.buffer.ByteBufUtil;
import io.netty.channel.ChannelFuture;
=======
import io.netty.buffer.Unpooled;
>>>>>>> 806dace3
import io.netty.channel.ChannelFutureListener;
import io.netty.channel.ChannelHandlerContext;
import io.netty.channel.ChannelPipeline;
import io.netty.channel.SimpleChannelInboundHandler;
import io.netty.handler.codec.http.DefaultFullHttpResponse;
import io.netty.handler.codec.http.FullHttpRequest;
import io.netty.handler.codec.http.FullHttpResponse;
import io.netty.handler.codec.http.HttpHeaderNames;
import io.netty.handler.codec.http.HttpRequest;
import io.netty.handler.codec.http.HttpResponseStatus;
import io.netty.handler.codec.http.HttpUtil;
import io.netty.handler.ssl.SslHandler;

<<<<<<< HEAD
import static io.netty.handler.codec.http.HttpHeaderNames.*;
import static io.netty.handler.codec.http.HttpMethod.*;
import static io.netty.handler.codec.http.HttpResponseStatus.*;
=======
import static io.netty.handler.codec.http.HttpHeaderNames.CONTENT_TYPE;
import static io.netty.handler.codec.http.HttpHeaderNames.CONNECTION;
import static io.netty.handler.codec.http.HttpHeaderValues.CLOSE;
import static io.netty.handler.codec.http.HttpHeaderValues.KEEP_ALIVE;
import static io.netty.handler.codec.http.HttpMethod.GET;
import static io.netty.handler.codec.http.HttpResponseStatus.BAD_REQUEST;
import static io.netty.handler.codec.http.HttpResponseStatus.FORBIDDEN;
import static io.netty.handler.codec.http.HttpResponseStatus.NOT_FOUND;
import static io.netty.handler.codec.http.HttpResponseStatus.OK;
import static io.netty.handler.codec.http.HttpVersion.HTTP_1_0;
import static io.netty.handler.codec.http.HttpVersion.HTTP_1_1;
>>>>>>> 806dace3

/**
 * Outputs index page content.
 */
public class WebSocketIndexPageHandler extends SimpleChannelInboundHandler<FullHttpRequest> {

    private final String websocketPath;

    public WebSocketIndexPageHandler(String websocketPath) {
        this.websocketPath = websocketPath;
    }

    @Override
    protected void channelRead0(ChannelHandlerContext ctx, FullHttpRequest req) throws Exception {
        // Handle a bad request.
        if (!req.decoderResult().isSuccess()) {
            sendHttpResponse(ctx, req, new DefaultFullHttpResponse(req.protocolVersion(), BAD_REQUEST,
                                                                   ctx.alloc().buffer(0)));
            return;
        }

        // Allow only GET methods.
        if (!GET.equals(req.method())) {
<<<<<<< HEAD
            sendHttpResponse(ctx, req, new DefaultFullHttpResponse(req.protocolVersion(), FORBIDDEN,
                                                                   ctx.alloc().buffer(0)));
=======
            sendHttpResponse(ctx, req, new DefaultFullHttpResponse(HTTP_1_1, FORBIDDEN));
>>>>>>> 806dace3
            return;
        }

        // Send the index page
        if ("/".equals(req.uri()) || "/index.html".equals(req.uri())) {
            String webSocketLocation = getWebSocketLocation(ctx.pipeline(), req, websocketPath);
            ByteBuf content = WebSocketServerIndexPage.getContent(webSocketLocation);
            FullHttpResponse res = new DefaultFullHttpResponse(req.protocolVersion(), OK, content);

            res.headers().set(CONTENT_TYPE, "text/html; charset=UTF-8");
            HttpUtil.setContentLength(res, content.readableBytes());

            sendHttpResponse(ctx, req, res);
        } else {
            sendHttpResponse(ctx, req, new DefaultFullHttpResponse(req.protocolVersion(), NOT_FOUND,
                                                                   ctx.alloc().buffer(0)));
        }
    }

    @Override
    public void exceptionCaught(ChannelHandlerContext ctx, Throwable cause) {
        cause.printStackTrace();
        ctx.close();
    }

    private static void sendHttpResponse(ChannelHandlerContext ctx, FullHttpRequest req, FullHttpResponse res) {
        // Generate an error page if response getStatus code is not OK (200).
        HttpResponseStatus responseStatus = res.status();
        if (responseStatus.code() != 200) {
            ByteBufUtil.writeUtf8(res.content(), responseStatus.toString());
            HttpUtil.setContentLength(res, res.content().readableBytes());
        }
        // Send the response and close the connection if necessary.
<<<<<<< HEAD
        boolean keepAlive = HttpUtil.isKeepAlive(req) && responseStatus.code() == 200;
        HttpUtil.setKeepAlive(res, keepAlive);
        ChannelFuture future = ctx.writeAndFlush(res);
        if (!keepAlive) {
            future.addListener(ChannelFutureListener.CLOSE);
=======
        if (!HttpUtil.isKeepAlive(req) || res.status().code() != 200) {
            // Tell the client we're going to close the connection.
            res.headers().set(CONNECTION, CLOSE);
            ctx.writeAndFlush(res).addListener(ChannelFutureListener.CLOSE);
        } else {
            if (req.protocolVersion().equals(HTTP_1_0)) {
                res.headers().set(CONNECTION, KEEP_ALIVE);
            }
            ctx.writeAndFlush(res);
>>>>>>> 806dace3
        }
    }

    private static String getWebSocketLocation(ChannelPipeline cp, HttpRequest req, String path) {
        String protocol = "ws";
        if (cp.get(SslHandler.class) != null) {
            // SSL in use so use Secure WebSockets
            protocol = "wss";
        }
        return protocol + "://" + req.headers().get(HttpHeaderNames.HOST) + path;
    }
}<|MERGE_RESOLUTION|>--- conflicted
+++ resolved
@@ -16,12 +16,7 @@
 package io.netty.example.http.websocketx.server;
 
 import io.netty.buffer.ByteBuf;
-<<<<<<< HEAD
-import io.netty.buffer.ByteBufUtil;
-import io.netty.channel.ChannelFuture;
-=======
 import io.netty.buffer.Unpooled;
->>>>>>> 806dace3
 import io.netty.channel.ChannelFutureListener;
 import io.netty.channel.ChannelHandlerContext;
 import io.netty.channel.ChannelPipeline;
@@ -31,15 +26,10 @@
 import io.netty.handler.codec.http.FullHttpResponse;
 import io.netty.handler.codec.http.HttpHeaderNames;
 import io.netty.handler.codec.http.HttpRequest;
-import io.netty.handler.codec.http.HttpResponseStatus;
 import io.netty.handler.codec.http.HttpUtil;
 import io.netty.handler.ssl.SslHandler;
+import io.netty.util.CharsetUtil;
 
-<<<<<<< HEAD
-import static io.netty.handler.codec.http.HttpHeaderNames.*;
-import static io.netty.handler.codec.http.HttpMethod.*;
-import static io.netty.handler.codec.http.HttpResponseStatus.*;
-=======
 import static io.netty.handler.codec.http.HttpHeaderNames.CONTENT_TYPE;
 import static io.netty.handler.codec.http.HttpHeaderNames.CONNECTION;
 import static io.netty.handler.codec.http.HttpHeaderValues.CLOSE;
@@ -51,7 +41,6 @@
 import static io.netty.handler.codec.http.HttpResponseStatus.OK;
 import static io.netty.handler.codec.http.HttpVersion.HTTP_1_0;
 import static io.netty.handler.codec.http.HttpVersion.HTTP_1_1;
->>>>>>> 806dace3
 
 /**
  * Outputs index page content.
@@ -68,19 +57,13 @@
     protected void channelRead0(ChannelHandlerContext ctx, FullHttpRequest req) throws Exception {
         // Handle a bad request.
         if (!req.decoderResult().isSuccess()) {
-            sendHttpResponse(ctx, req, new DefaultFullHttpResponse(req.protocolVersion(), BAD_REQUEST,
-                                                                   ctx.alloc().buffer(0)));
+            sendHttpResponse(ctx, req, new DefaultFullHttpResponse(HTTP_1_1, BAD_REQUEST));
             return;
         }
 
         // Allow only GET methods.
         if (!GET.equals(req.method())) {
-<<<<<<< HEAD
-            sendHttpResponse(ctx, req, new DefaultFullHttpResponse(req.protocolVersion(), FORBIDDEN,
-                                                                   ctx.alloc().buffer(0)));
-=======
             sendHttpResponse(ctx, req, new DefaultFullHttpResponse(HTTP_1_1, FORBIDDEN));
->>>>>>> 806dace3
             return;
         }
 
@@ -88,15 +71,14 @@
         if ("/".equals(req.uri()) || "/index.html".equals(req.uri())) {
             String webSocketLocation = getWebSocketLocation(ctx.pipeline(), req, websocketPath);
             ByteBuf content = WebSocketServerIndexPage.getContent(webSocketLocation);
-            FullHttpResponse res = new DefaultFullHttpResponse(req.protocolVersion(), OK, content);
+            FullHttpResponse res = new DefaultFullHttpResponse(HTTP_1_1, OK, content);
 
             res.headers().set(CONTENT_TYPE, "text/html; charset=UTF-8");
             HttpUtil.setContentLength(res, content.readableBytes());
 
             sendHttpResponse(ctx, req, res);
         } else {
-            sendHttpResponse(ctx, req, new DefaultFullHttpResponse(req.protocolVersion(), NOT_FOUND,
-                                                                   ctx.alloc().buffer(0)));
+            sendHttpResponse(ctx, req, new DefaultFullHttpResponse(HTTP_1_1, NOT_FOUND));
         }
     }
 
@@ -108,19 +90,14 @@
 
     private static void sendHttpResponse(ChannelHandlerContext ctx, FullHttpRequest req, FullHttpResponse res) {
         // Generate an error page if response getStatus code is not OK (200).
-        HttpResponseStatus responseStatus = res.status();
-        if (responseStatus.code() != 200) {
-            ByteBufUtil.writeUtf8(res.content(), responseStatus.toString());
+        if (res.status().code() != 200) {
+            ByteBuf buf = Unpooled.copiedBuffer(res.status().toString(), CharsetUtil.UTF_8);
+            res.content().writeBytes(buf);
+            buf.release();
             HttpUtil.setContentLength(res, res.content().readableBytes());
         }
+
         // Send the response and close the connection if necessary.
-<<<<<<< HEAD
-        boolean keepAlive = HttpUtil.isKeepAlive(req) && responseStatus.code() == 200;
-        HttpUtil.setKeepAlive(res, keepAlive);
-        ChannelFuture future = ctx.writeAndFlush(res);
-        if (!keepAlive) {
-            future.addListener(ChannelFutureListener.CLOSE);
-=======
         if (!HttpUtil.isKeepAlive(req) || res.status().code() != 200) {
             // Tell the client we're going to close the connection.
             res.headers().set(CONNECTION, CLOSE);
@@ -130,7 +107,6 @@
                 res.headers().set(CONNECTION, KEEP_ALIVE);
             }
             ctx.writeAndFlush(res);
->>>>>>> 806dace3
         }
     }
 
