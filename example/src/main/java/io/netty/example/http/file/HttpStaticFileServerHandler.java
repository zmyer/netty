--- conflicted
+++ resolved
@@ -272,12 +272,9 @@
     private static final Pattern ALLOWED_FILE_NAME = Pattern.compile("[^-\\._]?[^<>&\\\"]*");
 
     private void sendListing(ChannelHandlerContext ctx, File dir, String dirPath) {
-<<<<<<< HEAD
-=======
         FullHttpResponse response = new DefaultFullHttpResponse(HTTP_1_1, OK);
         response.headers().set(HttpHeaderNames.CONTENT_TYPE, "text/html; charset=UTF-8");
 
->>>>>>> 806dace3
         StringBuilder buf = new StringBuilder()
             .append("<!DOCTYPE html>\r\n")
             .append("<html><head><meta charset='utf-8' /><title>")
@@ -292,46 +289,33 @@
             .append("<ul>")
             .append("<li><a href=\"../\">..</a></li>\r\n");
 
-        File[] files = dir.listFiles();
-        if (files != null) {
-            for (File f: files) {
-                if (f.isHidden() || !f.canRead()) {
-                    continue;
-                }
-
-                String name = f.getName();
-                if (!ALLOWED_FILE_NAME.matcher(name).matches()) {
-                    continue;
-                }
-
-                buf.append("<li><a href=\"")
-                .append(name)
-                .append("\">")
-                .append(name)
-                .append("</a></li>\r\n");
-            }
+        for (File f: dir.listFiles()) {
+            if (f.isHidden() || !f.canRead()) {
+                continue;
+            }
+
+            String name = f.getName();
+            if (!ALLOWED_FILE_NAME.matcher(name).matches()) {
+                continue;
+            }
+
+            buf.append("<li><a href=\"")
+               .append(name)
+               .append("\">")
+               .append(name)
+               .append("</a></li>\r\n");
         }
 
         buf.append("</ul></body></html>\r\n");
-
-<<<<<<< HEAD
-        ByteBuf buffer = ctx.alloc().buffer(buf.length());
-        buffer.writeCharSequence(buf.toString(), CharsetUtil.UTF_8);
-
-        FullHttpResponse response = new DefaultFullHttpResponse(HTTP_1_1, OK, buffer);
-        response.headers().set(HttpHeaderNames.CONTENT_TYPE, "text/html; charset=UTF-8");
-
-=======
->>>>>>> 806dace3
+        ByteBuf buffer = Unpooled.copiedBuffer(buf, CharsetUtil.UTF_8);
+        response.content().writeBytes(buffer);
+        buffer.release();
+
         this.sendAndCleanupConnection(ctx, response);
     }
 
     private void sendRedirect(ChannelHandlerContext ctx, String newUri) {
-<<<<<<< HEAD
-        FullHttpResponse response = new DefaultFullHttpResponse(HTTP_1_1, FOUND, Unpooled.EMPTY_BUFFER);
-=======
         FullHttpResponse response = new DefaultFullHttpResponse(HTTP_1_1, FOUND);
->>>>>>> 806dace3
         response.headers().set(HttpHeaderNames.LOCATION, newUri);
 
         this.sendAndCleanupConnection(ctx, response);
@@ -352,11 +336,7 @@
      *            Context
      */
     private void sendNotModified(ChannelHandlerContext ctx) {
-<<<<<<< HEAD
-        FullHttpResponse response = new DefaultFullHttpResponse(HTTP_1_1, NOT_MODIFIED, Unpooled.EMPTY_BUFFER);
-=======
         FullHttpResponse response = new DefaultFullHttpResponse(HTTP_1_1, NOT_MODIFIED);
->>>>>>> 806dace3
         setDateHeader(response);
 
         this.sendAndCleanupConnection(ctx, response);
