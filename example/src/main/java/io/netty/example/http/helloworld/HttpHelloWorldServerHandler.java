--- conflicted
+++ resolved
@@ -25,23 +25,15 @@
 import io.netty.handler.codec.http.HttpObject;
 import io.netty.handler.codec.http.HttpRequest;
 import io.netty.handler.codec.http.HttpUtil;
-<<<<<<< HEAD
-=======
 import io.netty.handler.codec.http.HttpVersion;
->>>>>>> 806dace3
 
 import static io.netty.handler.codec.http.HttpHeaderNames.CONNECTION;
 import static io.netty.handler.codec.http.HttpHeaderNames.CONTENT_LENGTH;
 import static io.netty.handler.codec.http.HttpHeaderNames.CONTENT_TYPE;
 import static io.netty.handler.codec.http.HttpHeaderValues.CLOSE;
 import static io.netty.handler.codec.http.HttpHeaderValues.KEEP_ALIVE;
-<<<<<<< HEAD
-import static io.netty.handler.codec.http.HttpHeaderValues.TEXT_PLAIN;
-import static io.netty.handler.codec.http.HttpResponseStatus.OK;
-=======
 import static io.netty.handler.codec.http.HttpResponseStatus.OK;
 import static io.netty.handler.codec.http.HttpVersion.HTTP_1_1;
->>>>>>> 806dace3
 
 public class HttpHelloWorldServerHandler extends SimpleChannelInboundHandler<HttpObject> {
     private static final byte[] CONTENT = { 'H', 'e', 'l', 'l', 'o', ' ', 'W', 'o', 'r', 'l', 'd' };
@@ -57,21 +49,12 @@
             HttpRequest req = (HttpRequest) msg;
 
             boolean keepAlive = HttpUtil.isKeepAlive(req);
-            FullHttpResponse response = new DefaultFullHttpResponse(req.protocolVersion(), OK,
-                                                                    Unpooled.wrappedBuffer(CONTENT));
-            response.headers()
-                    .set(CONTENT_TYPE, TEXT_PLAIN)
-                    .setInt(CONTENT_LENGTH, response.content().readableBytes());
+            FullHttpResponse response = new DefaultFullHttpResponse(HTTP_1_1, OK, Unpooled.wrappedBuffer(CONTENT));
+            response.headers().set(CONTENT_TYPE, "text/plain");
+            response.headers().setInt(CONTENT_LENGTH, response.content().readableBytes());
 
-<<<<<<< HEAD
-            if (keepAlive) {
-                if (!req.protocolVersion().isKeepAliveDefault()) {
-                    response.headers().set(CONNECTION, KEEP_ALIVE);
-                }
-=======
             if (keepAlive && req.protocolVersion().equals(HttpVersion.HTTP_1_0)) {
                 response.headers().set(CONNECTION, KEEP_ALIVE);
->>>>>>> 806dace3
             } else {
                 // Tell the client we're going to close the connection.
                 response.headers().set(CONNECTION, CLOSE);
