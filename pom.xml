<?xml version="1.0" encoding="UTF-8"?>
<!--
  ~ Copyright 2012 The Netty Project
  ~
  ~ The Netty Project licenses this file to you under the Apache License,
  ~ version 2.0 (the "License"); you may not use this file except in compliance
  ~ with the License. You may obtain a copy of the License at:
  ~
  ~   http://www.apache.org/licenses/LICENSE-2.0
  ~
  ~ Unless required by applicable law or agreed to in writing, software
  ~ distributed under the License is distributed on an "AS IS" BASIS, WITHOUT
  ~ WARRANTIES OR CONDITIONS OF ANY KIND, either express or implied. See the
  ~ License for the specific language governing permissions and limitations
  ~ under the License.
  -->
<project xmlns="http://maven.apache.org/POM/4.0.0" xmlns:xsi="http://www.w3.org/2001/XMLSchema-instance" xsi:schemaLocation="http://maven.apache.org/POM/4.0.0 http://maven.apache.org/maven-v4_0_0.xsd">

  <modelVersion>4.0.0</modelVersion>
  <parent>
    <groupId>org.sonatype.oss</groupId>
    <artifactId>oss-parent</artifactId>
    <version>9</version>
  </parent>

  <groupId>io.netty</groupId>
  <artifactId>netty-parent</artifactId>
  <packaging>pom</packaging>
<<<<<<< HEAD
  <version>4.1.51.Final-SNAPSHOT</version>
=======
  <version>5.0.0.Final-SNAPSHOT</version>
>>>>>>> 806dace3

  <name>Netty</name>
  <url>https://netty.io/</url>
  <description>
    Netty is an asynchronous event-driven network application framework for
    rapid development of maintainable high performance protocol servers and
    clients.
  </description>

  <organization>
    <name>The Netty Project</name>
    <url>https://netty.io/</url>
  </organization>

  <licenses>
    <license>
      <name>Apache License, Version 2.0</name>
      <url>http://www.apache.org/licenses/LICENSE-2.0</url>
    </license>
  </licenses>
  <inceptionYear>2008</inceptionYear>

  <scm>
    <url>https://github.com/netty/netty</url>
    <connection>scm:git:git://github.com/netty/netty.git</connection>
    <developerConnection>scm:git:ssh://git@github.com/netty/netty.git</developerConnection>
    <tag>HEAD</tag>
  </scm>

  <developers>
    <developer>
      <id>netty.io</id>
      <name>The Netty Project Contributors</name>
      <email>netty@googlegroups.com</email>
      <url>https://netty.io/</url>
      <organization>The Netty Project</organization>
      <organizationUrl>https://netty.io/</organizationUrl>
    </developer>
  </developers>

  <profiles>
<<<<<<< HEAD
    <profile>
      <id>not_x86_64</id>
      <activation>
        <os>
          <arch>!x86_64</arch>
        </os>
      </activation>
      <properties>
        <!-- Use no classifier as we only support x86_64 atm-->
        <tcnative.classifier />
        <skipShadingTestsuite>true</skipShadingTestsuite>
      </properties>
    </profile>

    <!-- Detect if we use GraalVM and if so enable the native image testsuite -->
    <profile>
      <id>graal</id>
      <activation>
        <file>
          <!-- GraalVM Component Updater should exists when using GraalVM-->
          <exists>${java.home}/bin/gu</exists>
        </file>
      </activation>
      <properties>
        <skipNativeImageTestsuite>false</skipNativeImageTestsuite>
        <forbiddenapis.skip>true</forbiddenapis.skip>
        <testJvm />
      </properties>
    </profile>
    <!-- JDK14 -->
    <profile>
      <id>java15</id>
      <activation>
        <jdk>15</jdk>
      </activation>
      <properties>
        <!-- Not use alpn agent as Java11+ supports alpn out of the box -->
        <argLine.alpnAgent />
        <forbiddenapis.skip>true</forbiddenapis.skip>
        <!-- Needed because of https://issues.apache.org/jira/browse/MENFORCER-275 -->
        <enforcer.plugin.version>3.0.0-M3</enforcer.plugin.version>
        <!-- 1.4.x does not work in Java10+ -->
        <jboss.marshalling.version>2.0.5.Final</jboss.marshalling.version>
        <!-- This is the minimum supported by Java12+ -->
        <maven.compiler.source>1.7</maven.compiler.source>
        <maven.compiler.target>1.7</maven.compiler.target>
        <!-- pax-exam does not work on latest Java12 EA 22 build -->
        <skipOsgiTestsuite>true</skipOsgiTestsuite>
      </properties>
    </profile>
    <profile>
      <id>java14</id>
      <activation>
        <jdk>14</jdk>
      </activation>
      <properties>
        <!-- Not use alpn agent as Java11+ supports alpn out of the box -->
        <argLine.alpnAgent />
        <forbiddenapis.skip>true</forbiddenapis.skip>
        <!-- Needed because of https://issues.apache.org/jira/browse/MENFORCER-275 -->
        <enforcer.plugin.version>3.0.0-M3</enforcer.plugin.version>
        <!-- 1.4.x does not work in Java10+ -->
        <jboss.marshalling.version>2.0.5.Final</jboss.marshalling.version>
        <!-- This is the minimum supported by Java12+ -->
        <maven.compiler.source>1.7</maven.compiler.source>
        <maven.compiler.target>1.7</maven.compiler.target>
        <!-- pax-exam does not work on latest Java12 EA 22 build -->
        <skipOsgiTestsuite>true</skipOsgiTestsuite>
      </properties>
    </profile>
=======
>>>>>>> 806dace3
    <!-- JDK13 -->
    <profile>
      <id>java13</id>
      <activation>
        <jdk>13</jdk>
      </activation>
      <properties>
<<<<<<< HEAD
        <!-- Not use alpn agent as Java11+ supports alpn out of the box -->
        <argLine.alpnAgent />
        <forbiddenapis.skip>true</forbiddenapis.skip>
        <!-- Needed because of https://issues.apache.org/jira/browse/MENFORCER-275 -->
        <enforcer.plugin.version>3.0.0-M3</enforcer.plugin.version>
        <!-- 1.4.x does not work in Java10+ -->
        <jboss.marshalling.version>2.0.5.Final</jboss.marshalling.version>
        <!-- This is the minimum supported by Java12+ -->
        <maven.compiler.source>1.7</maven.compiler.source>
        <maven.compiler.target>1.7</maven.compiler.target>
=======
        <!-- Not use alpn agent as Java11 supports alpn out of the box -->
        <argLine.alpnAgent />
        <forbiddenapis.skip>true</forbiddenapis.skip>
        <!-- Needed because of https://issues.apache.org/jira/browse/MENFORCER-275 -->
        <enforcer.plugin.version>3.0.0-M1</enforcer.plugin.version>
        <!-- 1.4.x does not work in Java10+ -->
        <jboss.marshalling.version>2.0.5.Final</jboss.marshalling.version>
>>>>>>> 806dace3
        <!-- pax-exam does not work on latest Java12 EA 22 build -->
        <skipOsgiTestsuite>true</skipOsgiTestsuite>
      </properties>
    </profile>

    <!-- JDK12 -->
    <profile>
      <id>java12</id>
      <activation>
        <jdk>12</jdk>
      </activation>
      <properties>
        <argLine.java9.extras />
        <!-- Export some stuff which is used during our tests -->
        <argLine.java9>--illegal-access=deny ${argLine.java9.extras}</argLine.java9>
<<<<<<< HEAD
        <!-- Not use alpn agent as Java11+ supports alpn out of the box -->
=======
        <!-- Not use alpn agent as Java11 supports alpn out of the box -->
>>>>>>> 806dace3
        <argLine.alpnAgent />
        <forbiddenapis.skip>true</forbiddenapis.skip>
        <!-- Needed because of https://issues.apache.org/jira/browse/MENFORCER-275 -->
        <enforcer.plugin.version>3.0.0-M3</enforcer.plugin.version>
        <!-- 1.4.x does not work in Java10+ -->
        <jboss.marshalling.version>2.0.5.Final</jboss.marshalling.version>
<<<<<<< HEAD
        <!-- This is the minimum supported by Java12+ -->
        <maven.compiler.source>1.7</maven.compiler.source>
        <maven.compiler.target>1.7</maven.compiler.target>
=======
>>>>>>> 806dace3
        <!-- pax-exam does not work on latest Java12 EA 22 build -->
        <skipOsgiTestsuite>true</skipOsgiTestsuite>
      </properties>
    </profile>

    <!-- JDK11 -->
    <profile>
      <id>java11</id>
      <activation>
        <jdk>11</jdk>
      </activation>
      <properties>
        <argLine.java9.extras />
        <!-- Export some stuff which is used during our tests -->
        <argLine.java9>--illegal-access=deny ${argLine.java9.extras}</argLine.java9>
<<<<<<< HEAD
        <!-- Not use alpn agent as Java11+ supports alpn out of the box -->
=======
        <!-- Not use alpn agent as Java11 supports alpn out of the box -->
>>>>>>> 806dace3
        <argLine.alpnAgent />
        <forbiddenapis.skip>true</forbiddenapis.skip>
        <!-- Needed because of https://issues.apache.org/jira/browse/MENFORCER-275 -->
        <enforcer.plugin.version>3.0.0-M3</enforcer.plugin.version>
        <!-- 1.4.x does not work in Java10+ -->
        <jboss.marshalling.version>2.0.5.Final</jboss.marshalling.version>
        <!-- pax-exam does not work on latest Java11 build -->
        <skipOsgiTestsuite>true</skipOsgiTestsuite>
      </properties>
    </profile>

    <!-- JDK10 -->
    <profile>
      <id>java10</id>
      <activation>
        <jdk>10</jdk>
      </activation>
      <properties>
        <argLine.java9.extras />
        <!-- Export some stuff which is used during our tests -->
        <argLine.java9>--illegal-access=deny --add-modules java.xml.bind ${argLine.java9.extras}</argLine.java9>
        <!-- Not use alpn agent as Java10 supports alpn out of the box -->
        <argLine.alpnAgent />
        <forbiddenapis.skip>true</forbiddenapis.skip>
        <!-- Needed because of https://issues.apache.org/jira/browse/MENFORCER-275 -->
        <enforcer.plugin.version>3.0.0-M3</enforcer.plugin.version>
        <!-- 1.4.x does not work in Java10+ -->
        <jboss.marshalling.version>2.0.5.Final</jboss.marshalling.version>
      </properties>
    </profile>

    <!-- JDK9 -->
    <profile>
      <id>java9</id>
      <properties>
        <argLine.java9.extras />
        <!-- Export some stuff which is used during our tests -->
        <argLine.java9>--illegal-access=deny --add-modules java.xml.bind ${argLine.java9.extras}</argLine.java9>
        <!-- Not use alpn agent as Java9 supports alpn out of the box -->
        <argLine.alpnAgent />
        <!-- Skip as maven plugin not works with Java9 yet -->
        <forbiddenapis.skip>true</forbiddenapis.skip>
        <!-- Needed because of https://issues.apache.org/jira/browse/MENFORCER-275 -->
        <enforcer.plugin.version>3.0.0-M1</enforcer.plugin.version>
      </properties>
      <activation>
        <jdk>9</jdk>
      </activation>
    </profile>

    <profile>
      <id>boringssl</id>
      <properties>
        <tcnative.artifactId>netty-tcnative-boringssl-static</tcnative.artifactId>
        <tcnative.classifier />
      </properties>
    </profile>
    <profile>
      <id>leak</id>
      <properties>
        <argLine.leak>-Dio.netty.leakDetectionLevel=paranoid -Dio.netty.leakDetection.targetRecords=32</argLine.leak>
      </properties>
    </profile>
    <profile>
      <id>noPrintGC</id>
      <properties>
        <argLine.printGC>-D_</argLine.printGC>
      </properties>
    </profile>
    <profile>
      <id>noUnsafe</id>
      <properties>
        <argLine.noUnsafe>-Dio.netty.noUnsafe=true</argLine.noUnsafe>
      </properties>
    </profile>
    <profile>
      <id>coverage</id>
      <properties>
        <argLine.coverage>${jacoco.argLine}</argLine.coverage>
      </properties>
      <build>
        <plugins>
          <plugin>
            <groupId>org.jacoco</groupId>
            <artifactId>jacoco-maven-plugin</artifactId>
            <version>0.7.7.201606060606</version>
            <executions>
              <execution>
                <id>jacoco-prepare-agent</id>
                <goals>
                  <goal>prepare-agent</goal>
                </goals>
                <configuration>
                  <propertyName>jacoco.argLine</propertyName>
                </configuration>
              </execution>
            </executions>
          </plugin>
        </plugins>
      </build>
    </profile>
    <profile>
      <id>jdk8</id>
      <activation>
        <jdk>[1.8,)</jdk>
      </activation>
      <properties>
        <!-- Our Javadoc has poor enough quality to fail the build thanks to JDK8 javadoc which got more strict. -->
        <maven.javadoc.failOnError>false</maven.javadoc.failOnError>
      </properties>
    </profile>
    <profile>
      <!--
      This profile exists because either ALPN or NPN can exits on the class path at once, but not both.
      The JDK version is typically used to distinguish which should be used but there is some overlap
      where both could be used.  ALPN is the default and this profile is enabled with a -Dforcenpn=true arugument
      -->
      <id>forcenpn</id>
      <activation>
        <property>
          <name>forcenpn</name>
          <value>true</value>
        </property>
      </activation>
      <properties>
        <jetty.alpnAgent.option>forceNpn=true</jetty.alpnAgent.option>
      </properties>
    </profile>
  </profiles>

  <properties>
    <maven.compiler.source>1.8</maven.compiler.source>
    <maven.compiler.target>1.8</maven.compiler.target>
    <netty.dev.tools.directory>${project.build.directory}/dev-tools</netty.dev.tools.directory>
    <project.build.sourceEncoding>UTF-8</project.build.sourceEncoding>
    <project.reporting.outputEncoding>UTF-8</project.reporting.outputEncoding>
<<<<<<< HEAD
    <netty.build.version>26</netty.build.version>
=======
    <netty.build.version>25</netty.build.version>
>>>>>>> 806dace3
    <jboss.marshalling.version>1.4.11.Final</jboss.marshalling.version>
    <jetty.alpnAgent.version>2.0.10</jetty.alpnAgent.version>
    <jetty.alpnAgent.path>"${settings.localRepository}"/org/mortbay/jetty/alpn/jetty-alpn-agent/${jetty.alpnAgent.version}/jetty-alpn-agent-${jetty.alpnAgent.version}.jar</jetty.alpnAgent.path>
    <argLine.common>
      -server
      -dsa -da -ea:io.netty...
      -XX:+HeapDumpOnOutOfMemoryError
    </argLine.common>
    <!-- Default to ALPN. See forcenpn profile to force NPN -->
    <argLine.alpnAgent>-javaagent:${jetty.alpnAgent.path}=${jetty.alpnAgent.option}</argLine.alpnAgent>
    <argLine.leak>-D_</argLine.leak> <!-- Overridden when 'leak' profile is active -->
    <argLine.noUnsafe>-D_</argLine.noUnsafe> <!-- Overridden when 'noUnsafe' profile is active -->
    <argLine.coverage>-D_</argLine.coverage> <!-- Overridden when 'coverage' profile is active -->
    <argLine.printGC>-XX:+PrintGCDetails</argLine.printGC>
    <argLine.java9 /> <!-- Overridden when 'java9' profile is active -->
    <argLine.javaProperties>-D_</argLine.javaProperties>
    <!-- Configure the os-maven-plugin extension to expand the classifier on                  -->
    <!-- Fedora-"like" systems. This is currently only used for the netty-tcnative dependency -->
    <osmaven.version>1.6.2</osmaven.version>
    <!-- keep in sync with PlatformDependent#ALLOWED_LINUX_OS_CLASSIFIERS -->
    <os.detection.classifierWithLikes>fedora,suse,arch</os.detection.classifierWithLikes>
    <tcnative.artifactId>netty-tcnative</tcnative.artifactId>
<<<<<<< HEAD
    <tcnative.version>2.0.30.Final</tcnative.version>
=======
    <tcnative.version>2.0.24.Final</tcnative.version>
>>>>>>> 806dace3
    <tcnative.classifier>${os.detected.classifier}</tcnative.classifier>
    <conscrypt.groupId>org.conscrypt</conscrypt.groupId>
    <conscrypt.artifactId>conscrypt-openjdk-uber</conscrypt.artifactId>
    <conscrypt.version>2.4.0</conscrypt.version>
    <conscrypt.classifier />
    <jni.classifier>${os.detected.name}-${os.detected.arch}</jni.classifier>
    <logging.config>${project.basedir}/../common/src/test/resources/logback-test.xml</logging.config>
    <logging.logLevel>debug</logging.logLevel>
    <log4j2.version>2.6.2</log4j2.version>
    <enforcer.plugin.version>1.4.1</enforcer.plugin.version>
    <testJavaHome>${java.home}</testJavaHome>
    <testJvm>${testJavaHome}/bin/java</testJvm>
    <skipOsgiTestsuite>false</skipOsgiTestsuite>
    <skipAutobahnTestsuite>false</skipAutobahnTestsuite>
    <skipHttp2Testsuite>false</skipHttp2Testsuite>
<<<<<<< HEAD
    <skipJapicmp>false</skipJapicmp>
    <graalvm.version>19.0.0</graalvm.version>
    <!-- By default skip native testsuite as it requires a custom environment with graalvm installed -->
    <skipNativeImageTestsuite>true</skipNativeImageTestsuite>
    <skipShadingTestsuite>false</skipShadingTestsuite>
=======
    <!-- Skip for now as we have no version released yet of netty 5 -->
    <skipJapicmp>true</skipJapicmp>
>>>>>>> 806dace3
  </properties>

  <modules>
    <module>all</module>
    <module>dev-tools</module>
    <module>common</module>
    <module>buffer</module>
    <module>codec</module>
    <module>codec-dns</module>
    <module>codec-haproxy</module>
    <module>codec-http</module>
    <module>codec-http2</module>
    <module>codec-memcache</module>
    <module>codec-mqtt</module>
    <module>codec-redis</module>
    <module>codec-smtp</module>
    <module>codec-socks</module>
    <module>codec-stomp</module>
    <module>codec-xml</module>
    <module>resolver</module>
    <module>resolver-dns</module>
    <module>resolver-dns-native-macos</module>
    <module>tarball</module>
    <module>transport</module>
    <module>transport-native-unix-common-tests</module>
    <module>transport-native-unix-common</module>
    <module>transport-native-epoll</module>
    <module>transport-native-kqueue</module>
    <module>transport-sctp</module>
    <module>handler</module>
    <module>handler-proxy</module>
    <module>example</module>
    <module>testsuite</module>
    <module>testsuite-autobahn</module>
    <module>testsuite-http2</module>
    <module>testsuite-osgi</module>
    <module>testsuite-shading</module>
    <module>testsuite-native-image</module>
    <module>transport-blockhound-tests</module>
    <module>microbench</module>
    <module>bom</module>
  </modules>

  <dependencyManagement>
    <dependencies>
      <dependency>
        <groupId>${project.groupId}</groupId>
        <artifactId>netty-dev-tools</artifactId>
        <version>${project.version}</version>
      </dependency>

      <!-- Needed for java11 and later as javax.activation is not part of the JDK anymore -->
      <dependency>
        <groupId>com.sun.activation</groupId>
        <artifactId>javax.activation</artifactId>
        <version>1.2.0</version>
      </dependency>

      <!-- Byte code generator - completely optional -->
      <dependency>
        <groupId>org.javassist</groupId>
        <artifactId>javassist</artifactId>
        <version>3.20.0-GA</version>
        <scope>compile</scope>
        <optional>true</optional>
      </dependency>

      <!-- JBoss Marshalling - completely optional -->
      <dependency>
        <groupId>org.jboss.marshalling</groupId>
        <artifactId>jboss-marshalling</artifactId>
        <version>${jboss.marshalling.version}</version>
        <scope>compile</scope>
        <optional>true</optional>
      </dependency>

      <!-- SPDY and HTTP/2 - completely optional -->
      <dependency>
        <groupId>org.eclipse.jetty.npn</groupId>
        <artifactId>npn-api</artifactId>
        <version>1.1.1.v20141010</version>
        <scope>provided</scope> <!-- Provided by npn-boot -->
      </dependency>
      <dependency>
        <groupId>org.eclipse.jetty.alpn</groupId>
        <artifactId>alpn-api</artifactId>
        <version>1.1.2.v20150522</version>
        <scope>provided</scope> <!-- Provided by alpn-boot -->
      </dependency>

      <!-- Google Protocol Buffers - completely optional -->
      <dependency>
        <groupId>com.google.protobuf</groupId>
        <artifactId>protobuf-java</artifactId>
        <version>2.6.1</version>
      </dependency>
      <dependency>
        <groupId>com.google.protobuf.nano</groupId>
        <artifactId>protobuf-javanano</artifactId>
        <version>3.0.0-alpha-5</version>
      </dependency>

      <!-- Our own Tomcat Native fork - completely optional, used for accelerating SSL with OpenSSL. -->
      <dependency>
        <groupId>${project.groupId}</groupId>
        <artifactId>${tcnative.artifactId}</artifactId>
        <version>${tcnative.version}</version>
        <classifier>${tcnative.classifier}</classifier>
        <scope>compile</scope>
        <optional>true</optional>
      </dependency>

      <!-- Conscrypt - needed for running tests, used for acclerating SSL with OpenSSL. -->
      <dependency>
        <groupId>${conscrypt.groupId}</groupId>
        <artifactId>${conscrypt.artifactId}</artifactId>
        <classifier>${conscrypt.classifier}</classifier>
        <version>${conscrypt.version}</version>
        <scope>compile</scope>
        <optional>true</optional>
      </dependency>

      <!--
        Bouncy Castle - completely optional, only needed when:
        - you generate a temporary self-signed certificate using SelfSignedCertificate, and
        - you don't use the JDK which doesn't provide sun.security.x509 package.
      -->
      <dependency>
        <groupId>org.bouncycastle</groupId>
        <artifactId>bcpkix-jdk15on</artifactId>
        <version>1.65</version>
        <scope>compile</scope>
        <optional>true</optional>
      </dependency>

      <!--
        Completely optional and only needed for OCSP stapling to construct and
        parse OCSP requests and responses.
      -->
      <dependency>
        <groupId>org.bouncycastle</groupId>
        <artifactId>bcprov-jdk15on</artifactId>
        <version>1.54</version>
        <scope>compile</scope>
        <optional>true</optional>
      </dependency>

      <dependency>
        <groupId>com.fasterxml</groupId>
        <artifactId>aalto-xml</artifactId>
        <version>1.0.0</version>
      </dependency>

      <dependency>
        <groupId>com.jcraft</groupId>
        <artifactId>jzlib</artifactId>
        <version>1.1.3</version>
      </dependency>
      <dependency>
        <groupId>com.ning</groupId>
        <artifactId>compress-lzf</artifactId>
        <version>1.0.3</version>
      </dependency>
      <dependency>
        <groupId>net.jpountz.lz4</groupId>
        <artifactId>lz4</artifactId>
        <version>1.3.0</version>
      </dependency>
      <dependency>
        <groupId>com.github.jponge</groupId>
        <artifactId>lzma-java</artifactId>
        <version>1.3</version>
      </dependency>

      <!-- Java concurrency tools for the JVM -->
      <dependency>
        <groupId>org.jctools</groupId>
        <artifactId>jctools-core</artifactId>
        <version>3.0.0</version>
      </dependency>

      <dependency>
        <groupId>javax.servlet</groupId>
        <artifactId>servlet-api</artifactId>
        <version>2.5</version>
      </dependency>

      <dependency>
        <groupId>org.slf4j</groupId>
        <artifactId>slf4j-api</artifactId>
        <version>1.7.21</version>
      </dependency>
      <dependency>
        <groupId>commons-logging</groupId>
        <artifactId>commons-logging</artifactId>
        <version>1.2</version>
      </dependency>
      <dependency>
        <groupId>org.apache.logging.log4j</groupId>
        <artifactId>log4j-api</artifactId>
        <version>${log4j2.version}</version>
      </dependency>
      <dependency>
        <groupId>log4j</groupId>
        <artifactId>log4j</artifactId>
        <version>1.2.17</version>
        <exclusions>
          <exclusion>
            <artifactId>mail</artifactId>
            <groupId>javax.mail</groupId>
          </exclusion>
          <exclusion>
            <artifactId>jms</artifactId>
            <groupId>javax.jms</groupId>
          </exclusion>
          <exclusion>
            <artifactId>jmxtools</artifactId>
            <groupId>com.sun.jdmk</groupId>
          </exclusion>
          <exclusion>
            <artifactId>jmxri</artifactId>
            <groupId>com.sun.jmx</groupId>
          </exclusion>
        </exclusions>
        <optional>true</optional>
      </dependency>

      <!-- Metrics providers -->
      <dependency>
        <groupId>com.yammer.metrics</groupId>
        <artifactId>metrics-core</artifactId>
        <version>2.2.0</version>
      </dependency>

      <!-- Common test dependencies -->
      <dependency>
        <groupId>junit</groupId>
        <artifactId>junit</artifactId>
        <version>4.12</version>
        <scope>test</scope>
      </dependency>
      <dependency>
        <groupId>${project.groupId}</groupId>
        <artifactId>netty-build</artifactId>
        <version>${netty.build.version}</version>
        <scope>test</scope>
      </dependency>
      <dependency>
        <groupId>org.hamcrest</groupId>
        <artifactId>hamcrest-library</artifactId>
        <version>1.3</version>
        <scope>test</scope>
      </dependency>
      <dependency>
        <groupId>org.mockito</groupId>
        <artifactId>mockito-core</artifactId>
        <version>2.18.3</version>
        <scope>test</scope>
      </dependency>
      <dependency>
        <groupId>ch.qos.logback</groupId>
        <artifactId>logback-classic</artifactId>
        <version>1.1.7</version>
        <scope>test</scope>
      </dependency>

      <!-- Test dependencies for jboss marshalling encoder/decoder -->
      <dependency>
        <groupId>org.jboss.marshalling</groupId>
        <artifactId>jboss-marshalling-serial</artifactId>
        <version>${jboss.marshalling.version}</version>
        <scope>test</scope>
      </dependency>
      <dependency>
        <groupId>org.jboss.marshalling</groupId>
        <artifactId>jboss-marshalling-river</artifactId>
        <version>${jboss.marshalling.version}</version>
        <scope>test</scope>
      </dependency>

      <!-- Test dependencies for microbench -->
      <dependency>
        <groupId>com.google.caliper</groupId>
        <artifactId>caliper</artifactId>
        <version>0.5-rc1</version>
        <scope>test</scope>
      </dependency>

      <!-- Test dependency for Bzip2 compression codec -->
      <dependency>
        <groupId>org.apache.commons</groupId>
        <artifactId>commons-compress</artifactId>
        <version>1.19</version>
        <scope>test</scope>
      </dependency>

      <!-- Test dependency used by http/2 hpack -->
      <dependency>
        <groupId>com.google.code.gson</groupId>
        <artifactId>gson</artifactId>
        <version>2.7</version>
        <scope>test</scope>
      </dependency>

      <!-- Test suite dependency for generating a compressed heap dump file -->
      <dependency>
        <groupId>org.tukaani</groupId>
        <artifactId>xz</artifactId>
        <version>1.5</version>
      </dependency>

      <!-- Test dependency for resolver-dns -->
      <dependency>
        <groupId>org.apache.directory.server</groupId>
        <artifactId>apacheds-protocol-dns</artifactId>
        <version>1.5.7</version>
        <scope>test</scope>
      </dependency>

      <!-- Test dependency for log4j2 tests -->
      <dependency>
        <groupId>org.apache.logging.log4j</groupId>
        <artifactId>log4j-core</artifactId>
        <version>${log4j2.version}</version>
        <scope>test</scope>
      </dependency>

      <!-- BlockHound integration -->
      <dependency>
        <groupId>io.projectreactor.tools</groupId>
        <artifactId>blockhound</artifactId>
        <version>1.0.3.RELEASE</version>
      </dependency>
    </dependencies>
  </dependencyManagement>

  <dependencies>
    <!-- Enable Javassist support for all test runs -->
    <dependency>
      <groupId>org.javassist</groupId>
      <artifactId>javassist</artifactId>
      <scope>test</scope>
    </dependency>

    <!-- Testing frameworks and related dependencies -->
    <dependency>
      <groupId>junit</groupId>
      <artifactId>junit</artifactId>
      <scope>test</scope>
    </dependency>
    <dependency>
      <groupId>${project.groupId}</groupId>
      <artifactId>netty-build</artifactId>
      <scope>test</scope>
    </dependency>
    <dependency>
      <groupId>org.hamcrest</groupId>
      <artifactId>hamcrest-library</artifactId>
      <scope>test</scope>
    </dependency>
    <dependency>
      <groupId>ch.qos.logback</groupId>
      <artifactId>logback-classic</artifactId>
      <scope>test</scope>
    </dependency>
  </dependencies>

  <build>
    <extensions>
      <extension>
        <groupId>kr.motd.maven</groupId>
        <artifactId>os-maven-plugin</artifactId>
        <version>${osmaven.version}</version>
      </extension>
    </extensions>

    <plugins>
      <plugin>
        <groupId>com.github.siom79.japicmp</groupId>
        <artifactId>japicmp-maven-plugin</artifactId>
<<<<<<< HEAD
        <version>0.14.3</version>
        <configuration>
          <parameter>
            <ignoreMissingOldVersion>true</ignoreMissingOldVersion>
=======
        <version>0.13.1</version>
        <configuration>
          <parameter>
>>>>>>> 806dace3
            <breakBuildOnBinaryIncompatibleModifications>true</breakBuildOnBinaryIncompatibleModifications>
            <breakBuildOnSourceIncompatibleModifications>true</breakBuildOnSourceIncompatibleModifications>
            <oldVersionPattern>\d+\.\d+\.\d+\.Final</oldVersionPattern>
            <ignoreMissingClassesByRegularExpressions>
              <!-- ignore everything which is not part of netty itself as the plugin can not handle optional dependencies -->
              <ignoreMissingClassesByRegularExpression>^(?!io\.netty\.).*</ignoreMissingClassesByRegularExpression>
              <ignoreMissingClassesByRegularExpression>^io\.netty\.internal\.tcnative\..*</ignoreMissingClassesByRegularExpression>
            </ignoreMissingClassesByRegularExpressions>
            <excludes>
              <exclude>@io.netty.util.internal.UnstableApi</exclude>
<<<<<<< HEAD
              <exclude>io.netty.util.internal.shaded</exclude>
=======
>>>>>>> 806dace3
            </excludes>
          </parameter>
          <skip>${skipJapicmp}</skip>
        </configuration>
        <executions>
          <execution>
            <phase>verify</phase>
            <goals>
              <goal>cmp</goal>
            </goals>
          </execution>
        </executions>
      </plugin>
      <plugin>
        <artifactId>maven-enforcer-plugin</artifactId>
        <version>${enforcer.plugin.version}</version>
        <executions>
          <execution>
            <id>enforce-tools</id>
            <goals>
              <goal>enforce</goal>
            </goals>
            <configuration>
              <rules>
                <requireJavaVersion>
                  <!-- Enforce JDK 1.8+ for compilation. -->
                  <!-- This is needed because of java.util.zip.Deflater and NIO UDP multicast. -->
                  <version>[1.8.0,)</version>
                </requireJavaVersion>
                <requireMavenVersion>
                  <version>[3.1.1,)</version>
                </requireMavenVersion>
                <requireProperty>
                  <regexMessage>
		     x86_64/AARCH64/PPCLE64/s390x_64 JDK must be used.
                  </regexMessage>
                  <property>os.detected.arch</property>
                  <regex>^(x86_64|aarch_64|ppcle_64|s390_64)$</regex>
                </requireProperty>
              </rules>
            </configuration>
          </execution>
        </executions>
      </plugin>
      <plugin>
        <artifactId>maven-compiler-plugin</artifactId>
        <version>3.8.0</version>
        <configuration>
          <compilerVersion>1.8</compilerVersion>
          <fork>true</fork>
          <source>${maven.compiler.source}</source>
          <target>${maven.compiler.target}</target>
          <debug>true</debug>
          <optimize>true</optimize>
          <showDeprecation>true</showDeprecation>
          <showWarnings>true</showWarnings>
          <compilerArgument>-Xlint:-options</compilerArgument>
          <!-- XXX: maven-release-plugin complains - MRELEASE-715 -->
          <!--
          <compilerArguments>
            <Xlint:-options />
            <Xlint:unchecked />
            <Xlint:deprecation />
          </compilerArguments>
          -->
          <meminitial>256m</meminitial>
          <maxmem>1024m</maxmem>
          <excludes>
            <exclude>**/package-info.java</exclude>
          </excludes>
        </configuration>
      </plugin>
      <plugin>
        <!-- ensure that only methods available in java 1.6 can
             be used even when compiling with java 1.7+ -->
        <groupId>org.codehaus.mojo</groupId>
        <artifactId>animal-sniffer-maven-plugin</artifactId>
        <version>1.16</version>
        <configuration>
          <signature>
            <groupId>org.codehaus.mojo.signature</groupId>
            <artifactId>java18</artifactId>
            <version>1.0</version>
          </signature>
          <ignores>
<<<<<<< HEAD
            <ignore>java.nio.ByteBuffer</ignore>
=======
            <ignore>sun.misc.Unsafe</ignore>
            <ignore>sun.misc.Cleaner</ignore>
            <ignore>sun.nio.ch.DirectBuffer</ignore>

            <!-- Self-signed certificate generation -->
            <ignore>sun.security.x509.AlgorithmId</ignore>
            <ignore>sun.security.x509.CertificateAlgorithmId</ignore>
            <ignore>sun.security.x509.CertificateIssuerName</ignore>
            <ignore>sun.security.x509.CertificateSerialNumber</ignore>
            <ignore>sun.security.x509.CertificateSubjectName</ignore>
            <ignore>sun.security.x509.CertificateValidity</ignore>
            <ignore>sun.security.x509.CertificateVersion</ignore>
            <ignore>sun.security.x509.CertificateX509Key</ignore>
            <ignore>sun.security.x509.X500Name</ignore>
            <ignore>sun.security.x509.X509CertInfo</ignore>
            <ignore>sun.security.x509.X509CertImpl</ignore>
>>>>>>> 806dace3
          </ignores>
          <annotations>
            <annotation>io.netty.util.internal.SuppressJava6Requirement</annotation>
          </annotations>
        </configuration>
        <executions>
          <execution>
            <phase>process-classes</phase>
            <goals>
              <goal>check</goal>
            </goals>
          </execution>
        </executions>
      </plugin>
      <plugin>
        <artifactId>maven-checkstyle-plugin</artifactId>
<<<<<<< HEAD
        <version>3.1.0</version>
=======
        <version>3.0.0</version>
>>>>>>> 806dace3
        <executions>
          <execution>
            <id>check-style</id>
            <goals>
              <goal>check</goal>
            </goals>
            <phase>validate</phase>
            <configuration>
              <consoleOutput>true</consoleOutput>
              <logViolationsToConsole>true</logViolationsToConsole>
              <failsOnError>true</failsOnError>
              <failOnViolation>true</failOnViolation>
              <configLocation>io/netty/checkstyle.xml</configLocation>
              <sourceDirectories>
                <sourceDirectory>${project.build.sourceDirectory}</sourceDirectory>
                <sourceDirectory>${project.build.testSourceDirectory}</sourceDirectory>
              </sourceDirectories>
            </configuration>
          </execution>
        </executions>
        <dependencies>
          <dependency>
            <groupId>com.puppycrawl.tools</groupId>
            <artifactId>checkstyle</artifactId>
<<<<<<< HEAD
            <version>8.29</version>
=======
            <version>8.18</version>
>>>>>>> 806dace3
          </dependency>
          <dependency>
            <groupId>${project.groupId}</groupId>
            <artifactId>netty-build</artifactId>
            <version>${netty.build.version}</version>
          </dependency>
        </dependencies>
      </plugin>
      <plugin>
        <groupId>org.codehaus.mojo</groupId>
        <artifactId>xml-maven-plugin</artifactId>
        <version>1.0.1</version>
        <executions>
          <execution>
            <id>check-style</id>
            <goals>
              <goal>check-format</goal>
            </goals>
            <phase>validate</phase>
          </execution>
        </executions>
        <configuration>
          <formatFileSets>
            <formatFileSet>
              <directory>${project.basedir}</directory>
              <includes>
                <include>**/pom.xml</include>
              </includes>
            </formatFileSet>
          </formatFileSets>
          <useDefaultFormatFileSet>false</useDefaultFormatFileSet>
        </configuration>
      </plugin>
      <!-- Download the npn-boot.jar in advance to add it to the boot classpath. -->
      <plugin>
        <artifactId>maven-dependency-plugin</artifactId>
        <executions>
          <execution>
            <id>get-jetty-alpn-agent</id>
            <phase>validate</phase>
            <goals>
              <goal>get</goal>
            </goals>
            <configuration>
              <groupId>org.mortbay.jetty.alpn</groupId>
              <artifactId>jetty-alpn-agent</artifactId>
              <version>${jetty.alpnAgent.version}</version>
            </configuration>
          </execution>
        </executions>
      </plugin>
      <plugin>
        <artifactId>maven-surefire-plugin</artifactId>
        <configuration>
          <includes>
            <include>**/*Test*.java</include>
            <include>**/*Benchmark*.java</include>
          </includes>
          <excludes>
            <exclude>**/Abstract*</exclude>
            <exclude>**/*TestUtil*</exclude>
          </excludes>
          <runOrder>random</runOrder>
          <systemPropertyVariables>
            <logback.configurationFile>${logging.config}</logback.configurationFile>
            <logLevel>${logging.logLevel}</logLevel>
          </systemPropertyVariables>
          <argLine>${argLine.common} ${argLine.printGC} ${argLine.alpnAgent} ${argLine.leak} ${argLine.coverage} ${argLine.noUnsafe} ${argLine.java9} ${argLine.javaProperties}</argLine>
          <properties>
            <property>
              <name>listener</name>
              <value>io.netty.build.junit.TimedOutTestsListener</value>
            </property>
          </properties>
          <jvm>${testJvm}</jvm>
           <!-- Ensure the whole stacktrace is preserved when an exception is thrown. See https://issues.apache.org/jira/browse/SUREFIRE-1457 -->
          <trimStackTrace>false</trimStackTrace>
        </configuration>
      </plugin>
      <!-- always produce osgi bundles -->
      <plugin>
        <groupId>org.apache.felix</groupId>
        <artifactId>maven-bundle-plugin</artifactId>
        <version>2.5.4</version>
        <executions>
          <execution>
            <id>generate-manifest</id>
            <phase>process-classes</phase>
            <goals>
              <goal>manifest</goal>
            </goals>
            <configuration>
              <supportedProjectTypes>
                <supportedProjectType>jar</supportedProjectType>
                <supportedProjectType>bundle</supportedProjectType>
              </supportedProjectTypes>
              <instructions>
                <Export-Package>${project.groupId}.*</Export-Package>
                <!-- enforce JVM vendor package as optional -->
                <Import-Package>sun.misc.*;resolution:=optional,sun.nio.ch;resolution:=optional,sun.security.*;resolution:=optional,org.eclipse.jetty.npn;version="[1,2)";resolution:=optional,org.eclipse.jetty.alpn;version="[1,2)";resolution:=optional,*</Import-Package>
                <!-- override "internal" private package convention -->
                <Private-Package>!*</Private-Package>
              </instructions>
            </configuration>
          </execution>
        </executions>
      </plugin>

      <plugin>
        <groupId>org.codehaus.mojo</groupId>
        <artifactId>build-helper-maven-plugin</artifactId>
        <version>1.10</version>
        <executions>
          <execution>
            <id>parse-version</id>
            <goals>
              <goal>parse-version</goal>
            </goals>
          </execution>
        </executions>
      </plugin>

      <plugin>
        <artifactId>maven-source-plugin</artifactId>
        <version>3.2.0</version>
        <!-- Eclipse-related OSGi manifests
             See https://github.com/netty/netty/issues/3886
             More information: http://rajakannappan.blogspot.ie/2010/03/automating-eclipse-source-bundle.html -->
        <configuration>
          <archive>
            <manifestEntries>
              <Bundle-ManifestVersion>2</Bundle-ManifestVersion>
              <Bundle-Name>${project.name}</Bundle-Name>
              <Bundle-SymbolicName>${project.groupId}.${project.artifactId}.source</Bundle-SymbolicName>
              <Bundle-Vendor>${project.organization.name}</Bundle-Vendor>
              <Bundle-Version>${parsedVersion.osgiVersion}</Bundle-Version>
              <Eclipse-SourceBundle>${project.groupId}.${project.artifactId};version="${parsedVersion.osgiVersion}";roots:="."</Eclipse-SourceBundle>
            </manifestEntries>
          </archive>
        </configuration>

        <executions>
          <execution>
            <id>attach-sources</id>
            <phase>prepare-package</phase>
            <goals>
              <goal>jar-no-fork</goal>
            </goals>
          </execution>
          <execution>
            <id>attach-test-sources</id>
            <phase>prepare-package</phase>
            <goals>
              <goal>test-jar-no-fork</goal>
            </goals>
          </execution>
        </executions>
      </plugin>
      <plugin>
        <artifactId>maven-javadoc-plugin</artifactId>
        <version>2.10.4</version>
        <configuration>
          <detectOfflineLinks>false</detectOfflineLinks>
          <breakiterator>true</breakiterator>
          <version>false</version>
          <author>false</author>
          <keywords>true</keywords>
        </configuration>
      </plugin>
      <plugin>
        <artifactId>maven-deploy-plugin</artifactId>
        <version>2.8.2</version>
        <configuration>
          <retryFailedDeploymentCount>10</retryFailedDeploymentCount>
        </configuration>
      </plugin>
      <!-- After artifacts were deployed from linux and macos we need to execute the following on macOS (in the root of the project).
           mvn -Psonatype-oss-release,full,uber-staging -pl transport-native-kqueue,transport-native-unix-common,all,tarball clean package gpg:sign org.sonatype.plugins:nexus-staging-maven-plugin:deploy -DstagingRepositoryId=${netty-id} -DnexusUrl=https://oss.sonatype.org -DserverId=sonatype-nexus-staging
      -->
      <plugin>
        <artifactId>maven-release-plugin</artifactId>
        <!-- Downgrade to 2.4.1 if release fails -->
        <version>2.5.3</version>
        <configuration>
          <useReleaseProfile>false</useReleaseProfile>
          <arguments>-P restricted-release,sonatype-oss-release,full</arguments>
          <autoVersionSubmodules>true</autoVersionSubmodules>
          <allowTimestampedSnapshots>false</allowTimestampedSnapshots>
          <tagNameFormat>netty-@{project.version}</tagNameFormat>
        </configuration>
        <dependencies>
          <dependency>
            <groupId>org.apache.maven.scm</groupId>
            <artifactId>maven-scm-api</artifactId>
            <version>1.9.4</version>
          </dependency>
          <dependency>
            <groupId>org.apache.maven.scm</groupId>
            <artifactId>maven-scm-provider-gitexe</artifactId>
            <version>1.9.4</version>
          </dependency>
        </dependencies>
      </plugin>

      <!-- Ensure to put maven-antrun-plugin at the end of the plugin list
           so that they are run lastly in the same phase. -->
      <plugin>
        <artifactId>maven-antrun-plugin</artifactId>
        <executions>
          <!-- Generate the version properties for all artifacts. -->
          <execution>
            <id>write-version-properties</id>
            <phase>initialize</phase>
            <goals>
              <goal>run</goal>
            </goals>
            <configuration>
              <target>
                <taskdef resource="net/sf/antcontrib/antlib.xml" />

                <!-- Get the information about the latest commit -->
                <exec executable="git" outputproperty="gitOutput.lastCommit" resultproperty="gitExitCode.lastCommit" failonerror="false" failifexecutionfails="false">
                  <arg value="log" />
                  <arg value="-1" />
                  <arg value="--format=format:%h %H %cd" />
                  <arg value="--date=iso" />
                </exec>
                <propertyregex property="shortCommitHash" input="${gitOutput.lastCommit}" regexp="^([0-9a-f]+) .*$" select="\1" casesensitive="true" defaultValue="0" />
                <propertyregex property="longCommitHash" input="${gitOutput.lastCommit}" regexp="^[0-9a-f]+ ([0-9a-f]{40}) .*$" select="\1" casesensitive="true" defaultValue="0000000000000000000000000000000000000000" />
                <propertyregex property="commitDate" input="${gitOutput.lastCommit}" regexp="^[0-9a-f]+ [0-9a-f]{40} (.*)$" select="\1" casesensitive="true" defaultValue="1970-01-01 00:00:00 +0000" />

                <!-- Get the information abount whether the repository is clean or dirty -->
                <exec executable="git" outputproperty="gitOutput.repoStatus" resultproperty="gitExitCode.repoStatus" failonerror="false" failifexecutionfails="false">
                  <arg value="status" />
                  <arg value="--porcelain" />
                </exec>
                <if>
                  <equals arg2="0" arg1="${gitExitCode.repoStatus}" />
                  <then>
                    <if>
                      <equals arg2="" arg1="${gitOutput.repoStatus}" />
                      <then>
                        <property name="repoStatus" value="clean" />
                      </then>
                      <else>
                        <property name="repoStatus" value="dirty" />
                      </else>
                    </if>
                  </then>
                  <else>
                    <property name="repoStatus" value="unknown" />
                  </else>
                </if>

                <!-- Print the obtained commit information. -->
                <echo>Current commit: ${shortCommitHash} on ${commitDate}</echo>

                <!-- Generate the .properties file. -->
                <!--
                <property name="metaInfDir" value="${project.basedir}/src/main/resources/META-INF" />
                -->
                <property name="metaInfDir" value="${project.build.outputDirectory}/META-INF" />
                <property name="versionPropFile" value="${metaInfDir}/${project.groupId}.versions.properties" />
                <mkdir dir="${metaInfDir}" />
                <delete file="${versionPropFile}" quiet="true" />

                <propertyfile file="${versionPropFile}" comment="Generated by netty-parent/pom.xml">
                  <entry key="${project.artifactId}.version" value="${project.version}" />
                  <entry key="${project.artifactId}.buildDate" type="date" value="now" pattern="yyyy-MM-dd HH:mm:ss Z" />
                  <entry key="${project.artifactId}.commitDate" value="${commitDate}" />
                  <entry key="${project.artifactId}.shortCommitHash" value="${shortCommitHash}" />
                  <entry key="${project.artifactId}.longCommitHash" value="${longCommitHash}" />
                  <entry key="${project.artifactId}.repoStatus" value="${repoStatus}" />
                </propertyfile>
              </target>
            </configuration>
          </execution>
        </executions>
        <dependencies>
          <dependency>
            <groupId>org.apache.ant</groupId>
            <artifactId>ant</artifactId>
            <version>1.9.7</version>
          </dependency>
          <dependency>
            <groupId>org.apache.ant</groupId>
            <artifactId>ant-launcher</artifactId>
            <version>1.9.7</version>
          </dependency>
          <dependency>
            <groupId>ant-contrib</groupId>
            <artifactId>ant-contrib</artifactId>
            <version>1.0b3</version>
            <exclusions>
              <exclusion>
                <groupId>ant</groupId>
                <artifactId>ant</artifactId>
              </exclusion>
            </exclusions>
          </dependency>
        </dependencies>
      </plugin>
      <plugin>
        <groupId>org.apache.maven.plugins</groupId>
        <artifactId>maven-remote-resources-plugin</artifactId>
        <version>1.5</version>
      </plugin>
      <plugin>
        <groupId>de.thetaphi</groupId>
        <artifactId>forbiddenapis</artifactId>
        <version>2.2</version>
      </plugin>
    </plugins>

    <pluginManagement>
      <plugins>
        <!-- keep surefire and failsafe in sync -->
        <plugin>
          <artifactId>maven-surefire-plugin</artifactId>
          <version>2.22.1</version>
        </plugin>
        <!-- keep surefire and failsafe in sync -->
        <plugin>
          <artifactId>maven-failsafe-plugin</artifactId>
          <version>2.22.1</version>
        </plugin>
        <plugin>
          <artifactId>maven-clean-plugin</artifactId>
          <version>3.0.0</version>
        </plugin>
        <plugin>
          <artifactId>maven-resources-plugin</artifactId>
          <version>3.0.1</version>
        </plugin>
        <plugin>
          <groupId>org.ops4j.pax.exam</groupId>
          <artifactId>maven-paxexam-plugin</artifactId>
          <version>1.2.4</version>
        </plugin>
        <plugin>
          <artifactId>maven-jar-plugin</artifactId>
          <version>3.0.2</version>
          <executions>
            <execution>
              <id>default-jar</id>
              <configuration>
                <archive>
                  <manifest>
                    <addDefaultImplementationEntries>true</addDefaultImplementationEntries>
                  </manifest>
                  <manifestEntries>
                    <Automatic-Module-Name>${javaModuleName}</Automatic-Module-Name>
                  </manifestEntries>
                  <index>true</index>
                  <manifestFile>${project.build.outputDirectory}/META-INF/MANIFEST.MF</manifestFile>
                </archive>
              </configuration>
            </execution>
            <execution>
              <goals>
                <goal>test-jar</goal>
              </goals>
            </execution>
          </executions>
        </plugin>
        <plugin>
          <artifactId>maven-dependency-plugin</artifactId>
          <version>2.10</version>
        </plugin>
        <plugin>
          <artifactId>maven-assembly-plugin</artifactId>
          <version>2.6</version>
        </plugin>
        <plugin>
          <!-- Do NOT upgrade -->
          <artifactId>maven-jxr-plugin</artifactId>
          <version>2.2</version>
        </plugin>
        <plugin>
          <artifactId>maven-antrun-plugin</artifactId>
          <version>1.8</version>
          <dependencies>
            <dependency>
              <groupId>ant-contrib</groupId>
              <artifactId>ant-contrib</artifactId>
              <version>1.0b3</version>
              <exclusions>
                <exclusion>
                  <groupId>ant</groupId>
                  <artifactId>ant</artifactId>
                </exclusion>
              </exclusions>
            </dependency>
          </dependencies>
        </plugin>
        <plugin>
          <groupId>org.codehaus.mojo</groupId>
          <artifactId>build-helper-maven-plugin</artifactId>
          <version>1.10</version>
        </plugin>
        <plugin>
          <groupId>org.fusesource.hawtjni</groupId>
          <artifactId>maven-hawtjni-plugin</artifactId>
          <version>1.14</version>
        </plugin>
        <plugin>
          <groupId>kr.motd.maven</groupId>
          <artifactId>exec-maven-plugin</artifactId>
          <version>1.0.0.Final</version>
        </plugin>
        <plugin>
          <groupId>org.apache.maven.plugins</groupId>
          <artifactId>maven-shade-plugin</artifactId>
          <version>3.2.1</version>
        </plugin>

        <!-- Workaround for the 'M2E plugin execution not covered' problem.
             See: http://wiki.eclipse.org/M2E_plugin_execution_not_covered -->
        <plugin>
          <groupId>org.eclipse.m2e</groupId>
          <artifactId>lifecycle-mapping</artifactId>
          <version>1.0.0</version>
          <configuration>
            <lifecycleMappingMetadata>
              <pluginExecutions>
                <pluginExecution>
                  <pluginExecutionFilter>
                    <groupId>org.apache.maven.plugins</groupId>
                    <artifactId>maven-antrun-plugin</artifactId>
                    <versionRange>[1.7,)</versionRange>
                    <goals>
                      <goal>run</goal>
                    </goals>
                  </pluginExecutionFilter>
                  <action>
                    <ignore />
                  </action>
                </pluginExecution>
                <pluginExecution>
                  <pluginExecutionFilter>
                    <groupId>org.apache.maven.plugins</groupId>
                    <artifactId>maven-checkstyle-plugin</artifactId>
                    <versionRange>[1.0,)</versionRange>
                    <goals>
                      <goal>check</goal>
                    </goals>
                  </pluginExecutionFilter>
                  <action>
                    <ignore />
                  </action>
                </pluginExecution>
                <pluginExecution>
                  <pluginExecutionFilter>
                    <groupId>org.apache.maven.plugins</groupId>
                    <artifactId>maven-enforcer-plugin</artifactId>
                    <versionRange>[1.0,)</versionRange>
                    <goals>
                      <goal>enforce</goal>
                    </goals>
                  </pluginExecutionFilter>
                  <action>
                    <ignore />
                  </action>
                </pluginExecution>
                <pluginExecution>
                  <pluginExecutionFilter>
                    <groupId>org.apache.maven.plugins</groupId>
                    <artifactId>maven-clean-plugin</artifactId>
                    <versionRange>[1.0,)</versionRange>
                    <goals>
                      <goal>clean</goal>
                    </goals>
                  </pluginExecutionFilter>
                  <action>
                    <ignore />
                  </action>
                </pluginExecution>
                <pluginExecution>
                  <pluginExecutionFilter>
                    <groupId>org.apache.felix</groupId>
                    <artifactId>maven-bundle-plugin</artifactId>
                    <versionRange>[2.4,)</versionRange>
                    <goals>
                      <goal>manifest</goal>
                    </goals>
                  </pluginExecutionFilter>
                  <action>
                    <ignore />
                  </action>
                </pluginExecution>
                <pluginExecution>
                  <pluginExecutionFilter>
                    <groupId>org.fusesource.hawtjni</groupId>
                    <artifactId>maven-hawtjni-plugin</artifactId>
                    <versionRange>[1.10,)</versionRange>
                    <goals>
                      <goal>generate</goal>
                      <goal>build</goal>
                    </goals>
                  </pluginExecutionFilter>
                  <action>
                    <ignore />
                  </action>
                </pluginExecution>
                <pluginExecution>
                  <pluginExecutionFilter>
                    <groupId>org.apache.maven.plugins</groupId>
                    <artifactId>maven-dependency-plugin</artifactId>
                    <versionRange>[2.8,)</versionRange>
                    <goals>
                      <goal>get</goal>
                      <goal>copy</goal>
                      <goal>properties</goal>
                    </goals>
                  </pluginExecutionFilter>
                  <action>
                    <ignore />
                  </action>
                </pluginExecution>
              </pluginExecutions>
            </lifecycleMappingMetadata>
          </configuration>
        </plugin>
        <plugin>
          <groupId>org.apache.maven.plugins</groupId>
          <artifactId>maven-remote-resources-plugin</artifactId>
          <version>1.5</version>
          <configuration>
            <resourceBundles>
              <resourceBundle>io.netty:netty-dev-tools:${project.version}</resourceBundle>
            </resourceBundles>
            <outputDirectory>${netty.dev.tools.directory}</outputDirectory>
            <!-- don't include netty-dev-tools in artifacts -->
            <attachToMain>false</attachToMain>
            <attachToTest>false</attachToTest>
          </configuration>
          <executions>
            <execution>
              <goals>
                <goal>process</goal>
              </goals>
            </execution>
          </executions>
        </plugin>
        <plugin>
          <groupId>de.thetaphi</groupId>
          <artifactId>forbiddenapis</artifactId>
          <version>2.2</version>
          <executions>
            <execution>
              <id>check-forbidden-apis</id>
              <configuration>
                <targetVersion>${maven.compiler.target}</targetVersion>
                <!-- allow undocumented classes like sun.misc.Unsafe: -->
                <internalRuntimeForbidden>false</internalRuntimeForbidden>
                <!-- if the used Java version is too new, don't fail, just do nothing: -->
                <failOnUnsupportedJava>false</failOnUnsupportedJava>
                <bundledSignatures>
                  <!-- This will automatically choose the right signatures based on 'targetVersion': -->
                  <!-- enabling these should be done in the future -->
                  <!-- bundledSignature>jdk-unsafe</bundledSignature -->
                  <!-- bundledSignature>jdk-deprecated</bundledSignature -->
                  <!-- bundledSignature>jdk-system-out</bundledSignature -->
                </bundledSignatures>
                <signaturesFiles>
                  <signaturesFile>${netty.dev.tools.directory}/forbidden/signatures.txt</signaturesFile>
                </signaturesFiles>
                <suppressAnnotations><annotation>**.SuppressForbidden</annotation></suppressAnnotations>
              </configuration>
              <phase>compile</phase>
              <goals>
                <goal>check</goal>
              </goals>
            </execution>
            <execution>
              <id>check-forbidden-test-apis</id>
              <configuration>
                <targetVersion>${maven.compiler.target}</targetVersion>
                <!-- allow undocumented classes like sun.misc.Unsafe: -->
                <internalRuntimeForbidden>true</internalRuntimeForbidden>
                <!-- if the used Java version is too new, don't fail, just do nothing: -->
                <failOnUnsupportedJava>false</failOnUnsupportedJava>
                <bundledSignatures>
                  <!-- This will automatically choose the right signatures based on 'targetVersion': -->
                  <!-- enabling these should be done in the future -->
                  <!-- bundledSignature>jdk-unsafe</bundledSignature -->
                  <!-- bundledSignature>jdk-deprecated</bundledSignature -->
                </bundledSignatures>
                <signaturesFiles>
                  <signaturesFile>${netty.dev.tools.directory}/forbidden/signatures.txt</signaturesFile>
                </signaturesFiles>
                <suppressAnnotations><annotation>**.SuppressForbidden</annotation></suppressAnnotations>
              </configuration>
              <phase>test-compile</phase>
              <goals>
                <goal>testCheck</goal>
              </goals>
            </execution>
          </executions>
        </plugin>
      </plugins>
    </pluginManagement>
  </build>
</project><|MERGE_RESOLUTION|>--- conflicted
+++ resolved
@@ -26,14 +26,10 @@
   <groupId>io.netty</groupId>
   <artifactId>netty-parent</artifactId>
   <packaging>pom</packaging>
-<<<<<<< HEAD
-  <version>4.1.51.Final-SNAPSHOT</version>
-=======
   <version>5.0.0.Final-SNAPSHOT</version>
->>>>>>> 806dace3
 
   <name>Netty</name>
-  <url>https://netty.io/</url>
+  <url>http://netty.io/</url>
   <description>
     Netty is an asynchronous event-driven network application framework for
     rapid development of maintainable high performance protocol servers and
@@ -42,7 +38,7 @@
 
   <organization>
     <name>The Netty Project</name>
-    <url>https://netty.io/</url>
+    <url>http://netty.io/</url>
   </organization>
 
   <licenses>
@@ -65,86 +61,13 @@
       <id>netty.io</id>
       <name>The Netty Project Contributors</name>
       <email>netty@googlegroups.com</email>
-      <url>https://netty.io/</url>
+      <url>http://netty.io/</url>
       <organization>The Netty Project</organization>
-      <organizationUrl>https://netty.io/</organizationUrl>
+      <organizationUrl>http://netty.io/</organizationUrl>
     </developer>
   </developers>
 
   <profiles>
-<<<<<<< HEAD
-    <profile>
-      <id>not_x86_64</id>
-      <activation>
-        <os>
-          <arch>!x86_64</arch>
-        </os>
-      </activation>
-      <properties>
-        <!-- Use no classifier as we only support x86_64 atm-->
-        <tcnative.classifier />
-        <skipShadingTestsuite>true</skipShadingTestsuite>
-      </properties>
-    </profile>
-
-    <!-- Detect if we use GraalVM and if so enable the native image testsuite -->
-    <profile>
-      <id>graal</id>
-      <activation>
-        <file>
-          <!-- GraalVM Component Updater should exists when using GraalVM-->
-          <exists>${java.home}/bin/gu</exists>
-        </file>
-      </activation>
-      <properties>
-        <skipNativeImageTestsuite>false</skipNativeImageTestsuite>
-        <forbiddenapis.skip>true</forbiddenapis.skip>
-        <testJvm />
-      </properties>
-    </profile>
-    <!-- JDK14 -->
-    <profile>
-      <id>java15</id>
-      <activation>
-        <jdk>15</jdk>
-      </activation>
-      <properties>
-        <!-- Not use alpn agent as Java11+ supports alpn out of the box -->
-        <argLine.alpnAgent />
-        <forbiddenapis.skip>true</forbiddenapis.skip>
-        <!-- Needed because of https://issues.apache.org/jira/browse/MENFORCER-275 -->
-        <enforcer.plugin.version>3.0.0-M3</enforcer.plugin.version>
-        <!-- 1.4.x does not work in Java10+ -->
-        <jboss.marshalling.version>2.0.5.Final</jboss.marshalling.version>
-        <!-- This is the minimum supported by Java12+ -->
-        <maven.compiler.source>1.7</maven.compiler.source>
-        <maven.compiler.target>1.7</maven.compiler.target>
-        <!-- pax-exam does not work on latest Java12 EA 22 build -->
-        <skipOsgiTestsuite>true</skipOsgiTestsuite>
-      </properties>
-    </profile>
-    <profile>
-      <id>java14</id>
-      <activation>
-        <jdk>14</jdk>
-      </activation>
-      <properties>
-        <!-- Not use alpn agent as Java11+ supports alpn out of the box -->
-        <argLine.alpnAgent />
-        <forbiddenapis.skip>true</forbiddenapis.skip>
-        <!-- Needed because of https://issues.apache.org/jira/browse/MENFORCER-275 -->
-        <enforcer.plugin.version>3.0.0-M3</enforcer.plugin.version>
-        <!-- 1.4.x does not work in Java10+ -->
-        <jboss.marshalling.version>2.0.5.Final</jboss.marshalling.version>
-        <!-- This is the minimum supported by Java12+ -->
-        <maven.compiler.source>1.7</maven.compiler.source>
-        <maven.compiler.target>1.7</maven.compiler.target>
-        <!-- pax-exam does not work on latest Java12 EA 22 build -->
-        <skipOsgiTestsuite>true</skipOsgiTestsuite>
-      </properties>
-    </profile>
-=======
->>>>>>> 806dace3
     <!-- JDK13 -->
     <profile>
       <id>java13</id>
@@ -152,18 +75,6 @@
         <jdk>13</jdk>
       </activation>
       <properties>
-<<<<<<< HEAD
-        <!-- Not use alpn agent as Java11+ supports alpn out of the box -->
-        <argLine.alpnAgent />
-        <forbiddenapis.skip>true</forbiddenapis.skip>
-        <!-- Needed because of https://issues.apache.org/jira/browse/MENFORCER-275 -->
-        <enforcer.plugin.version>3.0.0-M3</enforcer.plugin.version>
-        <!-- 1.4.x does not work in Java10+ -->
-        <jboss.marshalling.version>2.0.5.Final</jboss.marshalling.version>
-        <!-- This is the minimum supported by Java12+ -->
-        <maven.compiler.source>1.7</maven.compiler.source>
-        <maven.compiler.target>1.7</maven.compiler.target>
-=======
         <!-- Not use alpn agent as Java11 supports alpn out of the box -->
         <argLine.alpnAgent />
         <forbiddenapis.skip>true</forbiddenapis.skip>
@@ -171,7 +82,6 @@
         <enforcer.plugin.version>3.0.0-M1</enforcer.plugin.version>
         <!-- 1.4.x does not work in Java10+ -->
         <jboss.marshalling.version>2.0.5.Final</jboss.marshalling.version>
->>>>>>> 806dace3
         <!-- pax-exam does not work on latest Java12 EA 22 build -->
         <skipOsgiTestsuite>true</skipOsgiTestsuite>
       </properties>
@@ -187,23 +97,13 @@
         <argLine.java9.extras />
         <!-- Export some stuff which is used during our tests -->
         <argLine.java9>--illegal-access=deny ${argLine.java9.extras}</argLine.java9>
-<<<<<<< HEAD
-        <!-- Not use alpn agent as Java11+ supports alpn out of the box -->
-=======
         <!-- Not use alpn agent as Java11 supports alpn out of the box -->
->>>>>>> 806dace3
         <argLine.alpnAgent />
         <forbiddenapis.skip>true</forbiddenapis.skip>
         <!-- Needed because of https://issues.apache.org/jira/browse/MENFORCER-275 -->
-        <enforcer.plugin.version>3.0.0-M3</enforcer.plugin.version>
+        <enforcer.plugin.version>3.0.0-M1</enforcer.plugin.version>
         <!-- 1.4.x does not work in Java10+ -->
         <jboss.marshalling.version>2.0.5.Final</jboss.marshalling.version>
-<<<<<<< HEAD
-        <!-- This is the minimum supported by Java12+ -->
-        <maven.compiler.source>1.7</maven.compiler.source>
-        <maven.compiler.target>1.7</maven.compiler.target>
-=======
->>>>>>> 806dace3
         <!-- pax-exam does not work on latest Java12 EA 22 build -->
         <skipOsgiTestsuite>true</skipOsgiTestsuite>
       </properties>
@@ -219,15 +119,11 @@
         <argLine.java9.extras />
         <!-- Export some stuff which is used during our tests -->
         <argLine.java9>--illegal-access=deny ${argLine.java9.extras}</argLine.java9>
-<<<<<<< HEAD
-        <!-- Not use alpn agent as Java11+ supports alpn out of the box -->
-=======
         <!-- Not use alpn agent as Java11 supports alpn out of the box -->
->>>>>>> 806dace3
         <argLine.alpnAgent />
         <forbiddenapis.skip>true</forbiddenapis.skip>
         <!-- Needed because of https://issues.apache.org/jira/browse/MENFORCER-275 -->
-        <enforcer.plugin.version>3.0.0-M3</enforcer.plugin.version>
+        <enforcer.plugin.version>3.0.0-M1</enforcer.plugin.version>
         <!-- 1.4.x does not work in Java10+ -->
         <jboss.marshalling.version>2.0.5.Final</jboss.marshalling.version>
         <!-- pax-exam does not work on latest Java11 build -->
@@ -249,7 +145,7 @@
         <argLine.alpnAgent />
         <forbiddenapis.skip>true</forbiddenapis.skip>
         <!-- Needed because of https://issues.apache.org/jira/browse/MENFORCER-275 -->
-        <enforcer.plugin.version>3.0.0-M3</enforcer.plugin.version>
+        <enforcer.plugin.version>3.0.0-M1</enforcer.plugin.version>
         <!-- 1.4.x does not work in Java10+ -->
         <jboss.marshalling.version>2.0.5.Final</jboss.marshalling.version>
       </properties>
@@ -264,7 +160,7 @@
         <argLine.java9>--illegal-access=deny --add-modules java.xml.bind ${argLine.java9.extras}</argLine.java9>
         <!-- Not use alpn agent as Java9 supports alpn out of the box -->
         <argLine.alpnAgent />
-        <!-- Skip as maven plugin not works with Java9 yet -->
+        <!-- Skip as maven plugin not works with Java9 yet --> 
         <forbiddenapis.skip>true</forbiddenapis.skip>
         <!-- Needed because of https://issues.apache.org/jira/browse/MENFORCER-275 -->
         <enforcer.plugin.version>3.0.0-M1</enforcer.plugin.version>
@@ -284,7 +180,7 @@
     <profile>
       <id>leak</id>
       <properties>
-        <argLine.leak>-Dio.netty.leakDetectionLevel=paranoid -Dio.netty.leakDetection.targetRecords=32</argLine.leak>
+        <argLine.leak>-Dio.netty.leakDetectionLevel=paranoid -Dio.netty.leakDetection.maxRecords=32</argLine.leak>
       </properties>
     </profile>
     <profile>
@@ -360,13 +256,9 @@
     <netty.dev.tools.directory>${project.build.directory}/dev-tools</netty.dev.tools.directory>
     <project.build.sourceEncoding>UTF-8</project.build.sourceEncoding>
     <project.reporting.outputEncoding>UTF-8</project.reporting.outputEncoding>
-<<<<<<< HEAD
-    <netty.build.version>26</netty.build.version>
-=======
     <netty.build.version>25</netty.build.version>
->>>>>>> 806dace3
     <jboss.marshalling.version>1.4.11.Final</jboss.marshalling.version>
-    <jetty.alpnAgent.version>2.0.10</jetty.alpnAgent.version>
+    <jetty.alpnAgent.version>2.0.8</jetty.alpnAgent.version>
     <jetty.alpnAgent.path>"${settings.localRepository}"/org/mortbay/jetty/alpn/jetty-alpn-agent/${jetty.alpnAgent.version}/jetty-alpn-agent-${jetty.alpnAgent.version}.jar</jetty.alpnAgent.path>
     <argLine.common>
       -server
@@ -383,40 +275,25 @@
     <argLine.javaProperties>-D_</argLine.javaProperties>
     <!-- Configure the os-maven-plugin extension to expand the classifier on                  -->
     <!-- Fedora-"like" systems. This is currently only used for the netty-tcnative dependency -->
-    <osmaven.version>1.6.2</osmaven.version>
-    <!-- keep in sync with PlatformDependent#ALLOWED_LINUX_OS_CLASSIFIERS -->
-    <os.detection.classifierWithLikes>fedora,suse,arch</os.detection.classifierWithLikes>
+    <os.detection.classifierWithLikes>fedora</os.detection.classifierWithLikes>
     <tcnative.artifactId>netty-tcnative</tcnative.artifactId>
-<<<<<<< HEAD
-    <tcnative.version>2.0.30.Final</tcnative.version>
-=======
     <tcnative.version>2.0.24.Final</tcnative.version>
->>>>>>> 806dace3
     <tcnative.classifier>${os.detected.classifier}</tcnative.classifier>
     <conscrypt.groupId>org.conscrypt</conscrypt.groupId>
     <conscrypt.artifactId>conscrypt-openjdk-uber</conscrypt.artifactId>
-    <conscrypt.version>2.4.0</conscrypt.version>
+    <conscrypt.version>1.3.0</conscrypt.version>
     <conscrypt.classifier />
     <jni.classifier>${os.detected.name}-${os.detected.arch}</jni.classifier>
     <logging.config>${project.basedir}/../common/src/test/resources/logback-test.xml</logging.config>
     <logging.logLevel>debug</logging.logLevel>
     <log4j2.version>2.6.2</log4j2.version>
     <enforcer.plugin.version>1.4.1</enforcer.plugin.version>
-    <testJavaHome>${java.home}</testJavaHome>
-    <testJvm>${testJavaHome}/bin/java</testJvm>
+    <testJavaHome>${env.JAVA_HOME}</testJavaHome>
     <skipOsgiTestsuite>false</skipOsgiTestsuite>
     <skipAutobahnTestsuite>false</skipAutobahnTestsuite>
     <skipHttp2Testsuite>false</skipHttp2Testsuite>
-<<<<<<< HEAD
-    <skipJapicmp>false</skipJapicmp>
-    <graalvm.version>19.0.0</graalvm.version>
-    <!-- By default skip native testsuite as it requires a custom environment with graalvm installed -->
-    <skipNativeImageTestsuite>true</skipNativeImageTestsuite>
-    <skipShadingTestsuite>false</skipShadingTestsuite>
-=======
     <!-- Skip for now as we have no version released yet of netty 5 -->
     <skipJapicmp>true</skipJapicmp>
->>>>>>> 806dace3
   </properties>
 
   <modules>
@@ -438,7 +315,6 @@
     <module>codec-xml</module>
     <module>resolver</module>
     <module>resolver-dns</module>
-    <module>resolver-dns-native-macos</module>
     <module>tarball</module>
     <module>transport</module>
     <module>transport-native-unix-common-tests</module>
@@ -454,8 +330,6 @@
     <module>testsuite-http2</module>
     <module>testsuite-osgi</module>
     <module>testsuite-shading</module>
-    <module>testsuite-native-image</module>
-    <module>transport-blockhound-tests</module>
     <module>microbench</module>
     <module>bom</module>
   </modules>
@@ -547,12 +421,12 @@
       <dependency>
         <groupId>org.bouncycastle</groupId>
         <artifactId>bcpkix-jdk15on</artifactId>
-        <version>1.65</version>
+        <version>1.54</version>
         <scope>compile</scope>
         <optional>true</optional>
       </dependency>
 
-      <!--
+      <!-- 
         Completely optional and only needed for OCSP stapling to construct and
         parse OCSP requests and responses.
       -->
@@ -595,7 +469,7 @@
       <dependency>
         <groupId>org.jctools</groupId>
         <artifactId>jctools-core</artifactId>
-        <version>3.0.0</version>
+        <version>2.1.1</version>
       </dependency>
 
       <dependency>
@@ -709,7 +583,7 @@
       <dependency>
         <groupId>org.apache.commons</groupId>
         <artifactId>commons-compress</artifactId>
-        <version>1.19</version>
+        <version>1.18</version>
         <scope>test</scope>
       </dependency>
 
@@ -742,13 +616,6 @@
         <artifactId>log4j-core</artifactId>
         <version>${log4j2.version}</version>
         <scope>test</scope>
-      </dependency>
-
-      <!-- BlockHound integration -->
-      <dependency>
-        <groupId>io.projectreactor.tools</groupId>
-        <artifactId>blockhound</artifactId>
-        <version>1.0.3.RELEASE</version>
       </dependency>
     </dependencies>
   </dependencyManagement>
@@ -789,7 +656,7 @@
       <extension>
         <groupId>kr.motd.maven</groupId>
         <artifactId>os-maven-plugin</artifactId>
-        <version>${osmaven.version}</version>
+        <version>1.6.0</version>
       </extension>
     </extensions>
 
@@ -797,16 +664,9 @@
       <plugin>
         <groupId>com.github.siom79.japicmp</groupId>
         <artifactId>japicmp-maven-plugin</artifactId>
-<<<<<<< HEAD
-        <version>0.14.3</version>
-        <configuration>
-          <parameter>
-            <ignoreMissingOldVersion>true</ignoreMissingOldVersion>
-=======
         <version>0.13.1</version>
         <configuration>
           <parameter>
->>>>>>> 806dace3
             <breakBuildOnBinaryIncompatibleModifications>true</breakBuildOnBinaryIncompatibleModifications>
             <breakBuildOnSourceIncompatibleModifications>true</breakBuildOnSourceIncompatibleModifications>
             <oldVersionPattern>\d+\.\d+\.\d+\.Final</oldVersionPattern>
@@ -817,10 +677,6 @@
             </ignoreMissingClassesByRegularExpressions>
             <excludes>
               <exclude>@io.netty.util.internal.UnstableApi</exclude>
-<<<<<<< HEAD
-              <exclude>io.netty.util.internal.shaded</exclude>
-=======
->>>>>>> 806dace3
             </excludes>
           </parameter>
           <skip>${skipJapicmp}</skip>
@@ -855,10 +711,10 @@
                 </requireMavenVersion>
                 <requireProperty>
                   <regexMessage>
-		     x86_64/AARCH64/PPCLE64/s390x_64 JDK must be used.
+                    x86_64/AARCH64 JDK must be used.
                   </regexMessage>
                   <property>os.detected.arch</property>
-                  <regex>^(x86_64|aarch_64|ppcle_64|s390_64)$</regex>
+                  <regex>^(x86_64|aarch_64)$</regex>
                 </requireProperty>
               </rules>
             </configuration>
@@ -906,9 +762,6 @@
             <version>1.0</version>
           </signature>
           <ignores>
-<<<<<<< HEAD
-            <ignore>java.nio.ByteBuffer</ignore>
-=======
             <ignore>sun.misc.Unsafe</ignore>
             <ignore>sun.misc.Cleaner</ignore>
             <ignore>sun.nio.ch.DirectBuffer</ignore>
@@ -925,7 +778,6 @@
             <ignore>sun.security.x509.X500Name</ignore>
             <ignore>sun.security.x509.X509CertInfo</ignore>
             <ignore>sun.security.x509.X509CertImpl</ignore>
->>>>>>> 806dace3
           </ignores>
           <annotations>
             <annotation>io.netty.util.internal.SuppressJava6Requirement</annotation>
@@ -942,11 +794,7 @@
       </plugin>
       <plugin>
         <artifactId>maven-checkstyle-plugin</artifactId>
-<<<<<<< HEAD
-        <version>3.1.0</version>
-=======
         <version>3.0.0</version>
->>>>>>> 806dace3
         <executions>
           <execution>
             <id>check-style</id>
@@ -971,11 +819,7 @@
           <dependency>
             <groupId>com.puppycrawl.tools</groupId>
             <artifactId>checkstyle</artifactId>
-<<<<<<< HEAD
-            <version>8.29</version>
-=======
             <version>8.18</version>
->>>>>>> 806dace3
           </dependency>
           <dependency>
             <groupId>${project.groupId}</groupId>
@@ -1050,8 +894,8 @@
               <value>io.netty.build.junit.TimedOutTestsListener</value>
             </property>
           </properties>
-          <jvm>${testJvm}</jvm>
-           <!-- Ensure the whole stacktrace is preserved when an exception is thrown. See https://issues.apache.org/jira/browse/SUREFIRE-1457 -->
+          <jvm>${testJavaHome}/bin/java</jvm>
+           <!-- Ensure the whole stacktrace is preserved when an exception is thrown. See https://issues.apache.org/jira/browse/SUREFIRE-1457 --> 
           <trimStackTrace>false</trimStackTrace>
         </configuration>
       </plugin>
@@ -1100,7 +944,7 @@
 
       <plugin>
         <artifactId>maven-source-plugin</artifactId>
-        <version>3.2.0</version>
+        <version>3.0.1</version>
         <!-- Eclipse-related OSGi manifests
              See https://github.com/netty/netty/issues/3886
              More information: http://rajakannappan.blogspot.ie/2010/03/automating-eclipse-source-bundle.html -->
@@ -1118,18 +962,23 @@
         </configuration>
 
         <executions>
+          <!--
+            ~ This workaround prevents Maven from executing the 'generate-sources' phase twice.
+            ~ See http://jira.codehaus.org/browse/MSOURCES-13
+            ~ and http://blog.peterlynch.ca/2010/05/maven-how-to-prevent-generate-sources.html
+            -->
           <execution>
             <id>attach-sources</id>
-            <phase>prepare-package</phase>
+            <phase>invalid</phase>
             <goals>
-              <goal>jar-no-fork</goal>
+              <goal>jar</goal>
             </goals>
           </execution>
           <execution>
-            <id>attach-test-sources</id>
-            <phase>prepare-package</phase>
+            <id>attach-sources-no-fork</id>
+            <phase>package</phase>
             <goals>
-              <goal>test-jar-no-fork</goal>
+              <goal>jar-no-fork</goal>
             </goals>
           </execution>
         </executions>
@@ -1334,11 +1183,6 @@
                 </archive>
               </configuration>
             </execution>
-            <execution>
-              <goals>
-                <goal>test-jar</goal>
-              </goals>
-            </execution>
           </executions>
         </plugin>
         <plugin>
@@ -1389,7 +1233,7 @@
         <plugin>
           <groupId>org.apache.maven.plugins</groupId>
           <artifactId>maven-shade-plugin</artifactId>
-          <version>3.2.1</version>
+          <version>3.1.0</version>
         </plugin>
 
         <!-- Workaround for the 'M2E plugin execution not covered' problem.
