--- conflicted
+++ resolved
@@ -16,11 +16,7 @@
 package io.netty.resolver.dns;
 
 import io.netty.channel.EventLoop;
-<<<<<<< HEAD
-import io.netty.util.internal.PlatformDependent;
-=======
 import io.netty.util.internal.UnstableApi;
->>>>>>> 806dace3
 
 import java.net.InetSocketAddress;
 import java.util.Comparator;
@@ -34,6 +30,7 @@
 /**
  * Default implementation of {@link AuthoritativeDnsServerCache}, backed by a {@link ConcurrentMap}.
  */
+@UnstableApi
 public class DefaultAuthoritativeDnsServerCache implements AuthoritativeDnsServerCache {
 
     private final int minTtl;
@@ -116,13 +113,9 @@
 
     @Override
     public boolean clear(String hostname) {
-<<<<<<< HEAD
-        return resolveCache.clear(checkNotNull(hostname, "hostname"));
-=======
         requireNonNull(hostname, "hostname");
 
         return resolveCache.clear(hostname);
->>>>>>> 806dace3
     }
 
     @Override
