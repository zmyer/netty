/*
 * Copyright 2015 The Netty Project
 *
 * The Netty Project licenses this file to you under the Apache License,
 * version 2.0 (the "License"); you may not use this file except in compliance
 * with the License. You may obtain a copy of the License at:
 *
 *   http://www.apache.org/licenses/LICENSE-2.0
 *
 * Unless required by applicable law or agreed to in writing, software
 * distributed under the License is distributed on an "AS IS" BASIS, WITHOUT
 * WARRANTIES OR CONDITIONS OF ANY KIND, either express or implied. See the
 * License for the specific language governing permissions and limitations
 * under the License.
 */
package io.netty.resolver.dns;

import static java.util.Objects.requireNonNull;

import io.netty.handler.codec.dns.DnsQuestion;
import io.netty.util.internal.EmptyArrays;
<<<<<<< HEAD
import io.netty.util.internal.ObjectUtil;
=======
import io.netty.util.internal.UnstableApi;
>>>>>>> 806dace3

import java.net.InetSocketAddress;

/**
 * A {@link RuntimeException} raised when {@link DnsNameResolver} failed to perform a successful query.
 */
public class DnsNameResolverException extends RuntimeException {

    private static final long serialVersionUID = -8826717909627131850L;

    private final InetSocketAddress remoteAddress;
    private final DnsQuestion question;

    public DnsNameResolverException(InetSocketAddress remoteAddress, DnsQuestion question, String message) {
        super(message);
        this.remoteAddress = validateRemoteAddress(remoteAddress);
        this.question = validateQuestion(question);
    }

    public DnsNameResolverException(
            InetSocketAddress remoteAddress, DnsQuestion question, String message, Throwable cause) {
        super(message, cause);
        this.remoteAddress = validateRemoteAddress(remoteAddress);
        this.question = validateQuestion(question);
    }

    private static InetSocketAddress validateRemoteAddress(InetSocketAddress remoteAddress) {
        return requireNonNull(remoteAddress, "remoteAddress");
    }

    private static DnsQuestion validateQuestion(DnsQuestion question) {
        return requireNonNull(question, "question");
    }

    /**
     * Returns the {@link InetSocketAddress} of the DNS query that has failed.
     */
    public InetSocketAddress remoteAddress() {
        return remoteAddress;
    }

    /**
     * Returns the {@link DnsQuestion} of the DNS query that has failed.
     */
    public DnsQuestion question() {
        return question;
    }

    @Override
    public Throwable fillInStackTrace() {
        setStackTrace(EmptyArrays.EMPTY_STACK_TRACE);
        return this;
    }
}<|MERGE_RESOLUTION|>--- conflicted
+++ resolved
@@ -19,17 +19,14 @@
 
 import io.netty.handler.codec.dns.DnsQuestion;
 import io.netty.util.internal.EmptyArrays;
-<<<<<<< HEAD
-import io.netty.util.internal.ObjectUtil;
-=======
 import io.netty.util.internal.UnstableApi;
->>>>>>> 806dace3
 
 import java.net.InetSocketAddress;
 
 /**
  * A {@link RuntimeException} raised when {@link DnsNameResolver} failed to perform a successful query.
  */
+@UnstableApi
 public class DnsNameResolverException extends RuntimeException {
 
     private static final long serialVersionUID = -8826717909627131850L;
