--- conflicted
+++ resolved
@@ -19,6 +19,7 @@
 import io.netty.channel.ChannelFuture;
 import io.netty.channel.ChannelFutureListener;
 import io.netty.channel.ChannelPromise;
+import io.netty.handler.codec.dns.DatagramDnsQuery;
 import io.netty.handler.codec.dns.AbstractDnsOptPseudoRrRecord;
 import io.netty.handler.codec.dns.DnsQuery;
 import io.netty.handler.codec.dns.DnsQuestion;
@@ -37,7 +38,7 @@
 
 import static java.util.Objects.requireNonNull;
 
-abstract class DnsQueryContext implements FutureListener<AddressedEnvelope<DnsResponse, InetSocketAddress>> {
+final class DnsQueryContext implements FutureListener<AddressedEnvelope<DnsResponse, InetSocketAddress>> {
 
     private static final InternalLogger logger = InternalLoggerFactory.getInstance(DnsQueryContext.class);
 
@@ -86,21 +87,10 @@
         return question;
     }
 
-<<<<<<< HEAD
-    DnsNameResolver parent() {
-        return parent;
-    }
-
-    protected abstract DnsQuery newQuery(int id);
-    protected abstract Channel channel();
-    protected abstract String protocol();
-
-=======
->>>>>>> 806dace3
     void query(boolean flush, ChannelPromise writePromise) {
         final DnsQuestion question = question();
         final InetSocketAddress nameServerAddr = nameServerAddr();
-        final DnsQuery query = newQuery(id);
+        final DatagramDnsQuery query = new DatagramDnsQuery(null, nameServerAddr, id);
 
         query.setRecursionDesired(recursionDesired);
 
@@ -115,7 +105,7 @@
         }
 
         if (logger.isDebugEnabled()) {
-            logger.debug("{} WRITE: {}, [{}: {}], {}", channel(), protocol(), id, nameServerAddr, question);
+            logger.debug("{} WRITE: [{}: {}], {}", parent.ch, id, nameServerAddr, question);
         }
 
         sendQuery(query, flush, writePromise);
@@ -125,21 +115,6 @@
         if (parent.channelFuture.isDone()) {
             writeQuery(query, flush, writePromise);
         } else {
-<<<<<<< HEAD
-            parent.channelFuture.addListener(new GenericFutureListener<Future<? super Channel>>() {
-                @Override
-                public void operationComplete(Future<? super Channel> future) {
-                    if (future.isSuccess()) {
-                        // If the query is done in a late fashion (as the channel was not ready yet) we always flush
-                        // to ensure we did not race with a previous flush() that was done when the Channel was not
-                        // ready yet.
-                        writeQuery(query, true, writePromise);
-                    } else {
-                        Throwable cause = future.cause();
-                        promise.tryFailure(cause);
-                        writePromise.setFailure(cause);
-                    }
-=======
             parent.channelFuture.addListener(future -> {
                 if (future.isSuccess()) {
                     // If the query is done in a late fashion (as the channel was not ready yet) we always flush
@@ -150,20 +125,14 @@
                     Throwable cause = future.cause();
                     promise.tryFailure(cause);
                     writePromise.setFailure(cause);
->>>>>>> 806dace3
                 }
             });
         }
     }
 
     private void writeQuery(final DnsQuery query, final boolean flush, final ChannelPromise writePromise) {
-<<<<<<< HEAD
-        final ChannelFuture writeFuture = flush ? channel().writeAndFlush(query, writePromise) :
-                channel().write(query, writePromise);
-=======
         final ChannelFuture writeFuture = flush ? parent.ch.writeAndFlush(query, writePromise) :
                 parent.ch.write(query, writePromise);
->>>>>>> 806dace3
         if (writeFuture.isDone()) {
             onQueryWriteCompletion(writeFuture);
         } else {
@@ -173,30 +142,17 @@
 
     private void onQueryWriteCompletion(ChannelFuture writeFuture) {
         if (!writeFuture.isSuccess()) {
-            tryFailure("failed to send a query via " + protocol(), writeFuture.cause(), false);
+            setFailure("failed to send a query", writeFuture.cause());
             return;
         }
 
         // Schedule a query timeout task if necessary.
         final long queryTimeoutMillis = parent.queryTimeoutMillis();
         if (queryTimeoutMillis > 0) {
-<<<<<<< HEAD
-            timeoutFuture = parent.ch.eventLoop().schedule(new Runnable() {
-                @Override
-                public void run() {
-                    if (promise.isDone()) {
-                        // Received a response before the query times out.
-                        return;
-                    }
-
-                    tryFailure("query via " + protocol() + " timed out after " +
-                            queryTimeoutMillis + " milliseconds", null, true);
-=======
             timeoutFuture = parent.ch.eventLoop().schedule(() -> {
                 if (promise.isDone()) {
                     // Received a response before the query times out.
                     return;
->>>>>>> 806dace3
                 }
 
                 setFailure("query timed out after " + queryTimeoutMillis + " milliseconds", null);
@@ -204,30 +160,33 @@
         }
     }
 
-    /**
-     * Takes ownership of passed envelope
-     */
     void finish(AddressedEnvelope<? extends DnsResponse, InetSocketAddress> envelope) {
         final DnsResponse res = envelope.content();
         if (res.count(DnsSection.QUESTION) != 1) {
             logger.warn("Received a DNS response with invalid number of questions: {}", envelope);
-        } else if (!question().equals(res.recordAt(DnsSection.QUESTION))) {
+            return;
+        }
+
+        if (!question().equals(res.recordAt(DnsSection.QUESTION))) {
             logger.warn("Received a mismatching DNS response: {}", envelope);
-        } else if (trySuccess(envelope)) {
-            return; // Ownership transferred, don't release
-        }
-        envelope.release();
-    }
-
-    @SuppressWarnings("unchecked")
-    private boolean trySuccess(AddressedEnvelope<? extends DnsResponse, InetSocketAddress> envelope) {
-        return promise.trySuccess((AddressedEnvelope<DnsResponse, InetSocketAddress>) envelope);
-    }
-
-    boolean tryFailure(String message, Throwable cause, boolean timeout) {
-        if (promise.isDone()) {
-            return false;
-        }
+            return;
+        }
+
+        setSuccess(envelope);
+    }
+
+    private void setSuccess(AddressedEnvelope<? extends DnsResponse, InetSocketAddress> envelope) {
+        Promise<AddressedEnvelope<DnsResponse, InetSocketAddress>> promise = this.promise;
+        @SuppressWarnings("unchecked")
+        AddressedEnvelope<DnsResponse, InetSocketAddress> castResponse =
+                (AddressedEnvelope<DnsResponse, InetSocketAddress>) envelope.retain();
+        if (!promise.trySuccess(castResponse)) {
+            // We failed to notify the promise as it was failed before, thus we need to release the envelope
+            envelope.release();
+        }
+    }
+
+    private void setFailure(String message, Throwable cause) {
         final InetSocketAddress nameServerAddr = nameServerAddr();
 
         final StringBuilder buf = new StringBuilder(message.length() + 64);
@@ -238,14 +197,14 @@
            .append(" (no stack trace available)");
 
         final DnsNameResolverException e;
-        if (timeout) {
+        if (cause == null) {
             // This was caused by an timeout so use DnsNameResolverTimeoutException to allow the user to
             // handle it special (like retry the query).
             e = new DnsNameResolverTimeoutException(nameServerAddr, question(), buf.toString());
         } else {
             e = new DnsNameResolverException(nameServerAddr, question(), buf.toString(), cause);
         }
-        return promise.tryFailure(e);
+        promise.tryFailure(e);
     }
 
     @Override
