--- conflicted
+++ resolved
@@ -17,6 +17,7 @@
 
 import io.netty.channel.EventLoop;
 import io.netty.util.AsciiString;
+import io.netty.util.internal.UnstableApi;
 
 import java.util.List;
 
@@ -27,6 +28,7 @@
 /**
  * Default implementation of a {@link DnsCnameCache}.
  */
+@UnstableApi
 public final class DefaultDnsCnameCache implements DnsCnameCache {
     private final int minTtl;
     private final int maxTtl;
@@ -69,12 +71,8 @@
     @SuppressWarnings("unchecked")
     @Override
     public String get(String hostname) {
-<<<<<<< HEAD
-        List<? extends String> cached =  cache.get(checkNotNull(hostname, "hostname"));
-=======
         requireNonNull(hostname, "hostname");
         List<? extends String> cached =  cache.get(hostname);
->>>>>>> 806dace3
         if (cached == null || cached.isEmpty()) {
             return null;
         }
@@ -97,11 +95,7 @@
 
     @Override
     public boolean clear(String hostname) {
-<<<<<<< HEAD
-        return cache.clear(checkNotNull(hostname, "hostname"));
-=======
         requireNonNull(hostname, "hostname");
         return cache.clear(hostname);
->>>>>>> 806dace3
     }
 }