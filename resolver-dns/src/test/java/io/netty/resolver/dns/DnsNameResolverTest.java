/*
 * Copyright 2015 The Netty Project
 *
 * The Netty Project licenses this file to you under the Apache License,
 * version 2.0 (the "License"); you may not use this file except in compliance
 * with the License. You may obtain a copy of the License at:
 *
 *   http://www.apache.org/licenses/LICENSE-2.0
 *
 * Unless required by applicable law or agreed to in writing, software
 * distributed under the License is distributed on an "AS IS" BASIS, WITHOUT
 * WARRANTIES OR CONDITIONS OF ANY KIND, either express or implied. See the
 * License for the specific language governing permissions and limitations
 * under the License.
 */
package io.netty.resolver.dns;

import io.netty.buffer.ByteBuf;
import io.netty.buffer.ByteBufHolder;
import io.netty.channel.AddressedEnvelope;
import io.netty.channel.ChannelFactory;
import io.netty.channel.ChannelFuture;
import io.netty.channel.ChannelHandlerContext;
import io.netty.channel.ChannelInboundHandlerAdapter;
import io.netty.channel.EventLoop;
import io.netty.channel.EventLoopGroup;
import io.netty.channel.MultithreadEventLoopGroup;
import io.netty.channel.ReflectiveChannelFactory;
import io.netty.channel.nio.NioHandler;
import io.netty.channel.socket.DatagramChannel;
import io.netty.channel.socket.DatagramPacket;
import io.netty.channel.socket.InternetProtocolFamily;
import io.netty.channel.socket.nio.NioDatagramChannel;
import io.netty.channel.socket.nio.NioSocketChannel;
import io.netty.handler.codec.dns.DefaultDnsQuestion;
import io.netty.handler.codec.dns.DnsQuestion;
import io.netty.handler.codec.dns.DnsRawRecord;
import io.netty.handler.codec.dns.DnsRecord;
import io.netty.handler.codec.dns.DnsRecordType;
import io.netty.handler.codec.dns.DnsResponse;
import io.netty.handler.codec.dns.DnsResponseCode;
import io.netty.handler.codec.dns.DnsSection;
import io.netty.resolver.HostsFileEntriesResolver;
import io.netty.resolver.ResolvedAddressTypes;
import io.netty.util.CharsetUtil;
import io.netty.util.NetUtil;
import io.netty.util.ReferenceCountUtil;
import io.netty.util.concurrent.Future;
<<<<<<< HEAD
import io.netty.util.concurrent.Promise;
import io.netty.util.internal.PlatformDependent;
=======
>>>>>>> 806dace3
import io.netty.util.internal.SocketUtils;
import io.netty.util.internal.StringUtil;
import io.netty.util.internal.logging.InternalLogger;
import io.netty.util.internal.logging.InternalLoggerFactory;
import org.apache.directory.server.dns.DnsException;
import org.apache.directory.server.dns.io.encoder.DnsMessageEncoder;
import org.apache.directory.server.dns.messages.DnsMessage;
import org.apache.directory.server.dns.messages.DnsMessageModifier;
import org.apache.directory.server.dns.messages.QuestionRecord;
import org.apache.directory.server.dns.messages.RecordClass;
import org.apache.directory.server.dns.messages.RecordType;
import org.apache.directory.server.dns.messages.ResourceRecord;
import org.apache.directory.server.dns.messages.ResourceRecordModifier;
import org.apache.directory.server.dns.messages.ResponseCode;
import org.apache.directory.server.dns.store.DnsAttribute;
import org.apache.directory.server.dns.store.RecordStore;
import org.apache.mina.core.buffer.IoBuffer;
import org.hamcrest.Matchers;
import org.junit.AfterClass;
import org.junit.BeforeClass;
import org.junit.Rule;
import org.junit.Test;
import org.junit.rules.ExpectedException;

import java.io.IOException;
import java.io.InputStream;
import java.net.DatagramSocket;
import java.net.Inet4Address;
import java.net.InetAddress;
import java.net.InetSocketAddress;
import java.net.ServerSocket;
import java.net.Socket;
import java.net.UnknownHostException;
import java.nio.ByteBuffer;
import java.util.ArrayDeque;
import java.util.ArrayList;
import java.util.Arrays;
import java.util.Collections;
import java.util.HashMap;
import java.util.HashSet;
import java.util.Iterator;
import java.util.LinkedHashMap;
import java.util.LinkedHashSet;
import java.util.List;
import java.util.Locale;
import java.util.Map;
import java.util.Map.Entry;
import java.util.Queue;
import java.util.Set;
<<<<<<< HEAD
import java.util.concurrent.CancellationException;
=======
import java.util.concurrent.CompletionException;
>>>>>>> 806dace3
import java.util.concurrent.ConcurrentHashMap;
import java.util.concurrent.ConcurrentLinkedQueue;
import java.util.concurrent.CopyOnWriteArrayList;
import java.util.concurrent.CountDownLatch;
import java.util.concurrent.ThreadLocalRandom;
import java.util.concurrent.TimeUnit;
import java.util.concurrent.atomic.AtomicBoolean;
import java.util.concurrent.atomic.AtomicInteger;
import java.util.concurrent.atomic.AtomicReference;

import static io.netty.handler.codec.dns.DnsRecordType.A;
import static io.netty.handler.codec.dns.DnsRecordType.AAAA;
import static io.netty.handler.codec.dns.DnsRecordType.CNAME;
import static io.netty.resolver.dns.DnsServerAddresses.sequential;
import static java.util.Collections.singletonList;
import static org.hamcrest.Matchers.greaterThan;
import static org.hamcrest.Matchers.hasSize;
import static org.hamcrest.Matchers.instanceOf;
import static org.hamcrest.Matchers.is;
import static org.junit.Assert.assertEquals;
import static org.junit.Assert.assertFalse;
import static org.junit.Assert.assertNotEquals;
import static org.junit.Assert.assertNotNull;
import static org.junit.Assert.assertNull;
import static org.junit.Assert.assertSame;
import static org.junit.Assert.assertThat;
import static org.junit.Assert.assertTrue;
import static org.junit.Assert.fail;

public class DnsNameResolverTest {

    private static final InternalLogger logger = InternalLoggerFactory.getInstance(DnsNameResolver.class);
    private static final long DEFAULT_TEST_TIMEOUT_MS = 30000;

    // Using the top-100 web sites ranked in Alexa.com (Oct 2014)
    // Please use the following series of shell commands to get this up-to-date:
    // $ curl -O http://s3.amazonaws.com/alexa-static/top-1m.csv.zip
    // $ unzip -o top-1m.csv.zip top-1m.csv
    // $ head -100 top-1m.csv | cut -d, -f2 | cut -d/ -f1 | while read L; do echo '"'"$L"'",'; done > topsites.txt
    private static final Set<String> DOMAINS = Collections.unmodifiableSet(new HashSet<>(Arrays.asList(
            "google.com",
            "youtube.com",
            "facebook.com",
            "baidu.com",
            "wikipedia.org",
            "yahoo.com",
            "reddit.com",
            "google.co.in",
            "qq.com",
            "amazon.com",
            "taobao.com",
            "tmall.com",
            "twitter.com",
            "vk.com",
            "live.com",
            "sohu.com",
            "instagram.com",
            "google.co.jp",
            "sina.com.cn",
            "jd.com",
            "weibo.com",
            "360.cn",
            "google.de",
            "google.co.uk",
            "google.com.br",
            "list.tmall.com",
            "google.ru",
            "google.fr",
            "yandex.ru",
            "netflix.com",
            "google.it",
            "google.com.hk",
            "linkedin.com",
            "pornhub.com",
            "t.co",
            "google.es",
            "twitch.tv",
            "alipay.com",
            "xvideos.com",
            "ebay.com",
            "yahoo.co.jp",
            "google.ca",
            "google.com.mx",
            "bing.com",
            "ok.ru",
            "imgur.com",
            "microsoft.com",
            "mail.ru",
            "imdb.com",
            "aliexpress.com",
            "hao123.com",
            "msn.com",
            "tumblr.com",
            "csdn.net",
            "wikia.com",
            "wordpress.com",
            "office.com",
            "google.com.tr",
            "livejasmin.com",
            "amazon.co.jp",
            "deloton.com",
            "apple.com",
            "google.com.au",
            "paypal.com",
            "google.com.tw",
            "bongacams.com",
            "popads.net",
            "whatsapp.com",
            "blogspot.com",
            "detail.tmall.com",
            "google.pl",
            "microsoftonline.com",
            "xhamster.com",
            "google.co.id",
            "github.com",
            "stackoverflow.com",
            "pinterest.com",
            "amazon.de",
            "diply.com",
            "amazon.co.uk",
            "so.com",
            "google.com.ar",
            "coccoc.com",
            "soso.com",
            "espn.com",
            "adobe.com",
            "google.com.ua",
            "tianya.cn",
            "xnxx.com",
            "googleusercontent.com",
            "savefrom.net",
            "google.com.pk",
            "amazon.in",
            "nicovideo.jp",
            "google.co.th",
            "dropbox.com",
            "thepiratebay.org",
            "google.com.sa",
            "google.com.eg",
            "pixnet.net",
            "localhost")));

    private static final Map<String, String> DOMAINS_PUNYCODE = new HashMap<>();

    static {
        DOMAINS_PUNYCODE.put("büchner.de", "xn--bchner-3ya.de");
        DOMAINS_PUNYCODE.put("müller.de", "xn--mller-kva.de");
    }

    private static final Set<String> DOMAINS_ALL;

    static {
        Set<String> all = new HashSet<>(DOMAINS.size() + DOMAINS_PUNYCODE.size());
        all.addAll(DOMAINS);
        all.addAll(DOMAINS_PUNYCODE.values());
        DOMAINS_ALL = Collections.unmodifiableSet(all);
    }

    /**
     * The list of the domain names to exclude from {@link #testResolveAorAAAA()}.
     */
    private static final Set<String> EXCLUSIONS_RESOLVE_A = new HashSet<>();

    static {
        Collections.addAll(
                EXCLUSIONS_RESOLVE_A,
                "akamaihd.net",
                "googleusercontent.com",
                StringUtil.EMPTY_STRING);
    }

    /**
     * The list of the domain names to exclude from {@link #testResolveAAAA()}.
     * Unfortunately, there are only handful of domain names with IPv6 addresses.
     */
    private static final Set<String> EXCLUSIONS_RESOLVE_AAAA = new HashSet<>();

    static {
        EXCLUSIONS_RESOLVE_AAAA.addAll(EXCLUSIONS_RESOLVE_A);
        EXCLUSIONS_RESOLVE_AAAA.addAll(DOMAINS);
        EXCLUSIONS_RESOLVE_AAAA.removeAll(Arrays.asList(
                "google.com",
                "facebook.com",
                "youtube.com",
                "wikipedia.org",
                "google.co.in",
                "blogspot.com",
                "vk.com",
                "google.de",
                "google.co.jp",
                "google.co.uk",
                "google.fr",
                "google.com.br",
                "google.ru",
                "google.it",
                "google.es",
                "google.com.mx",
                "xhamster.com",
                "google.ca",
                "google.co.id",
                "blogger.com",
                "flipkart.com",
                "google.com.tr",
                "google.com.au",
                "google.pl",
                "google.com.hk",
                "blogspot.in"
        ));
    }

    /**
     * The list of the domain names to exclude from {@link #testQueryMx()}.
     */
    private static final Set<String> EXCLUSIONS_QUERY_MX = new HashSet<>();

    static {
        Collections.addAll(
                EXCLUSIONS_QUERY_MX,
                "hao123.com",
                "blogspot.com",
                "t.co",
                "espn.go.com",
                "people.com.cn",
                "googleusercontent.com",
                "blogspot.in",
                "localhost",
                StringUtil.EMPTY_STRING);
    }

    private static final TestDnsServer dnsServer = new TestDnsServer(DOMAINS_ALL);
    private static final EventLoopGroup group = new MultithreadEventLoopGroup(1, NioHandler.newFactory());

    @Rule
    public ExpectedException expectedException = ExpectedException.none();

    private static DnsNameResolverBuilder newResolver(boolean decodeToUnicode) {
        return newResolver(decodeToUnicode, null);
    }

    private static DnsNameResolverBuilder newResolver(boolean decodeToUnicode,
                                                      DnsServerAddressStreamProvider dnsServerAddressStreamProvider) {
        DnsNameResolverBuilder builder = new DnsNameResolverBuilder(group.next())
                .dnsQueryLifecycleObserverFactory(new TestRecursiveCacheDnsQueryLifecycleObserverFactory())
                .channelType(NioDatagramChannel.class)
                .maxQueriesPerResolve(1)
                .decodeIdn(decodeToUnicode)
                .optResourceEnabled(false)
                .ndots(1);

        if (dnsServerAddressStreamProvider == null) {
            builder.nameServerProvider(new SingletonDnsServerAddressStreamProvider(dnsServer.localAddress()));
        } else {
            builder.nameServerProvider(new MultiDnsServerAddressStreamProvider(dnsServerAddressStreamProvider,
                    new SingletonDnsServerAddressStreamProvider(dnsServer.localAddress())));
        }

        return builder;
    }

    private static DnsNameResolverBuilder newResolver() {
        return newResolver(true);
    }

    private static DnsNameResolverBuilder newResolver(ResolvedAddressTypes resolvedAddressTypes) {
        return newResolver()
                .resolvedAddressTypes(resolvedAddressTypes);
    }

    private static DnsNameResolverBuilder newNonCachedResolver(ResolvedAddressTypes resolvedAddressTypes) {
        return newResolver()
                .resolveCache(NoopDnsCache.INSTANCE)
                .resolvedAddressTypes(resolvedAddressTypes);
    }

    @BeforeClass
    public static void init() throws Exception {
        dnsServer.start();
    }

    @AfterClass
    public static void destroy() {
        dnsServer.stop();
        group.shutdownGracefully();
    }

    @Test
    public void testResolveAorAAAA() throws Exception {
        DnsNameResolver resolver = newResolver(ResolvedAddressTypes.IPV4_PREFERRED).build();
        try {
            testResolve0(resolver, EXCLUSIONS_RESOLVE_A, AAAA);
        } finally {
            resolver.close();
        }
    }

    @Test
    public void testResolveAAAAorA() throws Exception {
        DnsNameResolver resolver = newResolver(ResolvedAddressTypes.IPV6_PREFERRED).build();
        try {
            testResolve0(resolver, EXCLUSIONS_RESOLVE_A, A);
        } finally {
            resolver.close();
        }
    }

    /**
     * This test will start an second DNS test server which returns fixed results that can be easily verified as
     * originating from the second DNS test server. The resolver will put {@link DnsServerAddressStreamProvider} under
     * test to ensure that some hostnames can be directed toward both the primary and secondary DNS test servers
     * simultaneously.
     */
    @Test
    public void testNameServerCache() throws IOException, InterruptedException {
        final String overriddenIP = "12.34.12.34";
        final TestDnsServer dnsServer2 = new TestDnsServer(question -> {
            switch (question.getRecordType()) {
                case A:
                    Map<String, Object> attr = new HashMap<>();
                    attr.put(DnsAttribute.IP_ADDRESS.toLowerCase(Locale.US), overriddenIP);
                    return Collections.singleton(
                            new TestDnsServer.TestResourceRecord(
                                    question.getDomainName(), question.getRecordType(), attr));
                default:
                    return null;
            }
        });
        dnsServer2.start();
        try {
<<<<<<< HEAD
            final Set<String> overriddenHostnames = new HashSet<String>();
=======
            final Set<String> overriddenHostnames = new HashSet<>();
>>>>>>> 806dace3
            for (String name : DOMAINS) {
                if (EXCLUSIONS_RESOLVE_A.contains(name)) {
                    continue;
                }
<<<<<<< HEAD
                if (PlatformDependent.threadLocalRandom().nextBoolean()) {
                    overriddenHostnames.add(name);
                }
            }
            DnsNameResolver resolver = newResolver(false, new DnsServerAddressStreamProvider() {
                @Override
                public DnsServerAddressStream nameServerAddressStream(String hostname) {
                    return overriddenHostnames.contains(hostname) ? sequential(dnsServer2.localAddress()).stream() :
                            null;
                }
            }).build();
=======
                if (ThreadLocalRandom.current().nextBoolean()) {
                    overriddenHostnames.add(name);
                }
            }
            DnsNameResolver resolver = newResolver(false, hostname ->
                    overriddenHostnames.contains(hostname) ? sequential(dnsServer2.localAddress()).stream() : null)
                    .build();
>>>>>>> 806dace3
            try {
                final Map<String, InetAddress> resultA = testResolve0(resolver, EXCLUSIONS_RESOLVE_A, AAAA);
                for (Entry<String, InetAddress> resolvedEntry : resultA.entrySet()) {
                    if (resolvedEntry.getValue().isLoopbackAddress()) {
                        continue;
                    }
                    if (overriddenHostnames.contains(resolvedEntry.getKey())) {
                        assertEquals("failed to resolve " + resolvedEntry.getKey(),
                                overriddenIP, resolvedEntry.getValue().getHostAddress());
                    } else {
                        assertNotEquals("failed to resolve " + resolvedEntry.getKey(),
                                overriddenIP, resolvedEntry.getValue().getHostAddress());
                    }
                }
            } finally {
                resolver.close();
            }
        } finally {
            dnsServer2.stop();
        }
    }

    @Test
    public void testResolveA() throws Exception {
        DnsNameResolver resolver = newResolver(ResolvedAddressTypes.IPV4_ONLY)
                // Cache for eternity
                .ttl(Integer.MAX_VALUE, Integer.MAX_VALUE)
                .build();
        try {
            final Map<String, InetAddress> resultA = testResolve0(resolver, EXCLUSIONS_RESOLVE_A, null);

            // Now, try to resolve again to see if it's cached.
            // This test works because the DNS servers usually randomizes the order of the records in a response.
            // If cached, the resolved addresses must be always same, because we reuse the same response.

            final Map<String, InetAddress> resultB = testResolve0(resolver, EXCLUSIONS_RESOLVE_A, null);

            // Ensure the result from the cache is identical from the uncached one.
            assertThat(resultB.size(), is(resultA.size()));
            for (Entry<String, InetAddress> e : resultA.entrySet()) {
                InetAddress expected = e.getValue();
                InetAddress actual = resultB.get(e.getKey());
                if (!actual.equals(expected)) {
                    // Print the content of the cache when test failure is expected.
                    System.err.println("Cache for " + e.getKey() + ": " + resolver.resolveAll(e.getKey()).getNow());
                }
                assertThat(actual, is(expected));
            }
        } finally {
            resolver.close();
        }
    }

    @Test
    public void testResolveAAAA() throws Exception {
        DnsNameResolver resolver = newResolver(ResolvedAddressTypes.IPV6_ONLY).build();
        try {
            testResolve0(resolver, EXCLUSIONS_RESOLVE_AAAA, null);
        } finally {
            resolver.close();
        }
    }

    @Test
    public void testNonCachedResolve() throws Exception {
        DnsNameResolver resolver = newNonCachedResolver(ResolvedAddressTypes.IPV4_ONLY).build();
        try {
            testResolve0(resolver, EXCLUSIONS_RESOLVE_A, null);
        } finally {
            resolver.close();
        }
    }

    @Test(timeout = DEFAULT_TEST_TIMEOUT_MS)
    public void testNonCachedResolveEmptyHostName() throws Exception {
        testNonCachedResolveEmptyHostName("");
    }

    @Test(timeout = DEFAULT_TEST_TIMEOUT_MS)
    public void testNonCachedResolveNullHostName() throws Exception {
        testNonCachedResolveEmptyHostName(null);
    }

    private static void testNonCachedResolveEmptyHostName(String inetHost) throws Exception {
        DnsNameResolver resolver = newNonCachedResolver(ResolvedAddressTypes.IPV4_ONLY).build();
        try {
            InetAddress addr = resolver.resolve(inetHost).syncUninterruptibly().getNow();
            assertEquals(SocketUtils.addressByName(inetHost), addr);
        } finally {
            resolver.close();
        }
    }

    @Test(timeout = DEFAULT_TEST_TIMEOUT_MS)
    public void testNonCachedResolveAllEmptyHostName() throws Exception {
        testNonCachedResolveAllEmptyHostName("");
    }

    @Test(timeout = DEFAULT_TEST_TIMEOUT_MS)
    public void testNonCachedResolveAllNullHostName() throws Exception {
        testNonCachedResolveAllEmptyHostName(null);
    }

    private static void testNonCachedResolveAllEmptyHostName(String inetHost) throws UnknownHostException {
        DnsNameResolver resolver = newNonCachedResolver(ResolvedAddressTypes.IPV4_ONLY).build();
        try {
            List<InetAddress> addrs = resolver.resolveAll(inetHost).syncUninterruptibly().getNow();
            assertEquals(Arrays.asList(
                    SocketUtils.allAddressesByName(inetHost)), addrs);
        } finally {
            resolver.close();
        }
    }

    private static Map<String, InetAddress> testResolve0(DnsNameResolver resolver, Set<String> excludedDomains,
                                                         DnsRecordType cancelledType)
            throws InterruptedException {

        assertThat(resolver.isRecursionDesired(), is(true));

        final Map<String, InetAddress> results = new HashMap<>();
        final Map<String, Future<InetAddress>> futures =
                new LinkedHashMap<>();

        for (String name : DOMAINS) {
            if (excludedDomains.contains(name)) {
                continue;
            }

            resolve(resolver, futures, name);
        }

        for (Entry<String, Future<InetAddress>> e : futures.entrySet()) {
            String unresolved = e.getKey();
            InetAddress resolved = e.getValue().sync().getNow();

            logger.info("{}: {}", unresolved, resolved.getHostAddress());

            assertThat(resolved.getHostName(), is(unresolved));

            boolean typeMatches = false;
            for (InternetProtocolFamily f : resolver.resolvedInternetProtocolFamiliesUnsafe()) {
                Class<?> resolvedType = resolved.getClass();
                if (f.addressType().isAssignableFrom(resolvedType)) {
                    typeMatches = true;
                }
            }

            assertThat(typeMatches, is(true));

            results.put(resolved.getHostName(), resolved);
        }

        assertQueryObserver(resolver, cancelledType);

        return results;
    }

    @Test
    public void testQueryMx() {
        DnsNameResolver resolver = newResolver().build();
        try {
            assertThat(resolver.isRecursionDesired(), is(true));

            Map<String, Future<AddressedEnvelope<DnsResponse, InetSocketAddress>>> futures =
                    new LinkedHashMap<>();
            for (String name : DOMAINS) {
                if (EXCLUSIONS_QUERY_MX.contains(name)) {
                    continue;
                }

                queryMx(resolver, futures, name);
            }

            for (Entry<String, Future<AddressedEnvelope<DnsResponse, InetSocketAddress>>> e : futures.entrySet()) {
                String hostname = e.getKey();
                Future<AddressedEnvelope<DnsResponse, InetSocketAddress>> f = e.getValue().awaitUninterruptibly();

                DnsResponse response = f.getNow().content();
                assertThat(response.code(), is(DnsResponseCode.NOERROR));

                final int answerCount = response.count(DnsSection.ANSWER);
                final List<DnsRecord> mxList = new ArrayList<>(answerCount);
                for (int i = 0; i < answerCount; i++) {
                    final DnsRecord r = response.recordAt(DnsSection.ANSWER, i);
                    if (r.type() == DnsRecordType.MX) {
                        mxList.add(r);
                    }
                }

                assertThat(mxList.size(), is(greaterThan(0)));
                StringBuilder buf = new StringBuilder();
                for (DnsRecord r : mxList) {
                    ByteBuf recordContent = ((ByteBufHolder) r).content();

                    buf.append(StringUtil.NEWLINE);
                    buf.append('\t');
                    buf.append(r.name());
                    buf.append(' ');
                    buf.append(r.type().name());
                    buf.append(' ');
                    buf.append(recordContent.readUnsignedShort());
                    buf.append(' ');
                    buf.append(DnsResolveContext.decodeDomainName(recordContent));
                }

                logger.info("{} has the following MX records:{}", hostname, buf);
                response.release();

                // We only track query lifecycle if it is managed by the DnsNameResolverContext, and not direct calls
                // to query.
                assertNoQueriesMade(resolver);
            }
        } finally {
            resolver.close();
        }
    }

    @Test
    public void testNegativeTtl() throws Exception {
        final DnsNameResolver resolver = newResolver().negativeTtl(10).build();
        try {
            resolveNonExistentDomain(resolver);

            final int size = 10000;
            final List<UnknownHostException> exceptions = new ArrayList<>();

            // If negative cache works, this thread should be done really quickly.
            final Thread negativeLookupThread = new Thread() {
                @Override
                public void run() {
                    for (int i = 0; i < size; i++) {
                        exceptions.add(resolveNonExistentDomain(resolver));
                        if (isInterrupted()) {
                            break;
                        }
                    }
                }
            };

            negativeLookupThread.start();
            negativeLookupThread.join(DEFAULT_TEST_TIMEOUT_MS);

            if (negativeLookupThread.isAlive()) {
                negativeLookupThread.interrupt();
                fail("Cached negative lookups did not finish quickly.");
            }

            assertThat(exceptions, hasSize(size));
        } finally {
            resolver.close();
        }
    }

    private static UnknownHostException resolveNonExistentDomain(DnsNameResolver resolver) {
        try {
            resolver.resolve("non-existent.netty.io").syncUninterruptibly();
            fail();
            return null;
        } catch (CompletionException cause) {
            Throwable e = cause.getCause();
            assertThat(e, is(instanceOf(UnknownHostException.class)));

            TestRecursiveCacheDnsQueryLifecycleObserverFactory lifecycleObserverFactory =
                    (TestRecursiveCacheDnsQueryLifecycleObserverFactory) resolver.dnsQueryLifecycleObserverFactory();
            TestDnsQueryLifecycleObserver observer = lifecycleObserverFactory.observers.poll();
            if (observer != null) {
                Object o = observer.events.poll();
                if (o instanceof QueryCancelledEvent) {
                    assertTrue("unexpected type: " + observer.question,
                            observer.question.type() == CNAME || observer.question.type() == AAAA);
                } else if (o instanceof QueryWrittenEvent) {
                    QueryFailedEvent failedEvent = (QueryFailedEvent) observer.events.poll();
                } else if (!(o instanceof QueryFailedEvent)) {
                    fail("unexpected event type: " + o);
                }
                assertTrue(observer.events.isEmpty());
            }
            return (UnknownHostException) e;
        }
    }

    @Test
    public void testResolveIp() {
        DnsNameResolver resolver = newResolver().build();
        try {
            InetAddress address = resolver.resolve("10.0.0.1").syncUninterruptibly().getNow();

            assertEquals("10.0.0.1", address.getHostAddress());

            // This address is already resolved, and so we shouldn't have to query for anything.
            assertNoQueriesMade(resolver);
        } finally {
            resolver.close();
        }
    }

    @Test
    public void testResolveEmptyIpv4() {
        testResolve0(ResolvedAddressTypes.IPV4_ONLY, NetUtil.LOCALHOST4, StringUtil.EMPTY_STRING);
    }

    @Test
    public void testResolveEmptyIpv6() {
        testResolve0(ResolvedAddressTypes.IPV6_ONLY, NetUtil.LOCALHOST6, StringUtil.EMPTY_STRING);
    }

    @Test
    public void testResolveNullIpv4() {
        testResolve0(ResolvedAddressTypes.IPV4_ONLY, NetUtil.LOCALHOST4, null);
    }

    @Test
    public void testResolveNullIpv6() {
        testResolve0(ResolvedAddressTypes.IPV6_ONLY, NetUtil.LOCALHOST6, null);
    }

    private static void testResolve0(ResolvedAddressTypes addressTypes, InetAddress expectedAddr, String name) {
        DnsNameResolver resolver = newResolver(addressTypes).build();
        try {
            InetAddress address = resolver.resolve(name).syncUninterruptibly().getNow();
            assertEquals(expectedAddr, address);

            // We are resolving the local address, so we shouldn't make any queries.
            assertNoQueriesMade(resolver);
        } finally {
            resolver.close();
        }
    }

    @Test
    public void testResolveAllEmptyIpv4() {
        testResolveAll0(ResolvedAddressTypes.IPV4_ONLY, NetUtil.LOCALHOST4, StringUtil.EMPTY_STRING);
    }

    @Test
    public void testResolveAllEmptyIpv6() {
        testResolveAll0(ResolvedAddressTypes.IPV6_ONLY, NetUtil.LOCALHOST6, StringUtil.EMPTY_STRING);
    }

    @Test
    public void testCNAMEResolveAllIpv4() throws IOException {
        testCNAMERecursiveResolve(true);
    }

    @Test
    public void testCNAMEResolveAllIpv6() throws IOException {
        testCNAMERecursiveResolve(false);
    }

    private static void testCNAMERecursiveResolve(boolean ipv4Preferred) throws IOException {
        final String firstName = "firstname.com";
        final String secondName = "secondname.com";
        final String lastName = "lastname.com";
        final String ipv4Addr = "1.2.3.4";
        final String ipv6Addr = "::1";
        TestDnsServer dnsServer2 = new TestDnsServer(question -> {
            ResourceRecordModifier rm = new ResourceRecordModifier();
            rm.setDnsClass(RecordClass.IN);
            rm.setDnsName(question.getDomainName());
            rm.setDnsTtl(100);
            rm.setDnsType(RecordType.CNAME);

            if (question.getDomainName().equals(firstName)) {
                rm.put(DnsAttribute.DOMAIN_NAME, secondName);
            } else if (question.getDomainName().equals(secondName)) {
                rm.put(DnsAttribute.DOMAIN_NAME, lastName);
            } else if (question.getDomainName().equals(lastName)) {
                rm.setDnsType(question.getRecordType());
                switch (question.getRecordType()) {
                    case A:
                        rm.put(DnsAttribute.IP_ADDRESS, ipv4Addr);
                        break;
                    case AAAA:
                        rm.put(DnsAttribute.IP_ADDRESS, ipv6Addr);
                        break;
                    default:
                        return null;
                }
            } else {
                return null;
            }
            return Collections.singleton(rm.getEntry());
        });
        dnsServer2.start();
        DnsNameResolver resolver = null;
        try {
            DnsNameResolverBuilder builder = newResolver()
                    .recursionDesired(true)
                    .maxQueriesPerResolve(16)
                    .nameServerProvider(new SingletonDnsServerAddressStreamProvider(dnsServer2.localAddress()));
            if (ipv4Preferred) {
                builder.resolvedAddressTypes(ResolvedAddressTypes.IPV4_PREFERRED);
            } else {
                builder.resolvedAddressTypes(ResolvedAddressTypes.IPV6_PREFERRED);
            }
            resolver = builder.build();
            InetAddress resolvedAddress = resolver.resolve(firstName).syncUninterruptibly().getNow();
            if (ipv4Preferred) {
                assertEquals(ipv4Addr, resolvedAddress.getHostAddress());
            } else {
                assertEquals(ipv6Addr, NetUtil.toAddressString(resolvedAddress));
            }
            assertEquals(firstName, resolvedAddress.getHostName());
        } finally {
            dnsServer2.stop();
            if (resolver != null) {
                resolver.close();
            }
        }
    }

    @Test
    public void testCNAMERecursiveResolveMultipleNameServersIPv4() throws IOException {
        testCNAMERecursiveResolveMultipleNameServers(true);
    }

    @Test
    public void testCNAMERecursiveResolveMultipleNameServersIPv6() throws IOException {
        testCNAMERecursiveResolveMultipleNameServers(false);
    }

    private static void testCNAMERecursiveResolveMultipleNameServers(boolean ipv4Preferred) throws IOException {
        final String firstName = "firstname.nettyfoo.com";
        final String lastName = "lastname.nettybar.com";
        final String ipv4Addr = "1.2.3.4";
        final String ipv6Addr = "::1";
        final AtomicBoolean hitServer2 = new AtomicBoolean();
        final TestDnsServer dnsServer2 = new TestDnsServer(question -> {
            hitServer2.set(true);
            if (question.getDomainName().equals(firstName)) {
                ResourceRecordModifier rm = new ResourceRecordModifier();
                rm.setDnsClass(RecordClass.IN);
                rm.setDnsName(question.getDomainName());
                rm.setDnsTtl(100);
                rm.setDnsType(RecordType.CNAME);
                rm.put(DnsAttribute.DOMAIN_NAME, lastName);
                return Collections.singleton(rm.getEntry());
            } else {
                throw new DnsException(ResponseCode.REFUSED);
            }
        });
        final TestDnsServer dnsServer3 = new TestDnsServer(question -> {
            if (question.getDomainName().equals(lastName)) {
                ResourceRecordModifier rm = new ResourceRecordModifier();
                rm.setDnsClass(RecordClass.IN);
                rm.setDnsName(question.getDomainName());
                rm.setDnsTtl(100);
                rm.setDnsType(question.getRecordType());
                switch (question.getRecordType()) {
                    case A:
                        rm.put(DnsAttribute.IP_ADDRESS, ipv4Addr);
                        break;
                    case AAAA:
                        rm.put(DnsAttribute.IP_ADDRESS, ipv6Addr);
                        break;
                    default:
                        return null;
                }

                return Collections.singleton(rm.getEntry());
            } else {
                throw new DnsException(ResponseCode.REFUSED);
            }
        });
        dnsServer2.start();
        dnsServer3.start();
        DnsNameResolver resolver = null;
        try {
            AuthoritativeDnsServerCache nsCache = new DefaultAuthoritativeDnsServerCache();
            // What we want to test is the following:
            // 1. Do a DNS query.
            // 2. CNAME is returned, we want to lookup that CNAME on multiple DNS servers
            // 3. The first DNS server should fail
            // 4. The second DNS server should succeed
            // This verifies that we do in fact follow multiple DNS servers in the CNAME resolution.
            // The DnsCache is used for the name server cache, but doesn't provide a InetSocketAddress (only InetAddress
            // so no port), so we only specify the name server in the cache, and then specify both name servers in the
            // fallback name server provider.
            nsCache.cache("nettyfoo.com.", dnsServer2.localAddress(), 10000, group.next());
            resolver = new DnsNameResolver(
                    group.next(), new ReflectiveChannelFactory<DatagramChannel>(NioDatagramChannel.class),
                    NoopDnsCache.INSTANCE, nsCache, NoopDnsQueryLifecycleObserverFactory.INSTANCE, 3000,
                    ipv4Preferred ? ResolvedAddressTypes.IPV4_ONLY : ResolvedAddressTypes.IPV6_ONLY, true,
                    10, true, 4096, false, HostsFileEntriesResolver.DEFAULT,
                    new SequentialDnsServerAddressStreamProvider(dnsServer2.localAddress(), dnsServer3.localAddress()),
                    DnsNameResolver.DEFAULT_SEARCH_DOMAINS, 0, true) {
                @Override
                InetSocketAddress newRedirectServerAddress(InetAddress server) {
                    int port = hitServer2.get() ? dnsServer3.localAddress().getPort() :
                            dnsServer2.localAddress().getPort();
                    return new InetSocketAddress(server, port);
                }
            };
            InetAddress resolvedAddress = resolver.resolve(firstName).syncUninterruptibly().getNow();
            if (ipv4Preferred) {
                assertEquals(ipv4Addr, resolvedAddress.getHostAddress());
            } else {
                assertEquals(ipv6Addr, NetUtil.toAddressString(resolvedAddress));
            }
            assertEquals(firstName, resolvedAddress.getHostName());
        } finally {
            dnsServer2.stop();
            dnsServer3.stop();
            if (resolver != null) {
                resolver.close();
            }
        }
    }

    @Test
    public void testResolveAllNullIpv4() {
        testResolveAll0(ResolvedAddressTypes.IPV4_ONLY, NetUtil.LOCALHOST4, null);
    }

    @Test
    public void testResolveAllNullIpv6() {
        testResolveAll0(ResolvedAddressTypes.IPV6_ONLY, NetUtil.LOCALHOST6, null);
    }

    private static void testResolveAll0(ResolvedAddressTypes addressTypes, InetAddress expectedAddr, String name) {
        DnsNameResolver resolver = newResolver(addressTypes).build();
        try {
            List<InetAddress> addresses = resolver.resolveAll(name).syncUninterruptibly().getNow();
            assertEquals(1, addresses.size());
            assertEquals(expectedAddr, addresses.get(0));

            // We are resolving the local address, so we shouldn't make any queries.
            assertNoQueriesMade(resolver);
        } finally {
            resolver.close();
        }
    }

    @Test
    public void testResolveAllMx() {
        final DnsNameResolver resolver = newResolver().build();
        try {
            assertThat(resolver.isRecursionDesired(), is(true));

            final Map<String, Future<List<DnsRecord>>> futures = new LinkedHashMap<>();
            for (String name : DOMAINS) {
                if (EXCLUSIONS_QUERY_MX.contains(name)) {
                    continue;
                }

                futures.put(name, resolver.resolveAll(new DefaultDnsQuestion(name, DnsRecordType.MX)));
            }

            for (Entry<String, Future<List<DnsRecord>>> e : futures.entrySet()) {
                String hostname = e.getKey();
                Future<List<DnsRecord>> f = e.getValue().awaitUninterruptibly();

                final List<DnsRecord> mxList = f.getNow();
                assertThat(mxList.size(), is(greaterThan(0)));
                StringBuilder buf = new StringBuilder();
                for (DnsRecord r : mxList) {
                    ByteBuf recordContent = ((ByteBufHolder) r).content();

                    buf.append(StringUtil.NEWLINE);
                    buf.append('\t');
                    buf.append(r.name());
                    buf.append(' ');
                    buf.append(r.type().name());
                    buf.append(' ');
                    buf.append(recordContent.readUnsignedShort());
                    buf.append(' ');
                    buf.append(DnsResolveContext.decodeDomainName(recordContent));

                    ReferenceCountUtil.release(r);
                }

                logger.info("{} has the following MX records:{}", hostname, buf);
            }
        } finally {
            resolver.close();
        }
    }

    @Test
    public void testResolveAllHostsFile() {
        final DnsNameResolver resolver = new DnsNameResolverBuilder(group.next())
                .channelType(NioDatagramChannel.class)
                .hostsFileEntriesResolver((inetHost, resolvedAddressTypes) -> {
                    if ("foo.com.".equals(inetHost)) {
                        try {
                            return InetAddress.getByAddress("foo.com", new byte[] { 1, 2, 3, 4 });
                        } catch (UnknownHostException e) {
                            throw new Error(e);
                        }
                    }
                    return null;
                }).build();

        final List<DnsRecord> records = resolver.resolveAll(new DefaultDnsQuestion("foo.com.", A))
                .syncUninterruptibly().getNow();
        assertThat(records, Matchers.hasSize(1));
        assertThat(records.get(0), Matchers.instanceOf(DnsRawRecord.class));

        final DnsRawRecord record = (DnsRawRecord) records.get(0);
        final ByteBuf content = record.content();
        assertThat(record.name(), is("foo.com."));
        assertThat(record.dnsClass(), is(DnsRecord.CLASS_IN));
        assertThat(record.type(), is(A));
        assertThat(content.readableBytes(), is(4));
        assertThat(content.readInt(), is(0x01020304));
        record.release();
    }

    @Test
    public void testResolveDecodeUnicode() {
        testResolveUnicode(true);
    }

    @Test
    public void testResolveNotDecodeUnicode() {
        testResolveUnicode(false);
    }

    private static void testResolveUnicode(boolean decode) {
        DnsNameResolver resolver = newResolver(decode).build();
        try {
            for (Entry<String, String> entries : DOMAINS_PUNYCODE.entrySet()) {
                InetAddress address = resolver.resolve(entries.getKey()).syncUninterruptibly().getNow();
                assertEquals(decode ? entries.getKey() : entries.getValue(), address.getHostName());
            }

            assertQueryObserver(resolver, AAAA);
        } finally {
            resolver.close();
        }
    }

    @Test(timeout = DEFAULT_TEST_TIMEOUT_MS)
    public void secondDnsServerShouldBeUsedBeforeCNAMEFirstServerNotStarted() throws IOException {
        secondDnsServerShouldBeUsedBeforeCNAME(false);
    }

    @Test(timeout = DEFAULT_TEST_TIMEOUT_MS)
    public void secondDnsServerShouldBeUsedBeforeCNAMEFirstServerFailResolve() throws IOException {
        secondDnsServerShouldBeUsedBeforeCNAME(true);
    }

    private static void secondDnsServerShouldBeUsedBeforeCNAME(boolean startDnsServer1) throws IOException {
        final String knownHostName = "netty.io";
        final TestDnsServer dnsServer1 = new TestDnsServer(Collections.singleton("notnetty.com"));
        final TestDnsServer dnsServer2 = new TestDnsServer(Collections.singleton(knownHostName));
        DnsNameResolver resolver = null;
        try {
            final InetSocketAddress dnsServer1Address;
            if (startDnsServer1) {
                dnsServer1.start();
                dnsServer1Address = dnsServer1.localAddress();
            } else {
                // Some address where a DNS server will not be running.
                dnsServer1Address = new InetSocketAddress("127.0.0.1", 22);
            }
            dnsServer2.start();

            TestRecursiveCacheDnsQueryLifecycleObserverFactory lifecycleObserverFactory =
                    new TestRecursiveCacheDnsQueryLifecycleObserverFactory();

            DnsNameResolverBuilder builder = new DnsNameResolverBuilder(group.next())
                    .dnsQueryLifecycleObserverFactory(lifecycleObserverFactory)
                    .resolvedAddressTypes(ResolvedAddressTypes.IPV4_ONLY)
                    .channelType(NioDatagramChannel.class)
                    .queryTimeoutMillis(1000) // We expect timeouts if startDnsServer1 is false
                    .optResourceEnabled(false)
                    .ndots(1);

            builder.nameServerProvider(new SequentialDnsServerAddressStreamProvider(dnsServer1Address,
                    dnsServer2.localAddress()));
            resolver = builder.build();
            assertNotNull(resolver.resolve(knownHostName).syncUninterruptibly().getNow());

            TestDnsQueryLifecycleObserver observer = lifecycleObserverFactory.observers.poll();
            assertNotNull(observer);
            assertEquals(1, lifecycleObserverFactory.observers.size());
            assertEquals(2, observer.events.size());
            QueryWrittenEvent writtenEvent = (QueryWrittenEvent) observer.events.poll();
            assertEquals(dnsServer1Address, writtenEvent.dnsServerAddress);
            QueryFailedEvent failedEvent = (QueryFailedEvent) observer.events.poll();

            observer = lifecycleObserverFactory.observers.poll();
            assertEquals(2, observer.events.size());
            writtenEvent = (QueryWrittenEvent) observer.events.poll();
            assertEquals(dnsServer2.localAddress(), writtenEvent.dnsServerAddress);
            QuerySucceededEvent succeededEvent = (QuerySucceededEvent) observer.events.poll();
        } finally {
            if (resolver != null) {
                resolver.close();
            }
            dnsServer1.stop();
            dnsServer2.stop();
        }
    }

    @Test(timeout = DEFAULT_TEST_TIMEOUT_MS)
    public void aAndAAAAQueryShouldTryFirstDnsServerBeforeSecond() throws IOException {
        final String knownHostName = "netty.io";
        final TestDnsServer dnsServer1 = new TestDnsServer(Collections.singleton("notnetty.com"));
        final TestDnsServer dnsServer2 = new TestDnsServer(Collections.singleton(knownHostName));
        DnsNameResolver resolver = null;
        try {
            dnsServer1.start();
            dnsServer2.start();

            TestRecursiveCacheDnsQueryLifecycleObserverFactory lifecycleObserverFactory =
                    new TestRecursiveCacheDnsQueryLifecycleObserverFactory();

            DnsNameResolverBuilder builder = new DnsNameResolverBuilder(group.next())
                    .resolvedAddressTypes(ResolvedAddressTypes.IPV4_ONLY)
                    .dnsQueryLifecycleObserverFactory(lifecycleObserverFactory)
                    .channelType(NioDatagramChannel.class)
                    .optResourceEnabled(false)
                    .ndots(1);

            builder.nameServerProvider(new SequentialDnsServerAddressStreamProvider(dnsServer1.localAddress(),
                    dnsServer2.localAddress()));
            resolver = builder.build();
            assertNotNull(resolver.resolve(knownHostName).syncUninterruptibly().getNow());

            TestDnsQueryLifecycleObserver observer = lifecycleObserverFactory.observers.poll();
            assertNotNull(observer);
            assertEquals(1, lifecycleObserverFactory.observers.size());
            assertEquals(2, observer.events.size());
            QueryWrittenEvent writtenEvent = (QueryWrittenEvent) observer.events.poll();
            assertEquals(dnsServer1.localAddress(), writtenEvent.dnsServerAddress);
            QueryFailedEvent failedEvent = (QueryFailedEvent) observer.events.poll();

            observer = lifecycleObserverFactory.observers.poll();
            assertEquals(2, observer.events.size());
            writtenEvent = (QueryWrittenEvent) observer.events.poll();
            assertEquals(dnsServer2.localAddress(), writtenEvent.dnsServerAddress);
            QuerySucceededEvent succeededEvent = (QuerySucceededEvent) observer.events.poll();
        } finally {
            if (resolver != null) {
                resolver.close();
            }
            dnsServer1.stop();
            dnsServer2.stop();
        }
    }

    @Test
    public void testRecursiveResolveNoCache() throws Exception {
        testRecursiveResolveCache(false);
    }

    @Test
    public void testRecursiveResolveCache() throws Exception {
        testRecursiveResolveCache(true);
    }

    @Test
    public void testIpv4PreferredWhenIpv6First() throws Exception {
        testResolvesPreferredWhenNonPreferredFirst0(ResolvedAddressTypes.IPV4_PREFERRED);
    }

    @Test
    public void testIpv6PreferredWhenIpv4First() throws Exception {
        testResolvesPreferredWhenNonPreferredFirst0(ResolvedAddressTypes.IPV6_PREFERRED);
    }

    private static void testResolvesPreferredWhenNonPreferredFirst0(ResolvedAddressTypes types) throws Exception {
        final String name = "netty.com";
        // This store is non-compliant, returning records of the wrong type for a query.
        // It works since we don't verify the type of the result when resolving to deal with
        // non-compliant servers in the wild.
        List<Set<ResourceRecord>> records = new ArrayList<>();
        final String ipv6Address = "0:0:0:0:0:0:1:1";
        final String ipv4Address = "1.1.1.1";
        if (types == ResolvedAddressTypes.IPV4_PREFERRED) {
            records.add(Collections.singleton(TestDnsServer.newAddressRecord(name, RecordType.AAAA, ipv6Address)));
            records.add(Collections.singleton(TestDnsServer.newAddressRecord(name, RecordType.A, ipv4Address)));
        } else {
            records.add(Collections.singleton(TestDnsServer.newAddressRecord(name, RecordType.A, ipv4Address)));
            records.add(Collections.singleton(TestDnsServer.newAddressRecord(name, RecordType.AAAA, ipv6Address)));
        }
        final Iterator<Set<ResourceRecord>> recordsIterator = records.iterator();
        RecordStore arbitrarilyOrderedStore = questionRecord -> recordsIterator.next();
        TestDnsServer nonCompliantDnsServer = new TestDnsServer(arbitrarilyOrderedStore);
        nonCompliantDnsServer.start();
        try {
            DnsNameResolver resolver = newResolver(types)
                    .maxQueriesPerResolve(2)
                    .nameServerProvider(new SingletonDnsServerAddressStreamProvider(
                            nonCompliantDnsServer.localAddress()))
                    .build();
            InetAddress resolved = resolver.resolve("netty.com").syncUninterruptibly().getNow();
            if (types == ResolvedAddressTypes.IPV4_PREFERRED) {
                assertEquals(ipv4Address, resolved.getHostAddress());
            } else {
                assertEquals(ipv6Address, resolved.getHostAddress());
            }
            InetAddress ipv4InetAddress = InetAddress.getByAddress("netty.com",
                    InetAddress.getByName(ipv4Address).getAddress());
            InetAddress ipv6InetAddress = InetAddress.getByAddress("netty.com",
                    InetAddress.getByName(ipv6Address).getAddress());

            List<InetAddress> resolvedAll = resolver.resolveAll("netty.com").syncUninterruptibly().getNow();
            List<InetAddress> expected = types == ResolvedAddressTypes.IPV4_PREFERRED ?
                    Arrays.asList(ipv4InetAddress, ipv6InetAddress) :  Arrays.asList(ipv6InetAddress, ipv4InetAddress);
            assertEquals(expected, resolvedAll);
        } finally {
            nonCompliantDnsServer.stop();
        }
    }

    private static void testRecursiveResolveCache(boolean cache)
            throws Exception {
        final String hostname = "some.record.netty.io";
        final String hostname2 = "some2.record.netty.io";

        final TestDnsServer dnsServerAuthority = new TestDnsServer(new HashSet<>(
                Arrays.asList(hostname, hostname2)));
        dnsServerAuthority.start();

        TestDnsServer dnsServer = new RedirectingTestDnsServer(hostname,
                dnsServerAuthority.localAddress().getAddress().getHostAddress());
        dnsServer.start();

        TestAuthoritativeDnsServerCache nsCache = new TestAuthoritativeDnsServerCache(
                cache ? new DefaultAuthoritativeDnsServerCache() : NoopAuthoritativeDnsServerCache.INSTANCE);
        TestRecursiveCacheDnsQueryLifecycleObserverFactory lifecycleObserverFactory =
                new TestRecursiveCacheDnsQueryLifecycleObserverFactory();
        EventLoopGroup group = new MultithreadEventLoopGroup(1, NioHandler.newFactory());
        final DnsNameResolver resolver = new DnsNameResolver(
                group.next(), new ReflectiveChannelFactory<DatagramChannel>(NioDatagramChannel.class),
                NoopDnsCache.INSTANCE, nsCache, lifecycleObserverFactory, 3000, ResolvedAddressTypes.IPV4_ONLY, true,
                10, true, 4096, false, HostsFileEntriesResolver.DEFAULT,
                new SingletonDnsServerAddressStreamProvider(dnsServer.localAddress()),
                DnsNameResolver.DEFAULT_SEARCH_DOMAINS, 0, true) {
            @Override
            InetSocketAddress newRedirectServerAddress(InetAddress server) {
                if (server.equals(dnsServerAuthority.localAddress().getAddress())) {
                    return new InetSocketAddress(server, dnsServerAuthority.localAddress().getPort());
                }
                return super.newRedirectServerAddress(server);
            }
        };

        // Java7 will strip of the "." so we need to adjust the expected dnsname. Both are valid in terms of the RFC
        // so its ok.
        String expectedDnsName = "dns4.some.record.netty.io.";

        try {
            resolver.resolveAll(hostname).syncUninterruptibly();

            TestDnsQueryLifecycleObserver observer = lifecycleObserverFactory.observers.poll();
            assertNotNull(observer);
            assertTrue(lifecycleObserverFactory.observers.isEmpty());
            assertEquals(4, observer.events.size());
            QueryWrittenEvent writtenEvent1 = (QueryWrittenEvent) observer.events.poll();
            assertEquals(dnsServer.localAddress(), writtenEvent1.dnsServerAddress);
            QueryRedirectedEvent redirectedEvent = (QueryRedirectedEvent) observer.events.poll();

            assertEquals(expectedDnsName, redirectedEvent.nameServers.get(0).getHostName());
            assertEquals(dnsServerAuthority.localAddress(), redirectedEvent.nameServers.get(0));
            QueryWrittenEvent writtenEvent2 = (QueryWrittenEvent) observer.events.poll();
            assertEquals(dnsServerAuthority.localAddress(), writtenEvent2.dnsServerAddress);
            QuerySucceededEvent succeededEvent = (QuerySucceededEvent) observer.events.poll();

            if (cache) {
                assertNull(nsCache.cache.get("io."));
                assertNull(nsCache.cache.get("netty.io."));
                DnsServerAddressStream entries = nsCache.cache.get("record.netty.io.");

                // First address should be resolved (as we received a matching additional record), second is unresolved.
                assertEquals(2, entries.size());
                assertFalse(entries.next().isUnresolved());
                assertTrue(entries.next().isUnresolved());

                assertNull(nsCache.cache.get(hostname));

                // Test again via cache.
                resolver.resolveAll(hostname).syncUninterruptibly();

                observer = lifecycleObserverFactory.observers.poll();
                assertNotNull(observer);
                assertTrue(lifecycleObserverFactory.observers.isEmpty());
                assertEquals(2, observer.events.size());
                writtenEvent1 = (QueryWrittenEvent) observer.events.poll();
                assertEquals(expectedDnsName, writtenEvent1.dnsServerAddress.getHostName());
                assertEquals(dnsServerAuthority.localAddress(), writtenEvent1.dnsServerAddress);
                succeededEvent = (QuerySucceededEvent) observer.events.poll();

                resolver.resolveAll(hostname2).syncUninterruptibly();

                observer = lifecycleObserverFactory.observers.poll();
                assertNotNull(observer);
                assertTrue(lifecycleObserverFactory.observers.isEmpty());
                assertEquals(2, observer.events.size());
                writtenEvent1 = (QueryWrittenEvent) observer.events.poll();
                assertEquals(expectedDnsName, writtenEvent1.dnsServerAddress.getHostName());
                assertEquals(dnsServerAuthority.localAddress(), writtenEvent1.dnsServerAddress);
                succeededEvent = (QuerySucceededEvent) observer.events.poll();

                // Check that it only queried the cache for record.netty.io.
                assertNull(nsCache.cacheHits.get("io."));
                assertNull(nsCache.cacheHits.get("netty.io."));
                assertNotNull(nsCache.cacheHits.get("record.netty.io."));
                assertNull(nsCache.cacheHits.get("some.record.netty.io."));
            }
        } finally {
            resolver.close();
            group.shutdownGracefully(0, 0, TimeUnit.SECONDS);
            dnsServer.stop();
            dnsServerAuthority.stop();
        }
    }

    @Test
    public void testFollowNsRedirectsNoopCaches() throws Exception {
        testFollowNsRedirects(NoopDnsCache.INSTANCE, NoopAuthoritativeDnsServerCache.INSTANCE, false);
    }

    @Test
    public void testFollowNsRedirectsNoopDnsCache() throws Exception {
        testFollowNsRedirects(NoopDnsCache.INSTANCE, new DefaultAuthoritativeDnsServerCache(), false);
    }

    @Test
    public void testFollowNsRedirectsNoopAuthoritativeDnsServerCache() throws Exception {
        testFollowNsRedirects(new DefaultDnsCache(), NoopAuthoritativeDnsServerCache.INSTANCE, false);
    }

    @Test
    public void testFollowNsRedirectsDefaultCaches() throws Exception {
        testFollowNsRedirects(new DefaultDnsCache(), new DefaultAuthoritativeDnsServerCache(), false);
    }

    @Test
    public void testFollowNsRedirectAndTrySecondNsOnTimeout() throws Exception {
        testFollowNsRedirects(NoopDnsCache.INSTANCE, NoopAuthoritativeDnsServerCache.INSTANCE, true);
    }

    @Test
    public void testFollowNsRedirectAndTrySecondNsOnTimeoutDefaultCaches() throws Exception {
        testFollowNsRedirects(new DefaultDnsCache(), new DefaultAuthoritativeDnsServerCache(), true);
    }

    private void testFollowNsRedirects(DnsCache cache, AuthoritativeDnsServerCache authoritativeDnsServerCache,
            final boolean invalidNsFirst) throws Exception {
        final String domain = "netty.io";
        final String ns1Name = "ns1." + domain;
        final String ns2Name = "ns2." + domain;
        final InetAddress expected = InetAddress.getByAddress("some.record." + domain, new byte[] { 10, 10, 10, 10 });

        // This is used to simulate a query timeout...
        final DatagramSocket socket = new DatagramSocket(new InetSocketAddress(0));

        final TestDnsServer dnsServerAuthority = new TestDnsServer(question -> {
            if (question.getDomainName().equals(expected.getHostName())) {
                return Collections.singleton(TestDnsServer.newARecord(
                        expected.getHostName(), expected.getHostAddress()));
            }
            return Collections.emptySet();
        });
        dnsServerAuthority.start();

        TestDnsServer redirectServer = new TestDnsServer(new HashSet<>(
                Arrays.asList(expected.getHostName(), ns1Name, ns2Name))) {
            @Override
            protected DnsMessage filterMessage(DnsMessage message) {
                for (QuestionRecord record: message.getQuestionRecords()) {
                    if (record.getDomainName().equals(expected.getHostName())) {
                        message.getAdditionalRecords().clear();
                        message.getAnswerRecords().clear();
                        if (invalidNsFirst) {
                            message.getAuthorityRecords().add(TestDnsServer.newNsRecord(domain, ns2Name));
                            message.getAuthorityRecords().add(TestDnsServer.newNsRecord(domain, ns1Name));
                        } else {
                            message.getAuthorityRecords().add(TestDnsServer.newNsRecord(domain, ns1Name));
                            message.getAuthorityRecords().add(TestDnsServer.newNsRecord(domain, ns2Name));
                        }
                        return message;
                    }
                }
                return message;
            }
        };
        redirectServer.start();
        EventLoopGroup group = new MultithreadEventLoopGroup(1, NioHandler.newFactory());
        final DnsNameResolver resolver = new DnsNameResolver(
                group.next(), new ReflectiveChannelFactory<DatagramChannel>(NioDatagramChannel.class),
                cache, authoritativeDnsServerCache, NoopDnsQueryLifecycleObserverFactory.INSTANCE, 2000,
                ResolvedAddressTypes.IPV4_ONLY, true, 10, true, 4096,
                false, HostsFileEntriesResolver.DEFAULT,
                new SingletonDnsServerAddressStreamProvider(redirectServer.localAddress()),
                DnsNameResolver.DEFAULT_SEARCH_DOMAINS, 0, true) {

            @Override
            InetSocketAddress newRedirectServerAddress(InetAddress server) {
                try {
                    if (server.getHostName().startsWith(ns1Name)) {
                        return new InetSocketAddress(InetAddress.getByAddress(ns1Name,
                                dnsServerAuthority.localAddress().getAddress().getAddress()),
                                dnsServerAuthority.localAddress().getPort());
                    }
                    if (server.getHostName().startsWith(ns2Name)) {
                        return new InetSocketAddress(InetAddress.getByAddress(ns2Name,
                                NetUtil.LOCALHOST.getAddress()), socket.getLocalPort());
                    }
                } catch (UnknownHostException e) {
                    throw new IllegalStateException(e);
                }
                return super.newRedirectServerAddress(server);
            }
        };

        try {
            List<InetAddress> resolved = resolver.resolveAll(expected.getHostName()).syncUninterruptibly().getNow();
            assertEquals(1, resolved.size());
            assertEquals(expected, resolved.get(0));

            List<InetAddress> resolved2 = resolver.resolveAll(expected.getHostName()).syncUninterruptibly().getNow();
            assertEquals(1, resolved2.size());
            assertEquals(expected, resolved2.get(0));

            if (authoritativeDnsServerCache != NoopAuthoritativeDnsServerCache.INSTANCE) {
                DnsServerAddressStream cached = authoritativeDnsServerCache.get(domain + '.');
                assertEquals(2, cached.size());
                InetSocketAddress ns1Address = InetSocketAddress.createUnresolved(
                        ns1Name + '.', DefaultDnsServerAddressStreamProvider.DNS_PORT);
                InetSocketAddress ns2Address = InetSocketAddress.createUnresolved(
                        ns2Name + '.', DefaultDnsServerAddressStreamProvider.DNS_PORT);

                if (invalidNsFirst) {
                    assertEquals(ns2Address, cached.next());
                    assertEquals(ns1Address, cached.next());
                } else {
                    assertEquals(ns1Address, cached.next());
                    assertEquals(ns2Address, cached.next());
                }
            }
            if (cache != NoopDnsCache.INSTANCE) {
                List<? extends DnsCacheEntry> ns1Cached = cache.get(ns1Name + '.', null);
                assertEquals(1, ns1Cached.size());
                DnsCacheEntry nsEntry = ns1Cached.get(0);
                assertNotNull(nsEntry.address());
                assertNull(nsEntry.cause());

                List<? extends DnsCacheEntry> ns2Cached = cache.get(ns2Name + '.', null);
                if (invalidNsFirst) {
                    assertEquals(1, ns2Cached.size());
                    DnsCacheEntry ns2Entry = ns2Cached.get(0);
                    assertNotNull(ns2Entry.address());
                    assertNull(ns2Entry.cause());
                } else {
                    // We should not even have tried to resolve the DNS name so this should be null.
                    assertNull(ns2Cached);
                }

                List<? extends DnsCacheEntry> expectedCached = cache.get(expected.getHostName(), null);
                assertEquals(1, expectedCached.size());
                DnsCacheEntry expectedEntry = expectedCached.get(0);
                assertEquals(expected, expectedEntry.address());
                assertNull(expectedEntry.cause());
            }
        } finally {
            resolver.close();
            group.shutdownGracefully(0, 0, TimeUnit.SECONDS);
            redirectServer.stop();
            dnsServerAuthority.stop();
            socket.close();
        }
    }

    @Test
    public void testMultipleAdditionalRecordsForSameNSRecord() throws Exception {
        testMultipleAdditionalRecordsForSameNSRecord(false);
    }

    @Test
    public void testMultipleAdditionalRecordsForSameNSRecordReordered() throws Exception {
        testMultipleAdditionalRecordsForSameNSRecord(true);
    }

    private static void testMultipleAdditionalRecordsForSameNSRecord(final boolean reversed) throws Exception {
        final String domain = "netty.io";
        final String hostname = "test.netty.io";
        final String ns1Name = "ns1." + domain;
        final InetSocketAddress ns1Address = new InetSocketAddress(
                InetAddress.getByAddress(ns1Name, new byte[] { 10, 0, 0, 1 }),
                DefaultDnsServerAddressStreamProvider.DNS_PORT);
        final InetSocketAddress ns2Address = new InetSocketAddress(
                InetAddress.getByAddress(ns1Name, new byte[] { 10, 0, 0, 2 }),
                DefaultDnsServerAddressStreamProvider.DNS_PORT);
        final InetSocketAddress ns3Address = new InetSocketAddress(
                InetAddress.getByAddress(ns1Name, new byte[] { 10, 0, 0, 3 }),
                DefaultDnsServerAddressStreamProvider.DNS_PORT);
        final InetSocketAddress ns4Address = new InetSocketAddress(
                InetAddress.getByAddress(ns1Name, new byte[] { 10, 0, 0, 4 }),
                DefaultDnsServerAddressStreamProvider.DNS_PORT);

        TestDnsServer redirectServer = new TestDnsServer(new HashSet<>(Arrays.asList(hostname, ns1Name))) {
            @Override
            protected DnsMessage filterMessage(DnsMessage message) {
                for (QuestionRecord record: message.getQuestionRecords()) {
                    if (record.getDomainName().equals(hostname)) {
                        message.getAdditionalRecords().clear();
                        message.getAnswerRecords().clear();
                        message.getAuthorityRecords().add(TestDnsServer.newNsRecord(domain, ns1Name));
                        message.getAdditionalRecords().add(newARecord(ns1Address));
                        message.getAdditionalRecords().add(newARecord(ns2Address));
                        message.getAdditionalRecords().add(newARecord(ns3Address));
                        message.getAdditionalRecords().add(newARecord(ns4Address));
                        return message;
                    }
                }
                return message;
            }

            private ResourceRecord newARecord(InetSocketAddress address) {
                return TestDnsServer.newARecord(address.getHostName(), address.getAddress().getHostAddress());
            }
        };
        redirectServer.start();
        EventLoopGroup group = new MultithreadEventLoopGroup(1, NioHandler.newFactory());

        final List<InetSocketAddress> cached = new CopyOnWriteArrayList<>();
        final AuthoritativeDnsServerCache authoritativeDnsServerCache = new AuthoritativeDnsServerCache() {
            @Override
            public DnsServerAddressStream get(String hostname) {
                return null;
            }

            @Override
            public void cache(String hostname, InetSocketAddress address, long originalTtl, EventLoop loop) {
                cached.add(address);
            }

            @Override
            public void clear() {
                // NOOP
            }

            @Override
            public boolean clear(String hostname) {
                return false;
            }
        };

        final AtomicReference<DnsServerAddressStream> redirectedRef = new AtomicReference<>();
        final DnsNameResolver resolver = new DnsNameResolver(
                group.next(), new ReflectiveChannelFactory<DatagramChannel>(NioDatagramChannel.class),
                NoopDnsCache.INSTANCE, authoritativeDnsServerCache,
                NoopDnsQueryLifecycleObserverFactory.INSTANCE, 2000, ResolvedAddressTypes.IPV4_ONLY,
                true, 10, true, 4096,
                false, HostsFileEntriesResolver.DEFAULT,
                new SingletonDnsServerAddressStreamProvider(redirectServer.localAddress()),
                DnsNameResolver.DEFAULT_SEARCH_DOMAINS, 0, true) {

            @Override
            protected DnsServerAddressStream newRedirectDnsServerStream(
                    String hostname, List<InetSocketAddress> nameservers) {
                if (reversed) {
                    Collections.reverse(nameservers);
                }
                DnsServerAddressStream stream = new SequentialDnsServerAddressStream(nameservers, 0);
                redirectedRef.set(stream);
                return stream;
            }
        };

        try {
            Throwable cause = resolver.resolveAll(hostname).await().cause();
            assertTrue(cause instanceof UnknownHostException);
            DnsServerAddressStream redirected = redirectedRef.get();
            assertNotNull(redirected);
            assertEquals(4, redirected.size());
            assertEquals(4, cached.size());

            if (reversed) {
                assertEquals(ns4Address, redirected.next());
                assertEquals(ns3Address, redirected.next());
                assertEquals(ns2Address, redirected.next());
                assertEquals(ns1Address, redirected.next());
            } else {
                assertEquals(ns1Address, redirected.next());
                assertEquals(ns2Address, redirected.next());
                assertEquals(ns3Address, redirected.next());
                assertEquals(ns4Address, redirected.next());
            }

            // We should always have the same order in the cache.
            assertEquals(ns1Address, cached.get(0));
            assertEquals(ns2Address, cached.get(1));
            assertEquals(ns3Address, cached.get(2));
            assertEquals(ns4Address, cached.get(3));
        } finally {
            resolver.close();
            group.shutdownGracefully(0, 0, TimeUnit.SECONDS);
            redirectServer.stop();
        }
    }

    @Test
    public void testNSRecordsFromCache() throws Exception {
        final String domain = "netty.io";
        final String hostname = "test.netty.io";
        final String ns0Name = "ns0." + domain + '.';
        final String ns1Name = "ns1." + domain + '.';
        final String ns2Name = "ns2." + domain + '.';

        final InetSocketAddress ns0Address = new InetSocketAddress(
                InetAddress.getByAddress(ns0Name, new byte[] { 10, 1, 0, 1 }),
                DefaultDnsServerAddressStreamProvider.DNS_PORT);
        final InetSocketAddress ns1Address = new InetSocketAddress(
                InetAddress.getByAddress(ns1Name, new byte[] { 10, 0, 0, 1 }),
                DefaultDnsServerAddressStreamProvider.DNS_PORT);
        final InetSocketAddress ns2Address = new InetSocketAddress(
                InetAddress.getByAddress(ns1Name, new byte[] { 10, 0, 0, 2 }),
                DefaultDnsServerAddressStreamProvider.DNS_PORT);
        final InetSocketAddress ns3Address = new InetSocketAddress(
                InetAddress.getByAddress(ns1Name, new byte[] { 10, 0, 0, 3 }),
                DefaultDnsServerAddressStreamProvider.DNS_PORT);
        final InetSocketAddress ns4Address = new InetSocketAddress(
                InetAddress.getByAddress(ns1Name, new byte[] { 10, 0, 0, 4 }),
                DefaultDnsServerAddressStreamProvider.DNS_PORT);
        final InetSocketAddress ns5Address = new InetSocketAddress(
                InetAddress.getByAddress(ns2Name, new byte[] { 10, 0, 0, 5 }),
                DefaultDnsServerAddressStreamProvider.DNS_PORT);
        TestDnsServer redirectServer = new TestDnsServer(new HashSet<>(Arrays.asList(hostname, ns1Name))) {
            @Override
            protected DnsMessage filterMessage(DnsMessage message) {
                for (QuestionRecord record: message.getQuestionRecords()) {
                    if (record.getDomainName().equals(hostname)) {
                        message.getAdditionalRecords().clear();
                        message.getAnswerRecords().clear();
                        message.getAuthorityRecords().add(TestDnsServer.newNsRecord(domain, ns0Name));
                        message.getAuthorityRecords().add(TestDnsServer.newNsRecord(domain, ns1Name));
                        message.getAuthorityRecords().add(TestDnsServer.newNsRecord(domain, ns2Name));

                        message.getAdditionalRecords().add(newARecord(ns0Address));
                        message.getAdditionalRecords().add(newARecord(ns5Address));

                        return message;
                    }
                }
                return message;
            }

            private ResourceRecord newARecord(InetSocketAddress address) {
                return TestDnsServer.newARecord(address.getHostName(), address.getAddress().getHostAddress());
            }
        };
        redirectServer.start();
        EventLoopGroup group = new MultithreadEventLoopGroup(1, NioHandler.newFactory());

        final List<InetSocketAddress> cached = new CopyOnWriteArrayList<>();
        final AuthoritativeDnsServerCache authoritativeDnsServerCache = new AuthoritativeDnsServerCache() {
            @Override
            public DnsServerAddressStream get(String hostname) {
                return null;
            }

            @Override
            public void cache(String hostname, InetSocketAddress address, long originalTtl, EventLoop loop) {
                cached.add(address);
            }

            @Override
            public void clear() {
                // NOOP
            }

            @Override
            public boolean clear(String hostname) {
                return false;
            }
        };

        EventLoop loop = group.next();
        DefaultDnsCache cache = new DefaultDnsCache();
        cache.cache(ns1Name, null, ns1Address.getAddress(), 10000, loop);
        cache.cache(ns1Name, null, ns2Address.getAddress(), 10000, loop);
        cache.cache(ns1Name, null, ns3Address.getAddress(), 10000, loop);
        cache.cache(ns1Name, null, ns4Address.getAddress(), 10000, loop);

        final AtomicReference<DnsServerAddressStream> redirectedRef = new AtomicReference<>();
        final DnsNameResolver resolver = new DnsNameResolver(
                loop, new ReflectiveChannelFactory<DatagramChannel>(NioDatagramChannel.class),
                cache, authoritativeDnsServerCache,
                NoopDnsQueryLifecycleObserverFactory.INSTANCE, 2000, ResolvedAddressTypes.IPV4_ONLY,
                true, 10, true, 4096,
                false, HostsFileEntriesResolver.DEFAULT,
                new SingletonDnsServerAddressStreamProvider(redirectServer.localAddress()),
                DnsNameResolver.DEFAULT_SEARCH_DOMAINS, 0, true) {

            @Override
            protected DnsServerAddressStream newRedirectDnsServerStream(
                    String hostname, List<InetSocketAddress> nameservers) {
                DnsServerAddressStream stream = new SequentialDnsServerAddressStream(nameservers, 0);
                redirectedRef.set(stream);
                return stream;
            }
        };

        try {
            Throwable cause = resolver.resolveAll(hostname).await().cause();
            assertTrue(cause instanceof UnknownHostException);
            DnsServerAddressStream redirected = redirectedRef.get();
            assertNotNull(redirected);
            assertEquals(6, redirected.size());
            assertEquals(3, cached.size());

            // The redirected addresses should have been retrieven from the DnsCache if not resolved, so these are
            // fully resolved.
            assertEquals(ns0Address, redirected.next());
            assertEquals(ns1Address, redirected.next());
            assertEquals(ns2Address, redirected.next());
            assertEquals(ns3Address, redirected.next());
            assertEquals(ns4Address, redirected.next());
            assertEquals(ns5Address, redirected.next());

            // As this address was supplied as ADDITIONAL we should put it resolved into the cache.
            assertEquals(ns0Address, cached.get(0));
            assertEquals(ns5Address, cached.get(1));

            // We should have put the unresolved address in the AuthoritativeDnsServerCache (but only 1 time)
            assertEquals(unresolved(ns1Address), cached.get(2));
        } finally {
            resolver.close();
            group.shutdownGracefully(0, 0, TimeUnit.SECONDS);
            redirectServer.stop();
        }
    }

    private static InetSocketAddress unresolved(InetSocketAddress address) {
        return InetSocketAddress.createUnresolved(address.getHostString(), address.getPort());
    }

    private static void resolve(DnsNameResolver resolver, Map<String, Future<InetAddress>> futures, String hostname) {
        futures.put(hostname, resolver.resolve(hostname));
    }

    private static void queryMx(
            DnsNameResolver resolver,
            Map<String, Future<AddressedEnvelope<DnsResponse, InetSocketAddress>>> futures,
            String hostname) {
        futures.put(hostname, resolver.query(new DefaultDnsQuestion(hostname, DnsRecordType.MX)));
    }

    private static void assertNoQueriesMade(DnsNameResolver resolver) {
        TestRecursiveCacheDnsQueryLifecycleObserverFactory lifecycleObserverFactory =
                (TestRecursiveCacheDnsQueryLifecycleObserverFactory) resolver.dnsQueryLifecycleObserverFactory();
        assertTrue(lifecycleObserverFactory.observers.isEmpty());
    }

    private static void assertQueryObserver(DnsNameResolver resolver, DnsRecordType cancelledType) {
        TestRecursiveCacheDnsQueryLifecycleObserverFactory lifecycleObserverFactory =
                (TestRecursiveCacheDnsQueryLifecycleObserverFactory) resolver.dnsQueryLifecycleObserverFactory();
        TestDnsQueryLifecycleObserver observer;
        while ((observer = lifecycleObserverFactory.observers.poll()) != null) {
            Object o = observer.events.poll();
            if (o instanceof QueryCancelledEvent) {
                assertEquals(cancelledType, observer.question.type());
            } else if (o instanceof QueryWrittenEvent) {
                QuerySucceededEvent succeededEvent = (QuerySucceededEvent) observer.events.poll();
            } else {
                fail("unexpected event type: " + o);
            }
            assertTrue(observer.events.isEmpty());
        }
    }

    private static final class TestRecursiveCacheDnsQueryLifecycleObserverFactory
            implements DnsQueryLifecycleObserverFactory {
        final Queue<TestDnsQueryLifecycleObserver> observers =
                new ConcurrentLinkedQueue<>();
        @Override
        public DnsQueryLifecycleObserver newDnsQueryLifecycleObserver(DnsQuestion question) {
            TestDnsQueryLifecycleObserver observer = new TestDnsQueryLifecycleObserver(question);
            observers.add(observer);
            return observer;
        }
    }

    private static final class QueryWrittenEvent {
        final InetSocketAddress dnsServerAddress;

        QueryWrittenEvent(InetSocketAddress dnsServerAddress) {
            this.dnsServerAddress = dnsServerAddress;
        }
    }

    private static final class QueryCancelledEvent {
        final int queriesRemaining;

        QueryCancelledEvent(int queriesRemaining) {
            this.queriesRemaining = queriesRemaining;
        }
    }

    private static final class QueryRedirectedEvent {
        final List<InetSocketAddress> nameServers;

        QueryRedirectedEvent(List<InetSocketAddress> nameServers) {
            this.nameServers = nameServers;
        }
    }

    private static final class QueryCnamedEvent {
        final DnsQuestion question;

        QueryCnamedEvent(DnsQuestion question) {
            this.question = question;
        }
    }

    private static final class QueryNoAnswerEvent {
        final DnsResponseCode code;

        QueryNoAnswerEvent(DnsResponseCode code) {
            this.code = code;
        }
    }

    private static final class QueryFailedEvent {
        final Throwable cause;

        QueryFailedEvent(Throwable cause) {
            this.cause = cause;
        }
    }

    private static final class QuerySucceededEvent {
    }

    private static final class TestDnsQueryLifecycleObserver implements DnsQueryLifecycleObserver {
        final Queue<Object> events = new ArrayDeque<>();
        final DnsQuestion question;

        TestDnsQueryLifecycleObserver(DnsQuestion question) {
            this.question = question;
        }

        @Override
        public void queryWritten(InetSocketAddress dnsServerAddress, ChannelFuture future) {
            events.add(new QueryWrittenEvent(dnsServerAddress));
        }

        @Override
        public void queryCancelled(int queriesRemaining) {
            events.add(new QueryCancelledEvent(queriesRemaining));
        }

        @Override
        public DnsQueryLifecycleObserver queryRedirected(List<InetSocketAddress> nameServers) {
            events.add(new QueryRedirectedEvent(nameServers));
            return this;
        }

        @Override
        public DnsQueryLifecycleObserver queryCNAMEd(DnsQuestion cnameQuestion) {
            events.add(new QueryCnamedEvent(cnameQuestion));
            return this;
        }

        @Override
        public DnsQueryLifecycleObserver queryNoAnswer(DnsResponseCode code) {
            events.add(new QueryNoAnswerEvent(code));
            return this;
        }

        @Override
        public void queryFailed(Throwable cause) {
            events.add(new QueryFailedEvent(cause));
        }

        @Override
        public void querySucceed() {
            events.add(new QuerySucceededEvent());
        }
    }

    private static final class TestAuthoritativeDnsServerCache implements AuthoritativeDnsServerCache {
        final AuthoritativeDnsServerCache cache;
        final Map<String, DnsServerAddressStream> cacheHits = new HashMap<>();

        TestAuthoritativeDnsServerCache(AuthoritativeDnsServerCache cache) {
            this.cache = cache;
        }

        @Override
        public void clear() {
            cache.clear();
        }

        @Override
        public boolean clear(String hostname) {
            return cache.clear(hostname);
        }

        @Override
        public DnsServerAddressStream get(String hostname) {
            DnsServerAddressStream cached = cache.get(hostname);
            if (cached != null) {
                cacheHits.put(hostname, cached.duplicate());
            }
            return cached;
        }

        @Override
        public void cache(String hostname, InetSocketAddress address, long originalTtl, EventLoop loop) {
            cache.cache(hostname, address, originalTtl, loop);
        }
    }

    private static final class TestDnsCache implements DnsCache {
        final DnsCache cache;
        final Map<String, List<? extends DnsCacheEntry>> cacheHits =
                new HashMap<>();

        TestDnsCache(DnsCache cache) {
            this.cache = cache;
        }

        @Override
        public void clear() {
            cache.clear();
        }

        @Override
        public boolean clear(String hostname) {
            return cache.clear(hostname);
        }

        @Override
        public List<? extends DnsCacheEntry> get(String hostname, DnsRecord[] additionals) {
            List<? extends DnsCacheEntry> cached = cache.get(hostname, additionals);
            cacheHits.put(hostname, cached);
            return cached;
        }

        @Override
        public DnsCacheEntry cache(String hostname, DnsRecord[] additionals, InetAddress address,
                                   long originalTtl, EventLoop loop) {
            return cache.cache(hostname, additionals, address, originalTtl, loop);
        }

        @Override
        public DnsCacheEntry cache(String hostname, DnsRecord[] additionals, Throwable cause, EventLoop loop) {
            return cache.cache(hostname, additionals, cause, loop);
        }
    }

    private static class RedirectingTestDnsServer extends TestDnsServer {

        private final String dnsAddress;
        private final String domain;

        RedirectingTestDnsServer(String domain, String dnsAddress) {
            super(Collections.singleton(domain));
            this.domain = domain;
            this.dnsAddress = dnsAddress;
        }

        @Override
        protected DnsMessage filterMessage(DnsMessage message) {
            // Clear the answers as we want to add our own stuff to test dns redirects.
            message.getAnswerRecords().clear();
            message.getAuthorityRecords().clear();
            message.getAdditionalRecords().clear();

            String name = domain;
            for (int i = 0 ;; i++) {
                int idx = name.indexOf('.');
                if (idx <= 0) {
                    break;
                }
                name = name.substring(idx + 1); // skip the '.' as well.
                String dnsName = "dns" + idx + '.' + domain;
                message.getAuthorityRecords().add(newNsRecord(name, dnsName));
                message.getAdditionalRecords().add(newARecord(dnsName, i == 0 ? dnsAddress : "1.2.3." + idx));

                // Add an unresolved NS record (with no additionals as well)
                message.getAuthorityRecords().add(newNsRecord(name, "unresolved." + dnsName));
            }

            return message;
        }
    }

    @Test(timeout = 3000)
    public void testTimeoutNotCached() {
        DnsCache cache = new DnsCache() {
            @Override
            public void clear() {
                // NOOP
            }

            @Override
            public boolean clear(String hostname) {
                return false;
            }

            @Override
            public List<? extends DnsCacheEntry> get(String hostname, DnsRecord[] additionals) {
                return Collections.emptyList();
            }

            @Override
            public DnsCacheEntry cache(String hostname, DnsRecord[] additionals, InetAddress address,
                                       long originalTtl, EventLoop loop) {
                fail("Should not be cached");
                return null;
            }

            @Override
            public DnsCacheEntry cache(String hostname, DnsRecord[] additionals, Throwable cause, EventLoop loop) {
                fail("Should not be cached");
                return null;
            }
        };
        DnsNameResolverBuilder builder = newResolver();
        builder.queryTimeoutMillis(100)
                .authoritativeDnsServerCache(cache)
                .resolveCache(cache)
                .nameServerProvider(new SingletonDnsServerAddressStreamProvider(
                        new InetSocketAddress(NetUtil.LOCALHOST, 12345)));
        DnsNameResolver resolver = builder.build();
        Future<InetAddress> result = resolver.resolve("doesnotexist.netty.io").awaitUninterruptibly();
        Throwable cause = result.cause();
        assertTrue(cause instanceof UnknownHostException);
        assertTrue(cause.getCause() instanceof DnsNameResolverTimeoutException);
        assertTrue(DnsNameResolver.isTimeoutError(cause));
        assertTrue(DnsNameResolver.isTransportOrTimeoutError(cause));
        resolver.close();
    }

    @Test
    public void testDnsNameResolverBuilderCopy() {
        ChannelFactory<DatagramChannel> channelFactory =
                new ReflectiveChannelFactory<>(NioDatagramChannel.class);
        DnsNameResolverBuilder builder = new DnsNameResolverBuilder(group.next())
                .channelFactory(channelFactory);
        DnsNameResolverBuilder copiedBuilder = builder.copy();

        // change channel factory does not propagate to previously made copy
        ChannelFactory<DatagramChannel> newChannelFactory =
                new ReflectiveChannelFactory<>(NioDatagramChannel.class);
        builder.channelFactory(newChannelFactory);
        assertEquals(channelFactory, copiedBuilder.channelFactory());
        assertEquals(newChannelFactory, builder.channelFactory());
    }

    @Test
    public void testFollowCNAMEEvenIfARecordIsPresent() throws IOException {
        TestDnsServer dnsServer2 = new TestDnsServer(question -> {
            if (question.getDomainName().equals("cname.netty.io")) {
                Map<String, Object> map1 = new HashMap<>();
                map1.put(DnsAttribute.IP_ADDRESS.toLowerCase(), "10.0.0.99");
                return Collections.singleton(
                        new TestDnsServer.TestResourceRecord(question.getDomainName(), RecordType.A, map1));
            } else {
                Set<ResourceRecord> records = new LinkedHashSet<>(2);
                Map<String, Object> map = new HashMap<>();
                map.put(DnsAttribute.DOMAIN_NAME.toLowerCase(), "cname.netty.io");
                records.add(new TestDnsServer.TestResourceRecord(
                        question.getDomainName(), RecordType.CNAME, map));

                Map<String, Object> map1 = new HashMap<>();
                map1.put(DnsAttribute.IP_ADDRESS.toLowerCase(), "10.0.0.2");
                records.add(new TestDnsServer.TestResourceRecord(
                        question.getDomainName(), RecordType.A, map1));
                return records;
            }
        });
        dnsServer2.start();
        DnsNameResolver resolver = null;
        try {
            DnsNameResolverBuilder builder = newResolver()
                    .recursionDesired(true)
                    .resolvedAddressTypes(ResolvedAddressTypes.IPV4_ONLY)
                    .maxQueriesPerResolve(16)
                    .nameServerProvider(new SingletonDnsServerAddressStreamProvider(dnsServer2.localAddress()));

            resolver = builder.build();
            List<InetAddress> resolvedAddresses =
                    resolver.resolveAll("somehost.netty.io").syncUninterruptibly().getNow();
            assertEquals(2, resolvedAddresses.size());
            assertTrue(resolvedAddresses.contains(InetAddress.getByAddress(new byte[] { 10, 0, 0, 99 })));
            assertTrue(resolvedAddresses.contains(InetAddress.getByAddress(new byte[] { 10, 0, 0, 2 })));
        } finally {
            dnsServer2.stop();
            if (resolver != null) {
                resolver.close();
            }
        }
    }

    @Test
<<<<<<< HEAD
    public void testFollowCNAMELoop() throws IOException {
        expectedException.expect(UnknownHostException.class);
        TestDnsServer dnsServer2 = new TestDnsServer(new RecordStore() {

            @Override
            public Set<ResourceRecord> getRecords(QuestionRecord question) {
                Set<ResourceRecord> records = new LinkedHashSet<ResourceRecord>(4);

                records.add(new TestDnsServer.TestResourceRecord("x." + question.getDomainName(),
                        RecordType.A, Collections.<String, Object>singletonMap(
                                DnsAttribute.IP_ADDRESS.toLowerCase(), "10.0.0.99")));
                records.add(new TestDnsServer.TestResourceRecord(
                        "cname2.netty.io", RecordType.CNAME,
                        Collections.<String, Object>singletonMap(
                                DnsAttribute.DOMAIN_NAME.toLowerCase(), "cname.netty.io")));
                records.add(new TestDnsServer.TestResourceRecord(
                        "cname.netty.io", RecordType.CNAME,
                        Collections.<String, Object>singletonMap(
                                DnsAttribute.DOMAIN_NAME.toLowerCase(), "cname2.netty.io")));
                records.add(new TestDnsServer.TestResourceRecord(
                        question.getDomainName(), RecordType.CNAME,
                        Collections.<String, Object>singletonMap(
                                DnsAttribute.DOMAIN_NAME.toLowerCase(), "cname.netty.io")));
                return records;
            }
=======
    public void testFollowCNAMELoop() throws Throwable {
        expectedException.expect(UnknownHostException.class);
        TestDnsServer dnsServer2 = new TestDnsServer(question -> {
            Set<ResourceRecord> records = new LinkedHashSet<>(4);

            records.add(new TestDnsServer.TestResourceRecord("x." + question.getDomainName(),
                    RecordType.A, Collections.singletonMap(
                            DnsAttribute.IP_ADDRESS.toLowerCase(), "10.0.0.99")));
            records.add(new TestDnsServer.TestResourceRecord(
                    "cname2.netty.io", RecordType.CNAME,
                    Collections.singletonMap(
                            DnsAttribute.DOMAIN_NAME.toLowerCase(), "cname.netty.io")));
            records.add(new TestDnsServer.TestResourceRecord(
                    "cname.netty.io", RecordType.CNAME,
                    Collections.singletonMap(
                            DnsAttribute.DOMAIN_NAME.toLowerCase(), "cname2.netty.io")));
            records.add(new TestDnsServer.TestResourceRecord(
                    question.getDomainName(), RecordType.CNAME,
                    Collections.singletonMap(
                            DnsAttribute.DOMAIN_NAME.toLowerCase(), "cname.netty.io")));
            return records;
>>>>>>> 806dace3
        });
        dnsServer2.start();
        DnsNameResolver resolver = null;
        try {
            DnsNameResolverBuilder builder = newResolver()
                    .recursionDesired(false)
                    .resolvedAddressTypes(ResolvedAddressTypes.IPV4_ONLY)
                    .maxQueriesPerResolve(16)
                    .nameServerProvider(new SingletonDnsServerAddressStreamProvider(dnsServer2.localAddress()));

            resolver = builder.build();
            resolver.resolveAll("somehost.netty.io").syncUninterruptibly().getNow();
<<<<<<< HEAD
=======
        } catch (CompletionException e) {
            throw e.getCause();
>>>>>>> 806dace3
        } finally {
            dnsServer2.stop();
            if (resolver != null) {
                resolver.close();
            }
        }
    }

    @Test
<<<<<<< HEAD
    public void testCNAMELoopInCache() {
        expectedException.expect(UnknownHostException.class);
        DnsNameResolver resolver = null;
        try {
            DnsNameResolverBuilder builder = newResolver()
                    .recursionDesired(false)
                    .resolvedAddressTypes(ResolvedAddressTypes.IPV4_ONLY)
                    .maxQueriesPerResolve(16)
                    .nameServerProvider(new SingletonDnsServerAddressStreamProvider(dnsServer.localAddress()));

            resolver = builder.build();
            // Add a CNAME loop into the cache
            String name = "somehost.netty.io.";
            String name2 = "cname.netty.io.";

            resolver.cnameCache().cache(name, name2, Long.MAX_VALUE, resolver.executor());
            resolver.cnameCache().cache(name2, name, Long.MAX_VALUE, resolver.executor());
            resolver.resolve(name).syncUninterruptibly().getNow();
        } finally {
            if (resolver != null) {
                resolver.close();
            }
        }
    }

    @Test
    public void testSearchDomainQueryFailureForSingleAddressTypeCompletes() {
=======
    public void testSearchDomainQueryFailureForSingleAddressTypeCompletes() throws Throwable {
>>>>>>> 806dace3
        expectedException.expect(UnknownHostException.class);
        testSearchDomainQueryFailureCompletes(ResolvedAddressTypes.IPV4_ONLY);
    }

    @Test
    public void testSearchDomainQueryFailureForMultipleAddressTypeCompletes() throws Throwable {
        expectedException.expect(UnknownHostException.class);
        testSearchDomainQueryFailureCompletes(ResolvedAddressTypes.IPV4_PREFERRED);
    }

    private void testSearchDomainQueryFailureCompletes(ResolvedAddressTypes types) throws Throwable {
        DnsNameResolver resolver = newResolver()
                .resolvedAddressTypes(types)
                .ndots(1)
                .searchDomains(singletonList(".")).build();
        try {
            resolver.resolve("invalid.com").syncUninterruptibly();
        } catch (CompletionException cause) {
            throw cause.getCause();
        } finally {
            resolver.close();
        }
    }

    @Test(timeout = 2000L)
    public void testCachesClearedOnClose() throws Exception {
        final CountDownLatch resolveLatch = new CountDownLatch(1);
        final CountDownLatch authoritativeLatch = new CountDownLatch(1);

        DnsNameResolver resolver = newResolver().resolveCache(new DnsCache() {
            @Override
            public void clear() {
                resolveLatch.countDown();
            }

            @Override
            public boolean clear(String hostname) {
                return false;
            }

            @Override
            public List<? extends DnsCacheEntry> get(String hostname, DnsRecord[] additionals) {
                return null;
            }

            @Override
            public DnsCacheEntry cache(
                    String hostname, DnsRecord[] additionals, InetAddress address, long originalTtl, EventLoop loop) {
                return null;
            }

            @Override
            public DnsCacheEntry cache(
                    String hostname, DnsRecord[] additionals, Throwable cause, EventLoop loop) {
                return null;
            }
        }).authoritativeDnsServerCache(new DnsCache() {
            @Override
            public void clear() {
                authoritativeLatch.countDown();
            }

            @Override
            public boolean clear(String hostname) {
                return false;
            }

            @Override
            public List<? extends DnsCacheEntry> get(String hostname, DnsRecord[] additionals) {
                return null;
            }

            @Override
            public DnsCacheEntry cache(
                    String hostname, DnsRecord[] additionals, InetAddress address, long originalTtl, EventLoop loop) {
                return null;
            }

            @Override
            public DnsCacheEntry cache(String hostname, DnsRecord[] additionals, Throwable cause, EventLoop loop) {
                return null;
            }
        }).build();

        resolver.close();
        resolveLatch.await();
        authoritativeLatch.await();
    }

    @Test
    public void testResolveACachedWithDot() {
        final DnsCache cache = new DefaultDnsCache();
        DnsNameResolver resolver = newResolver(ResolvedAddressTypes.IPV4_ONLY)
                .resolveCache(cache).build();

        try {
            String domain = DOMAINS.iterator().next();
            String domainWithDot = domain + '.';

            resolver.resolve(domain).syncUninterruptibly();
            List<? extends DnsCacheEntry> cached = cache.get(domain, null);
            List<? extends DnsCacheEntry> cached2 = cache.get(domainWithDot, null);

            assertEquals(1, cached.size());
            assertSame(cached, cached2);
        } finally {
            resolver.close();
        }
    }

    @Test
    public void testResolveACachedWithDotSearchDomain() throws Exception {
        final TestDnsCache cache = new TestDnsCache(new DefaultDnsCache());
        TestDnsServer server = new TestDnsServer(Collections.singleton("test.netty.io"));
        server.start();
        DnsNameResolver resolver = newResolver(ResolvedAddressTypes.IPV4_ONLY)
                .searchDomains(Collections.singletonList("netty.io"))
                .nameServerProvider(new SingletonDnsServerAddressStreamProvider(server.localAddress()))
                .resolveCache(cache).build();
        try {
            resolver.resolve("test").syncUninterruptibly();

            assertNull(cache.cacheHits.get("test.netty.io"));

            List<? extends DnsCacheEntry> cached = cache.cache.get("test.netty.io", null);
            List<? extends DnsCacheEntry> cached2 = cache.cache.get("test.netty.io.", null);
            assertEquals(1, cached.size());
            assertSame(cached, cached2);

            resolver.resolve("test").syncUninterruptibly();
            List<? extends DnsCacheEntry> entries = cache.cacheHits.get("test.netty.io");
            assertFalse(entries.isEmpty());
        } finally {
            resolver.close();
            server.stop();
        }
    }

    @Test
    public void testChannelFactoryException() {
        final IllegalStateException exception = new IllegalStateException();
        try {
            newResolver().channelFactory(eventLoop -> {
                throw exception;
            }).build();
            fail();
        } catch (Exception e) {
            assertSame(exception, e);
        }
    }

    @Test
    public void testCNameCached() throws Exception {
        final Map<String, String> cache = new ConcurrentHashMap<>();
        final AtomicInteger cnameQueries = new AtomicInteger();
        final AtomicInteger aQueries = new AtomicInteger();

        TestDnsServer dnsServer2 = new TestDnsServer(question -> {
            if ("cname.netty.io".equals(question.getDomainName())) {
                aQueries.incrementAndGet();

                return Collections.singleton(new TestDnsServer.TestResourceRecord(
                        question.getDomainName(), RecordType.A,
                        Collections.singletonMap(
                                DnsAttribute.IP_ADDRESS.toLowerCase(), "10.0.0.99")));
            }
            if ("x.netty.io".equals(question.getDomainName())) {
                cnameQueries.incrementAndGet();

                return Collections.singleton(new TestDnsServer.TestResourceRecord(
                        question.getDomainName(), RecordType.CNAME,
                        Collections.singletonMap(
                                DnsAttribute.DOMAIN_NAME.toLowerCase(), "cname.netty.io")));
            }
            if ("y.netty.io".equals(question.getDomainName())) {
                cnameQueries.incrementAndGet();

                return Collections.singleton(new TestDnsServer.TestResourceRecord(
                        question.getDomainName(), RecordType.CNAME,
                        Collections.singletonMap(
                                DnsAttribute.DOMAIN_NAME.toLowerCase(), "x.netty.io")));
            }
            return Collections.emptySet();
        });
        dnsServer2.start();
        DnsNameResolver resolver = null;
        try {
            DnsNameResolverBuilder builder = newResolver()
                    .recursionDesired(true)
                    .resolvedAddressTypes(ResolvedAddressTypes.IPV4_ONLY)
                    .maxQueriesPerResolve(16)
                    .nameServerProvider(new SingletonDnsServerAddressStreamProvider(dnsServer2.localAddress()))
                    .resolveCache(NoopDnsCache.INSTANCE)
                    .cnameCache(new DnsCnameCache() {
                        @Override
                        public String get(String hostname) {
                            assertTrue(hostname, hostname.endsWith("."));
                            return cache.get(hostname);
                        }

                        @Override
                        public void cache(String hostname, String cname, long originalTtl, EventLoop loop) {
                            assertTrue(hostname, hostname.endsWith("."));
                            cache.put(hostname, cname);
                        }

                        @Override
                        public void clear() {
                            // NOOP
                        }

                        @Override
                        public boolean clear(String hostname) {
                            return false;
                        }
                    });
            resolver = builder.build();
            List<InetAddress> resolvedAddresses =
                    resolver.resolveAll("x.netty.io").syncUninterruptibly().getNow();
            assertEquals(1, resolvedAddresses.size());
            assertTrue(resolvedAddresses.contains(InetAddress.getByAddress(new byte[] { 10, 0, 0, 99 })));

            assertEquals("cname.netty.io.", cache.get("x.netty.io."));
            assertEquals(1, cnameQueries.get());
            assertEquals(1, aQueries.get());

            resolvedAddresses =
                    resolver.resolveAll("x.netty.io").syncUninterruptibly().getNow();
            assertEquals(1, resolvedAddresses.size());
            assertTrue(resolvedAddresses.contains(InetAddress.getByAddress(new byte[] { 10, 0, 0, 99 })));

            // Should not have queried for the CNAME again.
            assertEquals(1, cnameQueries.get());
            assertEquals(2, aQueries.get());

            resolvedAddresses =
                    resolver.resolveAll("y.netty.io").syncUninterruptibly().getNow();
            assertEquals(1, resolvedAddresses.size());
            assertTrue(resolvedAddresses.contains(InetAddress.getByAddress(new byte[] { 10, 0, 0, 99 })));

            assertEquals("x.netty.io.", cache.get("y.netty.io."));

            // Will only query for one CNAME
            assertEquals(2, cnameQueries.get());
            assertEquals(3, aQueries.get());

            resolvedAddresses =
                    resolver.resolveAll("y.netty.io").syncUninterruptibly().getNow();
            assertEquals(1, resolvedAddresses.size());
            assertTrue(resolvedAddresses.contains(InetAddress.getByAddress(new byte[] { 10, 0, 0, 99 })));

            // Should not have queried for the CNAME again.
            assertEquals(2, cnameQueries.get());
            assertEquals(4, aQueries.get());
        } finally {
            dnsServer2.stop();
            if (resolver != null) {
                resolver.close();
            }
        }
    }

    @Test
    public void testInstanceWithNullPreferredAddressType() {
        new DnsNameResolver(
                group.next(), // eventLoop
                new ReflectiveChannelFactory<DatagramChannel>(NioDatagramChannel.class), // channelFactory
                NoopDnsCache.INSTANCE, // resolveCache
                NoopAuthoritativeDnsServerCache.INSTANCE, // authoritativeDnsServerCache
                NoopDnsQueryLifecycleObserverFactory.INSTANCE, // dnsQueryLifecycleObserverFactory
                100, // queryTimeoutMillis
                null, // resolvedAddressTypes, see https://github.com/netty/netty/pull/8445
                true, // recursionDesired
                1, // maxQueriesPerResolve
                false, // traceEnabled
                4096, // maxPayloadSize
                true, // optResourceEnabled
                HostsFileEntriesResolver.DEFAULT, // hostsFileEntriesResolver
                DnsServerAddressStreamProviders.platformDefault(), // dnsServerAddressStreamProvider
                null, // searchDomains
                1, // ndots
                true // decodeIdn
        ).close();
    }

    @Test
    public void testQueryTxt() throws Exception {
        final String hostname = "txt.netty.io";
        final String txt1 = "some text";
        final String txt2 = "some more text";

        TestDnsServer server = new TestDnsServer(new RecordStore() {

            @Override
            public Set<ResourceRecord> getRecords(QuestionRecord question) {
                if (question.getDomainName().equals(hostname)) {
                    Map<String, Object> map1 = new HashMap<String, Object>();
                    map1.put(DnsAttribute.CHARACTER_STRING.toLowerCase(), txt1);

                    Map<String, Object> map2 = new HashMap<String, Object>();
                    map2.put(DnsAttribute.CHARACTER_STRING.toLowerCase(), txt2);

                    Set<ResourceRecord> records = new HashSet<ResourceRecord>();
                    records.add(new TestDnsServer.TestResourceRecord(question.getDomainName(), RecordType.TXT, map1));
                    records.add(new TestDnsServer.TestResourceRecord(question.getDomainName(), RecordType.TXT, map2));
                    return records;
                }
                return Collections.emptySet();
            }
        });
        server.start();
        DnsNameResolver resolver = newResolver(ResolvedAddressTypes.IPV4_ONLY)
                .nameServerProvider(new SingletonDnsServerAddressStreamProvider(server.localAddress()))
                .build();
        try {
            AddressedEnvelope<DnsResponse, InetSocketAddress> envelope = resolver.query(
                    new DefaultDnsQuestion(hostname, DnsRecordType.TXT)).syncUninterruptibly().getNow();
            assertNotNull(envelope.sender());

            DnsResponse response = envelope.content();
            assertNotNull(response);

            assertEquals(DnsResponseCode.NOERROR, response.code());
            int count = response.count(DnsSection.ANSWER);

            assertEquals(2, count);
            List<String> txts = new ArrayList<String>();

            for (int i = 0; i < 2; i++) {
                txts.addAll(decodeTxt(response.recordAt(DnsSection.ANSWER, i)));
            }
            assertTrue(txts.contains(txt1));
            assertTrue(txts.contains(txt2));
            envelope.release();
        } finally {
            resolver.close();
            server.stop();
        }
    }

    private static List<String> decodeTxt(DnsRecord record) {
        if (!(record instanceof DnsRawRecord)) {
            return Collections.emptyList();
        }
        List<String> list = new ArrayList<String>();
        ByteBuf data = ((DnsRawRecord) record).content();
        int idx = data.readerIndex();
        int wIdx = data.writerIndex();
        while (idx < wIdx) {
            int len = data.getUnsignedByte(idx++);
            list.add(data.toString(idx, len, CharsetUtil.UTF_8));
            idx += len;
        }
        return list;
    }

    @Test
    public void testNotIncludeDuplicates() throws IOException {
        final String name = "netty.io";
        final String ipv4Addr = "1.2.3.4";
        TestDnsServer dnsServer2 = new TestDnsServer(new RecordStore() {
            @Override
            public Set<ResourceRecord> getRecords(QuestionRecord question) {
                Set<ResourceRecord> records = new LinkedHashSet<ResourceRecord>(4);
                String qName = question.getDomainName().toLowerCase();
                if (qName.equals(name)) {
                    records.add(new TestDnsServer.TestResourceRecord(
                            qName, RecordType.CNAME,
                            Collections.<String, Object>singletonMap(
                                    DnsAttribute.DOMAIN_NAME.toLowerCase(), "cname.netty.io")));
                    records.add(new TestDnsServer.TestResourceRecord(qName,
                            RecordType.A, Collections.<String, Object>singletonMap(
                            DnsAttribute.IP_ADDRESS.toLowerCase(), ipv4Addr)));
                } else {
                    records.add(new TestDnsServer.TestResourceRecord(qName,
                            RecordType.A, Collections.<String, Object>singletonMap(
                            DnsAttribute.IP_ADDRESS.toLowerCase(), ipv4Addr)));
                }
                return records;
            }
        });
        dnsServer2.start();
        DnsNameResolver resolver = null;
        try {
            DnsNameResolverBuilder builder = newResolver()
                    .recursionDesired(true)
                    .maxQueriesPerResolve(16)
                    .nameServerProvider(new SingletonDnsServerAddressStreamProvider(dnsServer2.localAddress()));
            builder.resolvedAddressTypes(ResolvedAddressTypes.IPV4_ONLY);

            resolver = builder.build();
            List<InetAddress> resolvedAddresses = resolver.resolveAll(name).syncUninterruptibly().getNow();
            assertEquals(Collections.singletonList(InetAddress.getByAddress(name, new byte[] { 1, 2, 3, 4 })),
                    resolvedAddresses);
        } finally {
            dnsServer2.stop();
            if (resolver != null) {
                resolver.close();
            }
        }
    }

    @Test
<<<<<<< HEAD
    public void testIncludeDuplicates() throws IOException {
        final String name = "netty.io";
        final String ipv4Addr = "1.2.3.4";
        TestDnsServer dnsServer2 = new TestDnsServer(new RecordStore() {
            @Override
            public Set<ResourceRecord> getRecords(QuestionRecord question) {
                Set<ResourceRecord> records = new LinkedHashSet<ResourceRecord>(2);
                String qName = question.getDomainName().toLowerCase();
                records.add(new TestDnsServer.TestResourceRecord(qName,
                        RecordType.A, Collections.<String, Object>singletonMap(
                        DnsAttribute.IP_ADDRESS.toLowerCase(), ipv4Addr)));
                records.add(new TestDnsServer.TestResourceRecord(qName,
                        RecordType.A, Collections.<String, Object>singletonMap(
                        DnsAttribute.IP_ADDRESS.toLowerCase(), ipv4Addr)));
                return records;
            }
        });
        dnsServer2.start();
        DnsNameResolver resolver = null;
        try {
            DnsNameResolverBuilder builder = newResolver()
                    .recursionDesired(true)
                    .maxQueriesPerResolve(16)
                    .nameServerProvider(new SingletonDnsServerAddressStreamProvider(dnsServer2.localAddress()));
            builder.resolvedAddressTypes(ResolvedAddressTypes.IPV4_ONLY);

            resolver = builder.build();
            List<DnsRecord> resolvedAddresses = resolver.resolveAll(new DefaultDnsQuestion(name, A))
                    .syncUninterruptibly().getNow();
            assertEquals(2, resolvedAddresses.size());
            for (DnsRecord record: resolvedAddresses) {
                ReferenceCountUtil.release(record);
            }
        } finally {
            dnsServer2.stop();
            if (resolver != null) {
                resolver.close();
            }
        }
    }

    @Test
=======
>>>>>>> 806dace3
    public void testDropAAAA() throws IOException {
        String host = "somehost.netty.io";
        TestDnsServer dnsServer2 = new TestDnsServer(Collections.singleton(host));
        dnsServer2.start(true);
        DnsNameResolver resolver = null;
        try {
            DnsNameResolverBuilder builder = newResolver()
                    .recursionDesired(false)
                    .queryTimeoutMillis(500)
                    .resolvedAddressTypes(ResolvedAddressTypes.IPV4_PREFERRED)
                    .maxQueriesPerResolve(16)
                    .nameServerProvider(new SingletonDnsServerAddressStreamProvider(dnsServer2.localAddress()));

            resolver = builder.build();
            List<InetAddress> addressList = resolver.resolveAll(host).syncUninterruptibly().getNow();
            assertEquals(1, addressList.size());
            assertEquals(host, addressList.get(0).getHostName());
        } finally {
            dnsServer2.stop();
            if (resolver != null) {
                resolver.close();
            }
        }
    }

<<<<<<< HEAD
    @Test(timeout = 2000)
    public void testDropAAAAResolveFast() throws IOException {
        String host = "somehost.netty.io";
        TestDnsServer dnsServer2 = new TestDnsServer(Collections.singleton(host));
        dnsServer2.start(true);
        DnsNameResolver resolver = null;
        try {
            DnsNameResolverBuilder builder = newResolver()
                    .recursionDesired(false)
                    .queryTimeoutMillis(10000)
                    .resolvedAddressTypes(ResolvedAddressTypes.IPV4_PREFERRED)
                    .maxQueriesPerResolve(16)
                    .nameServerProvider(new SingletonDnsServerAddressStreamProvider(dnsServer2.localAddress()));

            resolver = builder.build();
            InetAddress address = resolver.resolve(host).syncUninterruptibly().getNow();
            assertEquals(host, address.getHostName());
        } finally {
            dnsServer2.stop();
            if (resolver != null) {
                resolver.close();
            }
        }
    }

    @Test(timeout = 2000)
    public void testDropAAAAResolveAllFast() throws IOException {
        final String host = "somehost.netty.io";
        TestDnsServer dnsServer2 = new TestDnsServer(new RecordStore() {
            @Override
            public Set<ResourceRecord> getRecords(QuestionRecord question) throws DnsException {
                String name = question.getDomainName();
                if (name.equals(host)) {
                    Set<ResourceRecord> records = new HashSet<ResourceRecord>(2);
                    records.add(new TestDnsServer.TestResourceRecord(name, RecordType.A,
                            Collections.<String, Object>singletonMap(DnsAttribute.IP_ADDRESS.toLowerCase(),
                                    "10.0.0.1")));
                    records.add(new TestDnsServer.TestResourceRecord(name, RecordType.A,
                            Collections.<String, Object>singletonMap(DnsAttribute.IP_ADDRESS.toLowerCase(),
                                    "10.0.0.2")));
                    return records;
                }
                return null;
            }
        });
        dnsServer2.start(true);
        DnsNameResolver resolver = null;
        try {
            DnsNameResolverBuilder builder = newResolver()
                    .recursionDesired(false)
                    .queryTimeoutMillis(10000)
                    .resolvedAddressTypes(ResolvedAddressTypes.IPV4_PREFERRED)
                    .completeOncePreferredResolved(true)
                    .maxQueriesPerResolve(16)
                    .nameServerProvider(new SingletonDnsServerAddressStreamProvider(dnsServer2.localAddress()));

            resolver = builder.build();
            List<InetAddress> addresses = resolver.resolveAll(host).syncUninterruptibly().getNow();
            assertEquals(2, addresses.size());
            for (InetAddress address: addresses) {
                assertThat(address, instanceOf(Inet4Address.class));
                assertEquals(host, address.getHostName());
            }
        } finally {
            dnsServer2.stop();
            if (resolver != null) {
                resolver.close();
            }
        }
    }

    @Test(timeout = 5000)
    public void testTruncatedWithoutTcpFallback() throws IOException {
        testTruncated0(false, false);
    }

    @Test(timeout = 5000)
    public void testTruncatedWithTcpFallback() throws IOException {
        testTruncated0(true, false);
    }

    @Test(timeout = 5000)
    public void testTruncatedWithTcpFallbackBecauseOfMtu() throws IOException {
        testTruncated0(true, true);
    }

    private static DnsMessageModifier modifierFrom(DnsMessage message) {
        DnsMessageModifier modifier = new DnsMessageModifier();
        modifier.setAcceptNonAuthenticatedData(message.isAcceptNonAuthenticatedData());
        modifier.setAdditionalRecords(message.getAdditionalRecords());
        modifier.setAnswerRecords(message.getAnswerRecords());
        modifier.setAuthoritativeAnswer(message.isAuthoritativeAnswer());
        modifier.setAuthorityRecords(message.getAuthorityRecords());
        modifier.setMessageType(message.getMessageType());
        modifier.setOpCode(message.getOpCode());
        modifier.setQuestionRecords(message.getQuestionRecords());
        modifier.setRecursionAvailable(message.isRecursionAvailable());
        modifier.setRecursionDesired(message.isRecursionDesired());
        modifier.setReserved(message.isReserved());
        modifier.setResponseCode(message.getResponseCode());
        modifier.setTransactionId(message.getTransactionId());
        modifier.setTruncated(message.isTruncated());
        return modifier;
    }

    private static void testTruncated0(boolean tcpFallback, final boolean truncatedBecauseOfMtu) throws IOException {
        final String host = "somehost.netty.io";
        final String txt = "this is a txt record";
        final AtomicReference<DnsMessage> messageRef = new AtomicReference<DnsMessage>();

        TestDnsServer dnsServer2 = new TestDnsServer(new RecordStore() {
            @Override
            public Set<ResourceRecord> getRecords(QuestionRecord question) {
                String name = question.getDomainName();
                if (name.equals(host)) {
                    return Collections.<ResourceRecord>singleton(
                            new TestDnsServer.TestResourceRecord(name, RecordType.TXT,
                                    Collections.<String, Object>singletonMap(
                                            DnsAttribute.CHARACTER_STRING.toLowerCase(), txt)));
                }
                return null;
            }
        }) {
            @Override
            protected DnsMessage filterMessage(DnsMessage message) {
                // Store a original message so we can replay it later on.
                messageRef.set(message);

                if (!truncatedBecauseOfMtu) {
                    // Create a copy of the message but set the truncated flag.
                    DnsMessageModifier modifier = modifierFrom(message);
                    modifier.setTruncated(true);
                    return modifier.getDnsMessage();
                }
                return message;
            }
        };
        dnsServer2.start();
        DnsNameResolver resolver = null;
        ServerSocket serverSocket = null;
        try {
            DnsNameResolverBuilder builder = newResolver()
                    .queryTimeoutMillis(10000)
                    .resolvedAddressTypes(ResolvedAddressTypes.IPV4_PREFERRED)
                    .maxQueriesPerResolve(16)
                    .nameServerProvider(new SingletonDnsServerAddressStreamProvider(dnsServer2.localAddress()));

            if (tcpFallback) {
                // If we are configured to use TCP as a fallback also bind a TCP socket
                serverSocket = new ServerSocket(dnsServer2.localAddress().getPort());
                serverSocket.setReuseAddress(true);

                builder.socketChannelType(NioSocketChannel.class);
            }
            resolver = builder.build();
            if (truncatedBecauseOfMtu) {
                resolver.ch.pipeline().addFirst(new ChannelInboundHandlerAdapter() {
                    @Override
                    public void channelRead(ChannelHandlerContext ctx, Object msg) {
                        if (msg instanceof DatagramPacket) {
                            // Truncate the packet by 1 byte.
                            DatagramPacket packet = (DatagramPacket) msg;
                            packet.content().writerIndex(packet.content().writerIndex() - 1);
                        }
                        ctx.fireChannelRead(msg);
                    }
                });
            }
            Future<AddressedEnvelope<DnsResponse, InetSocketAddress>> envelopeFuture = resolver.query(
                    new DefaultDnsQuestion(host, DnsRecordType.TXT));

            if (tcpFallback) {
                // If we are configured to use TCP as a fallback lets replay the dns message over TCP
                Socket socket = serverSocket.accept();

                InputStream in = socket.getInputStream();
                assertTrue((in.read() << 8 | (in.read() & 0xff)) > 2); // skip length field
                int txnId = in.read() << 8 | (in.read() & 0xff);

                IoBuffer ioBuffer = IoBuffer.allocate(1024);
                // Must replace the transactionId with the one from the TCP request
                DnsMessageModifier modifier = modifierFrom(messageRef.get());
                modifier.setTransactionId(txnId);
                new DnsMessageEncoder().encode(ioBuffer, modifier.getDnsMessage());
                ioBuffer.flip();

                ByteBuffer lenBuffer = ByteBuffer.allocate(2);
                lenBuffer.putShort((short) ioBuffer.remaining());
                lenBuffer.flip();

                while (lenBuffer.hasRemaining()) {
                    socket.getOutputStream().write(lenBuffer.get());
                }

                while (ioBuffer.hasRemaining()) {
                    socket.getOutputStream().write(ioBuffer.get());
                }
                socket.getOutputStream().flush();
                // Let's wait until we received the envelope before closing the socket.
                envelopeFuture.syncUninterruptibly();

                socket.close();
                serverSocket.close();
            }

            AddressedEnvelope<DnsResponse, InetSocketAddress> envelope = envelopeFuture.syncUninterruptibly().getNow();
            assertNotNull(envelope.sender());

            DnsResponse response = envelope.content();
            assertNotNull(response);

            assertEquals(DnsResponseCode.NOERROR, response.code());
            int count = response.count(DnsSection.ANSWER);

            assertEquals(1, count);
            List<String> texts = decodeTxt(response.recordAt(DnsSection.ANSWER, 0));
            assertEquals(1, texts.size());
            assertEquals(txt, texts.get(0));

            if (tcpFallback) {
                assertFalse(envelope.content().isTruncated());
            } else {
                assertTrue(envelope.content().isTruncated());
            }
            assertTrue(envelope.release());
        } finally {
            dnsServer2.stop();
            if (resolver != null) {
                resolver.close();
            }
        }
    }

    @Test
    public void testCancelPromise() throws Exception {
        final EventLoop eventLoop = group.next();
        final Promise<InetAddress> promise = eventLoop.newPromise();
        final TestDnsServer dnsServer1 = new TestDnsServer(Collections.<String>emptySet()) {
            @Override
            protected DnsMessage filterMessage(DnsMessage message) {
                promise.cancel(true);
                return message;
            }
        };
        dnsServer1.start();
        final AtomicBoolean isQuerySentToSecondServer = new AtomicBoolean();
        final TestDnsServer dnsServer2 = new TestDnsServer(Collections.<String>emptySet()) {
            @Override
            protected DnsMessage filterMessage(DnsMessage message) {
                isQuerySentToSecondServer.set(true);
                return message;
            }
        };
        dnsServer2.start();
        DnsServerAddressStreamProvider nameServerProvider =
                new SequentialDnsServerAddressStreamProvider(dnsServer1.localAddress(),
                                                             dnsServer2.localAddress());
        final DnsNameResolver resolver = new DnsNameResolverBuilder(group.next())
                .dnsQueryLifecycleObserverFactory(new TestRecursiveCacheDnsQueryLifecycleObserverFactory())
                .channelType(NioDatagramChannel.class)
                .optResourceEnabled(false)
                .nameServerProvider(nameServerProvider)
                .build();

        try {
            resolver.resolve("non-existent.netty.io", promise).sync();
            fail();
        } catch (Exception e) {
            assertThat(e, is(instanceOf(CancellationException.class)));
        }
        assertThat(isQuerySentToSecondServer.get(), is(false));
    }

    @Test
    public void testCNAMERecursiveResolveDifferentNameServersForDomains() throws IOException {
        final String firstName = "firstname.com";
        final String secondName = "secondname.com";
        final String lastName = "lastname.com";
        final String ipv4Addr = "1.2.3.4";
        final TestDnsServer dnsServer2 = new TestDnsServer(new RecordStore() {
            @Override
            public Set<ResourceRecord> getRecords(QuestionRecord question) {
                ResourceRecordModifier rm = new ResourceRecordModifier();
                rm.setDnsClass(RecordClass.IN);
                rm.setDnsName(question.getDomainName());
                rm.setDnsTtl(100);

                if (question.getDomainName().equals(firstName)) {
                    rm.setDnsType(RecordType.CNAME);
                    rm.put(DnsAttribute.DOMAIN_NAME, secondName);
                } else if (question.getDomainName().equals(lastName)) {
                    rm.setDnsType(question.getRecordType());
                    rm.put(DnsAttribute.IP_ADDRESS, ipv4Addr);
                } else {
                    return null;
                }
                return Collections.singleton(rm.getEntry());
            }
        });
        dnsServer2.start();
        final TestDnsServer dnsServer3 = new TestDnsServer(new RecordStore() {
            @Override
            public Set<ResourceRecord> getRecords(QuestionRecord question) {
                if (question.getDomainName().equals(secondName)) {
                    ResourceRecordModifier rm = new ResourceRecordModifier();
                    rm.setDnsClass(RecordClass.IN);
                    rm.setDnsName(question.getDomainName());
                    rm.setDnsTtl(100);
                    rm.setDnsType(RecordType.CNAME);
                    rm.put(DnsAttribute.DOMAIN_NAME, lastName);
                    return Collections.singleton(rm.getEntry());
                }
                return null;
            }
        });
        dnsServer3.start();
        DnsNameResolver resolver = null;
        try {
            resolver = newResolver()
                    .resolveCache(NoopDnsCache.INSTANCE)
                    .cnameCache(NoopDnsCnameCache.INSTANCE)
                    .recursionDesired(true)
                    .maxQueriesPerResolve(16)
                    .nameServerProvider(new DnsServerAddressStreamProvider() {
                        @Override
                        public DnsServerAddressStream nameServerAddressStream(String hostname) {
                            if (hostname.equals(secondName + '.')) {
                                return DnsServerAddresses.singleton(dnsServer3.localAddress()).stream();
                            }
                            return DnsServerAddresses.singleton(dnsServer2.localAddress()).stream();
                        }
                    })
                    .resolvedAddressTypes(ResolvedAddressTypes.IPV4_PREFERRED).build();

            assertResolvedAddress(resolver.resolve(firstName).syncUninterruptibly().getNow(), ipv4Addr, firstName);
        } finally {
            dnsServer2.stop();
            dnsServer3.stop();
            if (resolver != null) {
                resolver.close();
            }
        }
    }

    private static void assertResolvedAddress(InetAddress resolvedAddress, String ipAddr, String hostname) {
        assertEquals(ipAddr, resolvedAddress.getHostAddress());
        assertEquals(hostname, resolvedAddress.getHostName());
    }
=======
>>>>>>> 806dace3
}<|MERGE_RESOLUTION|>--- conflicted
+++ resolved
@@ -20,18 +20,14 @@
 import io.netty.channel.AddressedEnvelope;
 import io.netty.channel.ChannelFactory;
 import io.netty.channel.ChannelFuture;
-import io.netty.channel.ChannelHandlerContext;
-import io.netty.channel.ChannelInboundHandlerAdapter;
 import io.netty.channel.EventLoop;
 import io.netty.channel.EventLoopGroup;
 import io.netty.channel.MultithreadEventLoopGroup;
 import io.netty.channel.ReflectiveChannelFactory;
 import io.netty.channel.nio.NioHandler;
 import io.netty.channel.socket.DatagramChannel;
-import io.netty.channel.socket.DatagramPacket;
 import io.netty.channel.socket.InternetProtocolFamily;
 import io.netty.channel.socket.nio.NioDatagramChannel;
-import io.netty.channel.socket.nio.NioSocketChannel;
 import io.netty.handler.codec.dns.DefaultDnsQuestion;
 import io.netty.handler.codec.dns.DnsQuestion;
 import io.netty.handler.codec.dns.DnsRawRecord;
@@ -46,19 +42,12 @@
 import io.netty.util.NetUtil;
 import io.netty.util.ReferenceCountUtil;
 import io.netty.util.concurrent.Future;
-<<<<<<< HEAD
-import io.netty.util.concurrent.Promise;
-import io.netty.util.internal.PlatformDependent;
-=======
->>>>>>> 806dace3
 import io.netty.util.internal.SocketUtils;
 import io.netty.util.internal.StringUtil;
 import io.netty.util.internal.logging.InternalLogger;
 import io.netty.util.internal.logging.InternalLoggerFactory;
 import org.apache.directory.server.dns.DnsException;
-import org.apache.directory.server.dns.io.encoder.DnsMessageEncoder;
 import org.apache.directory.server.dns.messages.DnsMessage;
-import org.apache.directory.server.dns.messages.DnsMessageModifier;
 import org.apache.directory.server.dns.messages.QuestionRecord;
 import org.apache.directory.server.dns.messages.RecordClass;
 import org.apache.directory.server.dns.messages.RecordType;
@@ -67,7 +56,6 @@
 import org.apache.directory.server.dns.messages.ResponseCode;
 import org.apache.directory.server.dns.store.DnsAttribute;
 import org.apache.directory.server.dns.store.RecordStore;
-import org.apache.mina.core.buffer.IoBuffer;
 import org.hamcrest.Matchers;
 import org.junit.AfterClass;
 import org.junit.BeforeClass;
@@ -76,15 +64,10 @@
 import org.junit.rules.ExpectedException;
 
 import java.io.IOException;
-import java.io.InputStream;
 import java.net.DatagramSocket;
-import java.net.Inet4Address;
 import java.net.InetAddress;
 import java.net.InetSocketAddress;
-import java.net.ServerSocket;
-import java.net.Socket;
 import java.net.UnknownHostException;
-import java.nio.ByteBuffer;
 import java.util.ArrayDeque;
 import java.util.ArrayList;
 import java.util.Arrays;
@@ -100,11 +83,7 @@
 import java.util.Map.Entry;
 import java.util.Queue;
 import java.util.Set;
-<<<<<<< HEAD
-import java.util.concurrent.CancellationException;
-=======
 import java.util.concurrent.CompletionException;
->>>>>>> 806dace3
 import java.util.concurrent.ConcurrentHashMap;
 import java.util.concurrent.ConcurrentLinkedQueue;
 import java.util.concurrent.CopyOnWriteArrayList;
@@ -433,28 +412,11 @@
         });
         dnsServer2.start();
         try {
-<<<<<<< HEAD
-            final Set<String> overriddenHostnames = new HashSet<String>();
-=======
             final Set<String> overriddenHostnames = new HashSet<>();
->>>>>>> 806dace3
             for (String name : DOMAINS) {
                 if (EXCLUSIONS_RESOLVE_A.contains(name)) {
                     continue;
                 }
-<<<<<<< HEAD
-                if (PlatformDependent.threadLocalRandom().nextBoolean()) {
-                    overriddenHostnames.add(name);
-                }
-            }
-            DnsNameResolver resolver = newResolver(false, new DnsServerAddressStreamProvider() {
-                @Override
-                public DnsServerAddressStream nameServerAddressStream(String hostname) {
-                    return overriddenHostnames.contains(hostname) ? sequential(dnsServer2.localAddress()).stream() :
-                            null;
-                }
-            }).build();
-=======
                 if (ThreadLocalRandom.current().nextBoolean()) {
                     overriddenHostnames.add(name);
                 }
@@ -462,7 +424,6 @@
             DnsNameResolver resolver = newResolver(false, hostname ->
                     overriddenHostnames.contains(hostname) ? sequential(dnsServer2.localAddress()).stream() : null)
                     .build();
->>>>>>> 806dace3
             try {
                 final Map<String, InetAddress> resultA = testResolve0(resolver, EXCLUSIONS_RESOLVE_A, AAAA);
                 for (Entry<String, InetAddress> resolvedEntry : resultA.entrySet()) {
@@ -1258,15 +1219,6 @@
             } else {
                 assertEquals(ipv6Address, resolved.getHostAddress());
             }
-            InetAddress ipv4InetAddress = InetAddress.getByAddress("netty.com",
-                    InetAddress.getByName(ipv4Address).getAddress());
-            InetAddress ipv6InetAddress = InetAddress.getByAddress("netty.com",
-                    InetAddress.getByName(ipv6Address).getAddress());
-
-            List<InetAddress> resolvedAll = resolver.resolveAll("netty.com").syncUninterruptibly().getNow();
-            List<InetAddress> expected = types == ResolvedAddressTypes.IPV4_PREFERRED ?
-                    Arrays.asList(ipv4InetAddress, ipv6InetAddress) :  Arrays.asList(ipv6InetAddress, ipv4InetAddress);
-            assertEquals(expected, resolvedAll);
         } finally {
             nonCompliantDnsServer.stop();
         }
@@ -2158,33 +2110,6 @@
     }
 
     @Test
-<<<<<<< HEAD
-    public void testFollowCNAMELoop() throws IOException {
-        expectedException.expect(UnknownHostException.class);
-        TestDnsServer dnsServer2 = new TestDnsServer(new RecordStore() {
-
-            @Override
-            public Set<ResourceRecord> getRecords(QuestionRecord question) {
-                Set<ResourceRecord> records = new LinkedHashSet<ResourceRecord>(4);
-
-                records.add(new TestDnsServer.TestResourceRecord("x." + question.getDomainName(),
-                        RecordType.A, Collections.<String, Object>singletonMap(
-                                DnsAttribute.IP_ADDRESS.toLowerCase(), "10.0.0.99")));
-                records.add(new TestDnsServer.TestResourceRecord(
-                        "cname2.netty.io", RecordType.CNAME,
-                        Collections.<String, Object>singletonMap(
-                                DnsAttribute.DOMAIN_NAME.toLowerCase(), "cname.netty.io")));
-                records.add(new TestDnsServer.TestResourceRecord(
-                        "cname.netty.io", RecordType.CNAME,
-                        Collections.<String, Object>singletonMap(
-                                DnsAttribute.DOMAIN_NAME.toLowerCase(), "cname2.netty.io")));
-                records.add(new TestDnsServer.TestResourceRecord(
-                        question.getDomainName(), RecordType.CNAME,
-                        Collections.<String, Object>singletonMap(
-                                DnsAttribute.DOMAIN_NAME.toLowerCase(), "cname.netty.io")));
-                return records;
-            }
-=======
     public void testFollowCNAMELoop() throws Throwable {
         expectedException.expect(UnknownHostException.class);
         TestDnsServer dnsServer2 = new TestDnsServer(question -> {
@@ -2206,7 +2131,6 @@
                     Collections.singletonMap(
                             DnsAttribute.DOMAIN_NAME.toLowerCase(), "cname.netty.io")));
             return records;
->>>>>>> 806dace3
         });
         dnsServer2.start();
         DnsNameResolver resolver = null;
@@ -2219,11 +2143,8 @@
 
             resolver = builder.build();
             resolver.resolveAll("somehost.netty.io").syncUninterruptibly().getNow();
-<<<<<<< HEAD
-=======
         } catch (CompletionException e) {
             throw e.getCause();
->>>>>>> 806dace3
         } finally {
             dnsServer2.stop();
             if (resolver != null) {
@@ -2233,37 +2154,7 @@
     }
 
     @Test
-<<<<<<< HEAD
-    public void testCNAMELoopInCache() {
-        expectedException.expect(UnknownHostException.class);
-        DnsNameResolver resolver = null;
-        try {
-            DnsNameResolverBuilder builder = newResolver()
-                    .recursionDesired(false)
-                    .resolvedAddressTypes(ResolvedAddressTypes.IPV4_ONLY)
-                    .maxQueriesPerResolve(16)
-                    .nameServerProvider(new SingletonDnsServerAddressStreamProvider(dnsServer.localAddress()));
-
-            resolver = builder.build();
-            // Add a CNAME loop into the cache
-            String name = "somehost.netty.io.";
-            String name2 = "cname.netty.io.";
-
-            resolver.cnameCache().cache(name, name2, Long.MAX_VALUE, resolver.executor());
-            resolver.cnameCache().cache(name2, name, Long.MAX_VALUE, resolver.executor());
-            resolver.resolve(name).syncUninterruptibly().getNow();
-        } finally {
-            if (resolver != null) {
-                resolver.close();
-            }
-        }
-    }
-
-    @Test
-    public void testSearchDomainQueryFailureForSingleAddressTypeCompletes() {
-=======
     public void testSearchDomainQueryFailureForSingleAddressTypeCompletes() throws Throwable {
->>>>>>> 806dace3
         expectedException.expect(UnknownHostException.class);
         testSearchDomainQueryFailureCompletes(ResolvedAddressTypes.IPV4_ONLY);
     }
@@ -2667,51 +2558,6 @@
     }
 
     @Test
-<<<<<<< HEAD
-    public void testIncludeDuplicates() throws IOException {
-        final String name = "netty.io";
-        final String ipv4Addr = "1.2.3.4";
-        TestDnsServer dnsServer2 = new TestDnsServer(new RecordStore() {
-            @Override
-            public Set<ResourceRecord> getRecords(QuestionRecord question) {
-                Set<ResourceRecord> records = new LinkedHashSet<ResourceRecord>(2);
-                String qName = question.getDomainName().toLowerCase();
-                records.add(new TestDnsServer.TestResourceRecord(qName,
-                        RecordType.A, Collections.<String, Object>singletonMap(
-                        DnsAttribute.IP_ADDRESS.toLowerCase(), ipv4Addr)));
-                records.add(new TestDnsServer.TestResourceRecord(qName,
-                        RecordType.A, Collections.<String, Object>singletonMap(
-                        DnsAttribute.IP_ADDRESS.toLowerCase(), ipv4Addr)));
-                return records;
-            }
-        });
-        dnsServer2.start();
-        DnsNameResolver resolver = null;
-        try {
-            DnsNameResolverBuilder builder = newResolver()
-                    .recursionDesired(true)
-                    .maxQueriesPerResolve(16)
-                    .nameServerProvider(new SingletonDnsServerAddressStreamProvider(dnsServer2.localAddress()));
-            builder.resolvedAddressTypes(ResolvedAddressTypes.IPV4_ONLY);
-
-            resolver = builder.build();
-            List<DnsRecord> resolvedAddresses = resolver.resolveAll(new DefaultDnsQuestion(name, A))
-                    .syncUninterruptibly().getNow();
-            assertEquals(2, resolvedAddresses.size());
-            for (DnsRecord record: resolvedAddresses) {
-                ReferenceCountUtil.release(record);
-            }
-        } finally {
-            dnsServer2.stop();
-            if (resolver != null) {
-                resolver.close();
-            }
-        }
-    }
-
-    @Test
-=======
->>>>>>> 806dace3
     public void testDropAAAA() throws IOException {
         String host = "somehost.netty.io";
         TestDnsServer dnsServer2 = new TestDnsServer(Collections.singleton(host));
@@ -2737,355 +2583,4 @@
         }
     }
 
-<<<<<<< HEAD
-    @Test(timeout = 2000)
-    public void testDropAAAAResolveFast() throws IOException {
-        String host = "somehost.netty.io";
-        TestDnsServer dnsServer2 = new TestDnsServer(Collections.singleton(host));
-        dnsServer2.start(true);
-        DnsNameResolver resolver = null;
-        try {
-            DnsNameResolverBuilder builder = newResolver()
-                    .recursionDesired(false)
-                    .queryTimeoutMillis(10000)
-                    .resolvedAddressTypes(ResolvedAddressTypes.IPV4_PREFERRED)
-                    .maxQueriesPerResolve(16)
-                    .nameServerProvider(new SingletonDnsServerAddressStreamProvider(dnsServer2.localAddress()));
-
-            resolver = builder.build();
-            InetAddress address = resolver.resolve(host).syncUninterruptibly().getNow();
-            assertEquals(host, address.getHostName());
-        } finally {
-            dnsServer2.stop();
-            if (resolver != null) {
-                resolver.close();
-            }
-        }
-    }
-
-    @Test(timeout = 2000)
-    public void testDropAAAAResolveAllFast() throws IOException {
-        final String host = "somehost.netty.io";
-        TestDnsServer dnsServer2 = new TestDnsServer(new RecordStore() {
-            @Override
-            public Set<ResourceRecord> getRecords(QuestionRecord question) throws DnsException {
-                String name = question.getDomainName();
-                if (name.equals(host)) {
-                    Set<ResourceRecord> records = new HashSet<ResourceRecord>(2);
-                    records.add(new TestDnsServer.TestResourceRecord(name, RecordType.A,
-                            Collections.<String, Object>singletonMap(DnsAttribute.IP_ADDRESS.toLowerCase(),
-                                    "10.0.0.1")));
-                    records.add(new TestDnsServer.TestResourceRecord(name, RecordType.A,
-                            Collections.<String, Object>singletonMap(DnsAttribute.IP_ADDRESS.toLowerCase(),
-                                    "10.0.0.2")));
-                    return records;
-                }
-                return null;
-            }
-        });
-        dnsServer2.start(true);
-        DnsNameResolver resolver = null;
-        try {
-            DnsNameResolverBuilder builder = newResolver()
-                    .recursionDesired(false)
-                    .queryTimeoutMillis(10000)
-                    .resolvedAddressTypes(ResolvedAddressTypes.IPV4_PREFERRED)
-                    .completeOncePreferredResolved(true)
-                    .maxQueriesPerResolve(16)
-                    .nameServerProvider(new SingletonDnsServerAddressStreamProvider(dnsServer2.localAddress()));
-
-            resolver = builder.build();
-            List<InetAddress> addresses = resolver.resolveAll(host).syncUninterruptibly().getNow();
-            assertEquals(2, addresses.size());
-            for (InetAddress address: addresses) {
-                assertThat(address, instanceOf(Inet4Address.class));
-                assertEquals(host, address.getHostName());
-            }
-        } finally {
-            dnsServer2.stop();
-            if (resolver != null) {
-                resolver.close();
-            }
-        }
-    }
-
-    @Test(timeout = 5000)
-    public void testTruncatedWithoutTcpFallback() throws IOException {
-        testTruncated0(false, false);
-    }
-
-    @Test(timeout = 5000)
-    public void testTruncatedWithTcpFallback() throws IOException {
-        testTruncated0(true, false);
-    }
-
-    @Test(timeout = 5000)
-    public void testTruncatedWithTcpFallbackBecauseOfMtu() throws IOException {
-        testTruncated0(true, true);
-    }
-
-    private static DnsMessageModifier modifierFrom(DnsMessage message) {
-        DnsMessageModifier modifier = new DnsMessageModifier();
-        modifier.setAcceptNonAuthenticatedData(message.isAcceptNonAuthenticatedData());
-        modifier.setAdditionalRecords(message.getAdditionalRecords());
-        modifier.setAnswerRecords(message.getAnswerRecords());
-        modifier.setAuthoritativeAnswer(message.isAuthoritativeAnswer());
-        modifier.setAuthorityRecords(message.getAuthorityRecords());
-        modifier.setMessageType(message.getMessageType());
-        modifier.setOpCode(message.getOpCode());
-        modifier.setQuestionRecords(message.getQuestionRecords());
-        modifier.setRecursionAvailable(message.isRecursionAvailable());
-        modifier.setRecursionDesired(message.isRecursionDesired());
-        modifier.setReserved(message.isReserved());
-        modifier.setResponseCode(message.getResponseCode());
-        modifier.setTransactionId(message.getTransactionId());
-        modifier.setTruncated(message.isTruncated());
-        return modifier;
-    }
-
-    private static void testTruncated0(boolean tcpFallback, final boolean truncatedBecauseOfMtu) throws IOException {
-        final String host = "somehost.netty.io";
-        final String txt = "this is a txt record";
-        final AtomicReference<DnsMessage> messageRef = new AtomicReference<DnsMessage>();
-
-        TestDnsServer dnsServer2 = new TestDnsServer(new RecordStore() {
-            @Override
-            public Set<ResourceRecord> getRecords(QuestionRecord question) {
-                String name = question.getDomainName();
-                if (name.equals(host)) {
-                    return Collections.<ResourceRecord>singleton(
-                            new TestDnsServer.TestResourceRecord(name, RecordType.TXT,
-                                    Collections.<String, Object>singletonMap(
-                                            DnsAttribute.CHARACTER_STRING.toLowerCase(), txt)));
-                }
-                return null;
-            }
-        }) {
-            @Override
-            protected DnsMessage filterMessage(DnsMessage message) {
-                // Store a original message so we can replay it later on.
-                messageRef.set(message);
-
-                if (!truncatedBecauseOfMtu) {
-                    // Create a copy of the message but set the truncated flag.
-                    DnsMessageModifier modifier = modifierFrom(message);
-                    modifier.setTruncated(true);
-                    return modifier.getDnsMessage();
-                }
-                return message;
-            }
-        };
-        dnsServer2.start();
-        DnsNameResolver resolver = null;
-        ServerSocket serverSocket = null;
-        try {
-            DnsNameResolverBuilder builder = newResolver()
-                    .queryTimeoutMillis(10000)
-                    .resolvedAddressTypes(ResolvedAddressTypes.IPV4_PREFERRED)
-                    .maxQueriesPerResolve(16)
-                    .nameServerProvider(new SingletonDnsServerAddressStreamProvider(dnsServer2.localAddress()));
-
-            if (tcpFallback) {
-                // If we are configured to use TCP as a fallback also bind a TCP socket
-                serverSocket = new ServerSocket(dnsServer2.localAddress().getPort());
-                serverSocket.setReuseAddress(true);
-
-                builder.socketChannelType(NioSocketChannel.class);
-            }
-            resolver = builder.build();
-            if (truncatedBecauseOfMtu) {
-                resolver.ch.pipeline().addFirst(new ChannelInboundHandlerAdapter() {
-                    @Override
-                    public void channelRead(ChannelHandlerContext ctx, Object msg) {
-                        if (msg instanceof DatagramPacket) {
-                            // Truncate the packet by 1 byte.
-                            DatagramPacket packet = (DatagramPacket) msg;
-                            packet.content().writerIndex(packet.content().writerIndex() - 1);
-                        }
-                        ctx.fireChannelRead(msg);
-                    }
-                });
-            }
-            Future<AddressedEnvelope<DnsResponse, InetSocketAddress>> envelopeFuture = resolver.query(
-                    new DefaultDnsQuestion(host, DnsRecordType.TXT));
-
-            if (tcpFallback) {
-                // If we are configured to use TCP as a fallback lets replay the dns message over TCP
-                Socket socket = serverSocket.accept();
-
-                InputStream in = socket.getInputStream();
-                assertTrue((in.read() << 8 | (in.read() & 0xff)) > 2); // skip length field
-                int txnId = in.read() << 8 | (in.read() & 0xff);
-
-                IoBuffer ioBuffer = IoBuffer.allocate(1024);
-                // Must replace the transactionId with the one from the TCP request
-                DnsMessageModifier modifier = modifierFrom(messageRef.get());
-                modifier.setTransactionId(txnId);
-                new DnsMessageEncoder().encode(ioBuffer, modifier.getDnsMessage());
-                ioBuffer.flip();
-
-                ByteBuffer lenBuffer = ByteBuffer.allocate(2);
-                lenBuffer.putShort((short) ioBuffer.remaining());
-                lenBuffer.flip();
-
-                while (lenBuffer.hasRemaining()) {
-                    socket.getOutputStream().write(lenBuffer.get());
-                }
-
-                while (ioBuffer.hasRemaining()) {
-                    socket.getOutputStream().write(ioBuffer.get());
-                }
-                socket.getOutputStream().flush();
-                // Let's wait until we received the envelope before closing the socket.
-                envelopeFuture.syncUninterruptibly();
-
-                socket.close();
-                serverSocket.close();
-            }
-
-            AddressedEnvelope<DnsResponse, InetSocketAddress> envelope = envelopeFuture.syncUninterruptibly().getNow();
-            assertNotNull(envelope.sender());
-
-            DnsResponse response = envelope.content();
-            assertNotNull(response);
-
-            assertEquals(DnsResponseCode.NOERROR, response.code());
-            int count = response.count(DnsSection.ANSWER);
-
-            assertEquals(1, count);
-            List<String> texts = decodeTxt(response.recordAt(DnsSection.ANSWER, 0));
-            assertEquals(1, texts.size());
-            assertEquals(txt, texts.get(0));
-
-            if (tcpFallback) {
-                assertFalse(envelope.content().isTruncated());
-            } else {
-                assertTrue(envelope.content().isTruncated());
-            }
-            assertTrue(envelope.release());
-        } finally {
-            dnsServer2.stop();
-            if (resolver != null) {
-                resolver.close();
-            }
-        }
-    }
-
-    @Test
-    public void testCancelPromise() throws Exception {
-        final EventLoop eventLoop = group.next();
-        final Promise<InetAddress> promise = eventLoop.newPromise();
-        final TestDnsServer dnsServer1 = new TestDnsServer(Collections.<String>emptySet()) {
-            @Override
-            protected DnsMessage filterMessage(DnsMessage message) {
-                promise.cancel(true);
-                return message;
-            }
-        };
-        dnsServer1.start();
-        final AtomicBoolean isQuerySentToSecondServer = new AtomicBoolean();
-        final TestDnsServer dnsServer2 = new TestDnsServer(Collections.<String>emptySet()) {
-            @Override
-            protected DnsMessage filterMessage(DnsMessage message) {
-                isQuerySentToSecondServer.set(true);
-                return message;
-            }
-        };
-        dnsServer2.start();
-        DnsServerAddressStreamProvider nameServerProvider =
-                new SequentialDnsServerAddressStreamProvider(dnsServer1.localAddress(),
-                                                             dnsServer2.localAddress());
-        final DnsNameResolver resolver = new DnsNameResolverBuilder(group.next())
-                .dnsQueryLifecycleObserverFactory(new TestRecursiveCacheDnsQueryLifecycleObserverFactory())
-                .channelType(NioDatagramChannel.class)
-                .optResourceEnabled(false)
-                .nameServerProvider(nameServerProvider)
-                .build();
-
-        try {
-            resolver.resolve("non-existent.netty.io", promise).sync();
-            fail();
-        } catch (Exception e) {
-            assertThat(e, is(instanceOf(CancellationException.class)));
-        }
-        assertThat(isQuerySentToSecondServer.get(), is(false));
-    }
-
-    @Test
-    public void testCNAMERecursiveResolveDifferentNameServersForDomains() throws IOException {
-        final String firstName = "firstname.com";
-        final String secondName = "secondname.com";
-        final String lastName = "lastname.com";
-        final String ipv4Addr = "1.2.3.4";
-        final TestDnsServer dnsServer2 = new TestDnsServer(new RecordStore() {
-            @Override
-            public Set<ResourceRecord> getRecords(QuestionRecord question) {
-                ResourceRecordModifier rm = new ResourceRecordModifier();
-                rm.setDnsClass(RecordClass.IN);
-                rm.setDnsName(question.getDomainName());
-                rm.setDnsTtl(100);
-
-                if (question.getDomainName().equals(firstName)) {
-                    rm.setDnsType(RecordType.CNAME);
-                    rm.put(DnsAttribute.DOMAIN_NAME, secondName);
-                } else if (question.getDomainName().equals(lastName)) {
-                    rm.setDnsType(question.getRecordType());
-                    rm.put(DnsAttribute.IP_ADDRESS, ipv4Addr);
-                } else {
-                    return null;
-                }
-                return Collections.singleton(rm.getEntry());
-            }
-        });
-        dnsServer2.start();
-        final TestDnsServer dnsServer3 = new TestDnsServer(new RecordStore() {
-            @Override
-            public Set<ResourceRecord> getRecords(QuestionRecord question) {
-                if (question.getDomainName().equals(secondName)) {
-                    ResourceRecordModifier rm = new ResourceRecordModifier();
-                    rm.setDnsClass(RecordClass.IN);
-                    rm.setDnsName(question.getDomainName());
-                    rm.setDnsTtl(100);
-                    rm.setDnsType(RecordType.CNAME);
-                    rm.put(DnsAttribute.DOMAIN_NAME, lastName);
-                    return Collections.singleton(rm.getEntry());
-                }
-                return null;
-            }
-        });
-        dnsServer3.start();
-        DnsNameResolver resolver = null;
-        try {
-            resolver = newResolver()
-                    .resolveCache(NoopDnsCache.INSTANCE)
-                    .cnameCache(NoopDnsCnameCache.INSTANCE)
-                    .recursionDesired(true)
-                    .maxQueriesPerResolve(16)
-                    .nameServerProvider(new DnsServerAddressStreamProvider() {
-                        @Override
-                        public DnsServerAddressStream nameServerAddressStream(String hostname) {
-                            if (hostname.equals(secondName + '.')) {
-                                return DnsServerAddresses.singleton(dnsServer3.localAddress()).stream();
-                            }
-                            return DnsServerAddresses.singleton(dnsServer2.localAddress()).stream();
-                        }
-                    })
-                    .resolvedAddressTypes(ResolvedAddressTypes.IPV4_PREFERRED).build();
-
-            assertResolvedAddress(resolver.resolve(firstName).syncUninterruptibly().getNow(), ipv4Addr, firstName);
-        } finally {
-            dnsServer2.stop();
-            dnsServer3.stop();
-            if (resolver != null) {
-                resolver.close();
-            }
-        }
-    }
-
-    private static void assertResolvedAddress(InetAddress resolvedAddress, String ipAddr, String hostname) {
-        assertEquals(ipAddr, resolvedAddress.getHostAddress());
-        assertEquals(hostname, resolvedAddress.getHostName());
-    }
-=======
->>>>>>> 806dace3
 }