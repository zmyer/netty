<?xml version="1.0" encoding="UTF-8"?>
<!--
  ~ Copyright 2012 The Netty Project
  ~
  ~ The Netty Project licenses this file to you under the Apache License,
  ~ version 2.0 (the "License"); you may not use this file except in compliance
  ~ with the License. You may obtain a copy of the License at:
  ~
  ~   http://www.apache.org/licenses/LICENSE-2.0
  ~
  ~ Unless required by applicable law or agreed to in writing, software
  ~ distributed under the License is distributed on an "AS IS" BASIS, WITHOUT
  ~ WARRANTIES OR CONDITIONS OF ANY KIND, either express or implied. See the
  ~ License for the specific language governing permissions and limitations
  ~ under the License.
  -->
<project xmlns="http://maven.apache.org/POM/4.0.0" xmlns:xsi="http://www.w3.org/2001/XMLSchema-instance" xsi:schemaLocation="http://maven.apache.org/POM/4.0.0 http://maven.apache.org/maven-v4_0_0.xsd">

  <modelVersion>4.0.0</modelVersion>
  <parent>
    <groupId>io.netty</groupId>
    <artifactId>netty-parent</artifactId>
<<<<<<< HEAD
    <version>4.1.51.Final-SNAPSHOT</version>
=======
    <version>5.0.0.Final-SNAPSHOT</version>
>>>>>>> 806dace3
  </parent>

  <artifactId>netty-all</artifactId>
  <packaging>jar</packaging>

  <name>Netty/All-in-One</name>

  <properties>
    <generatedSourceDir>${project.build.directory}/src</generatedSourceDir>
    <dependencyVersionsDir>${project.build.directory}/versions</dependencyVersionsDir>
    <skipJapicmp>true</skipJapicmp>
  </properties>

  <dependencyManagement>
    <dependencies>
      <dependency>
        <groupId>io.netty</groupId>
        <artifactId>netty-bom</artifactId>
        <version>${project.version}</version>
        <type>pom</type>
        <scope>import</scope>
      </dependency>
    </dependencies>
  </dependencyManagement>

  <profiles>
    <!-- If the uber profile is used it will automatically fetch the missing native jar from maven and add it to the all jar as well. -->
    <profile>
      <id>uber-staging</id>
      <repositories>
        <repository>
          <id>staged-releases</id>
          <name>Staged Releases</name>
          <url>https://oss.sonatype.org/service/local/repositories/${stagingRepositoryId}/content/</url>
        </repository>
      </repositories>

      <dependencies>
        <!-- Depend on all our native jars -->
        <!-- As this is executed on either macOS or Linux we directly need to specify the classifier -->
        <dependency>
          <groupId>${project.groupId}</groupId>
          <artifactId>netty-transport-native-epoll</artifactId>
          <classifier>linux-x86_64</classifier>
          <scope>compile</scope>
          <optional>true</optional>
        </dependency>
        <dependency>
          <groupId>${project.groupId}</groupId>
          <artifactId>netty-transport-native-epoll</artifactId>
          <classifier>linux-aarch64</classifier>
          <scope>compile</scope>
          <optional>true</optional>
        </dependency>
        <dependency>
          <groupId>${project.groupId}</groupId>
          <artifactId>netty-transport-native-kqueue</artifactId>
          <classifier>osx-x86_64</classifier>
          <scope>compile</scope>
          <optional>true</optional>
        </dependency>
        <dependency>
          <groupId>${project.groupId}</groupId>
          <artifactId>netty-resolver-dns-native-macos</artifactId>
          <classifier>osx-x86_64</classifier>
          <scope>compile</scope>
          <optional>true</optional>
        </dependency>
      </dependencies>
    </profile>
    <profile>
      <id>uber-snapshot</id>

      <dependencies>
        <!-- Depend on all our native jars -->
        <!-- As this is executed on either macOS or Linux we directly need to specify the classifier -->
        <dependency>
          <groupId>${project.groupId}</groupId>
          <artifactId>netty-transport-native-epoll</artifactId>
          <classifier>linux-x86_64</classifier>
          <scope>compile</scope>
          <optional>true</optional>
        </dependency>
        <dependency>
          <groupId>${project.groupId}</groupId>
          <artifactId>netty-transport-native-epoll</artifactId>
          <classifier>linux-aarch64</classifier>
          <scope>compile</scope>
          <optional>true</optional>
        </dependency>
        <dependency>
          <groupId>${project.groupId}</groupId>
          <artifactId>netty-transport-native-kqueue</artifactId>
          <classifier>osx-x86_64</classifier>
          <scope>compile</scope>
          <optional>true</optional>
        </dependency>
        <dependency>
          <groupId>${project.groupId}</groupId>
          <artifactId>netty-resolver-dns-native-macos</artifactId>
          <classifier>osx-x86_64</classifier>
          <scope>compile</scope>
          <optional>true</optional>
        </dependency>
      </dependencies>
    </profile>

    <!-- The linux profile will only include the native jar for epol to the all jar.
         If you want to also include the native jar for kqueue use -Puber.
    -->
    <profile>
      <id>linux</id>
      <activation>
        <os>
          <family>linux</family>
        </os>
      </activation>
      <dependencies>
        <!-- All release modules -->
        <dependency>
          <groupId>${project.groupId}</groupId>
          <artifactId>netty-transport-native-epoll</artifactId>
          <version>${project.version}</version>
          <classifier>${jni.classifier}</classifier>
          <scope>compile</scope>
          <optional>true</optional>
        </dependency>
        <!-- Just include the classes for the other platform so these are at least present in the netty-all artifact -->
        <dependency>
          <groupId>${project.groupId}</groupId>
          <artifactId>netty-transport-native-kqueue</artifactId>
          <scope>compile</scope>
          <optional>true</optional>
        </dependency>
        <dependency>
          <groupId>${project.groupId}</groupId>
          <artifactId>netty-resolver-dns-native-macos</artifactId>
          <scope>compile</scope>
          <optional>true</optional>
        </dependency>
      </dependencies>
    </profile>
    <!-- The mac, openbsd and freebsd  profile will only include the native jar for epol to the all jar.
         If you want to also include the native jar for kqueue use -Puber.
    -->
    <profile>
      <id>mac</id>
      <activation>
        <os>
          <family>mac</family>
        </os>
      </activation>
      <dependencies>
        <!-- All release modules -->
        <dependency>
          <groupId>${project.groupId}</groupId>
          <artifactId>netty-transport-native-kqueue</artifactId>
          <version>${project.version}</version>
          <classifier>${jni.classifier}</classifier>
          <scope>compile</scope>
          <optional>true</optional>
        </dependency>
        <dependency>
          <groupId>${project.groupId}</groupId>
          <artifactId>netty-resolver-dns-native-macos</artifactId>
          <classifier>osx-x86_64</classifier>
          <scope>compile</scope>
          <optional>true</optional>
        </dependency>
        <!-- Just include the classes for the other platform so these are at least present in the netty-all artifact -->
        <dependency>
          <groupId>${project.groupId}</groupId>
          <artifactId>netty-transport-native-epoll</artifactId>
          <scope>compile</scope>
          <optional>true</optional>
        </dependency>
      </dependencies>
    </profile>
    <profile>
      <id>freebsd</id>
      <activation>
        <os>
          <family>unix</family>
          <name>freebsd</name>
        </os>
      </activation>
      <dependencies>
        <!-- All release modules -->
        <dependency>
          <groupId>${project.groupId}</groupId>
          <artifactId>netty-transport-native-kqueue</artifactId>
          <version>${project.version}</version>
          <classifier>${jni.classifier}</classifier>
          <scope>compile</scope>
          <optional>true</optional>
        </dependency>
        <!-- Just include the classes for the other platform so these are at least present in the netty-all artifact -->
        <dependency>
          <groupId>${project.groupId}</groupId>
          <artifactId>netty-transport-native-epoll</artifactId>
          <scope>compile</scope>
          <optional>true</optional>
        </dependency>
      </dependencies>
    </profile>
    <profile>
      <id>openbsd</id>
      <activation>
        <os>
          <family>unix</family>
          <name>openbsd</name>
        </os>
      </activation>
      <dependencies>
        <!-- All release modules -->
        <dependency>
          <groupId>${project.groupId}</groupId>
          <artifactId>netty-transport-native-kqueue</artifactId>
          <version>${project.version}</version>
          <classifier>${jni.classifier}</classifier>
          <scope>compile</scope>
          <optional>true</optional>
        </dependency>
        <!-- Just include the classes for the other platform so these are at least present in the netty-all artifact -->
        <dependency>
          <groupId>${project.groupId}</groupId>
          <artifactId>netty-transport-native-epoll</artifactId>
          <scope>compile</scope>
          <optional>true</optional>
        </dependency>
      </dependencies>
    </profile>

    <profile>
      <id>full</id>
      <!-- Only include in full profile as this will not work on Java9 yet -->
      <!-- https://issues.apache.org/jira/browse/JXR-133 -->
      <build>
        <plugins>
          <!-- Generate Xref -->
          <plugin>
            <artifactId>maven-jxr-plugin</artifactId>
            <executions>
              <execution>
                <id>generate-xref</id>
                <phase>package</phase>
                <goals>
                  <goal>jxr</goal>
                </goals>
              </execution>
            </executions>
            <configuration>
              <linkJavadoc>true</linkJavadoc>
              <destDir>${project.build.directory}/xref</destDir>
              <javadocDir>${project.build.directory}/api</javadocDir>
              <docTitle>Netty Source Xref (${project.version})</docTitle>
              <windowTitle>Netty Source Xref (${project.version})</windowTitle>
            </configuration>
            <dependencies>
              <dependency>
                <groupId>${project.groupId}</groupId>
                <artifactId>netty-build</artifactId>
                <version>${netty.build.version}</version>
              </dependency>
            </dependencies>
          </plugin>

          <!-- Generate Javadoc -->
          <plugin>
            <artifactId>maven-javadoc-plugin</artifactId>
            <executions>
              <execution>
                <id>attach-javadocs</id>
                <goals>
                  <goal>jar</goal>
                </goals>
              </execution>
            </executions>
            <configuration>
              <skip>${quickbuild}</skip>
              <excludePackageNames>*.internal,*.example</excludePackageNames>
              <docfilessubdirs>true</docfilessubdirs>
              <outputDirectory>${project.build.directory}/api</outputDirectory>
              <overview>${project.basedir}/src/javadoc/overview.html</overview>
              <doctitle>Netty API Reference (${project.version})</doctitle>
              <windowtitle>Netty API Reference (${project.version})</windowtitle>
              <detectJavaApiLink>false</detectJavaApiLink>
              <additionalparam>
                -link http://docs.oracle.com/javase/7/docs/api/
                -link https://developers.google.com/protocol-buffers/docs/reference/java/
                -link http://docs.oracle.com/javaee/6/api/
                -link http://www.slf4j.org/apidocs/
                -link https://commons.apache.org/proper/commons-logging/apidocs/
                -link http://logging.apache.org/log4j/1.2/apidocs/

                -group "Low-level data representation" io.netty.buffer*
                -group "Central interface for all I/O operations" io.netty.channel*
                -group "Client &amp; Server bootstrapping utilities" io.netty.bootstrap*
                -group "Reusable I/O event interceptors" io.netty.handler*
                -group "Miscellaneous" io.netty.util*
              </additionalparam>
              <locale>en_US</locale>
            </configuration>
          </plugin>
        </plugins>
      </build>
    </profile>
    <profile>
      <id>coverage</id>
      <build>
        <plugins>
          <plugin>
            <groupId>org.jacoco</groupId>
            <artifactId>jacoco-maven-plugin</artifactId>
            <executions>
              <execution>
                <id>jacoco-merge</id>
                <phase>prepare-package</phase>
                <goals>
                  <goal>merge</goal>
                </goals>
                <configuration>
                  <fileSets>
                    <fileSet>
                      <directory>${project.parent.build.directory}/..</directory>
                      <includes>
                        <include>**/target/jacoco.exec</include>
                      </includes>
                    </fileSet>
                  </fileSets>
                </configuration>
              </execution>
              <execution>
                <id>jacoco-report</id>
                <phase>prepare-package</phase>
                <goals>
                  <goal>report</goal>
                </goals>
                <configuration>
                  <outputDirectory>${project.build.directory}/jacoco-report</outputDirectory>
                </configuration>
              </execution>
            </executions>
          </plugin>
        </plugins>
      </build>
    </profile>
  </profiles>

  <dependencies>

    <!-- All release modules -->
    <dependency>
      <groupId>${project.groupId}</groupId>
      <artifactId>netty-buffer</artifactId>
      <scope>compile</scope>
      <optional>true</optional>
    </dependency>
    <dependency>
      <groupId>${project.groupId}</groupId>
      <artifactId>netty-codec</artifactId>
      <scope>compile</scope>
      <optional>true</optional>
    </dependency>
    <dependency>
      <groupId>${project.groupId}</groupId>
      <artifactId>netty-codec-dns</artifactId>
      <scope>compile</scope>
      <optional>true</optional>
    </dependency>
    <dependency>
      <groupId>${project.groupId}</groupId>
      <artifactId>netty-codec-haproxy</artifactId>
      <scope>compile</scope>
      <optional>true</optional>
    </dependency>
    <dependency>
      <groupId>${project.groupId}</groupId>
      <artifactId>netty-codec-http</artifactId>
      <scope>compile</scope>
      <optional>true</optional>
    </dependency>
    <dependency>
      <groupId>${project.groupId}</groupId>
      <artifactId>netty-codec-http2</artifactId>
      <scope>compile</scope>
      <optional>true</optional>
    </dependency>
    <dependency>
      <groupId>${project.groupId}</groupId>
      <artifactId>netty-codec-memcache</artifactId>
      <scope>compile</scope>
      <optional>true</optional>
    </dependency>
    <dependency>
      <groupId>${project.groupId}</groupId>
      <artifactId>netty-codec-mqtt</artifactId>
      <scope>compile</scope>
      <optional>true</optional>
    </dependency>
    <dependency>
      <groupId>${project.groupId}</groupId>
      <artifactId>netty-codec-redis</artifactId>
      <scope>compile</scope>
      <optional>true</optional>
    </dependency>
    <dependency>
      <groupId>${project.groupId}</groupId>
      <artifactId>netty-codec-smtp</artifactId>
      <scope>compile</scope>
      <optional>true</optional>
    </dependency>
    <dependency>
      <groupId>${project.groupId}</groupId>
      <artifactId>netty-codec-socks</artifactId>
      <scope>compile</scope>
      <optional>true</optional>
    </dependency>
    <dependency>
      <groupId>${project.groupId}</groupId>
      <artifactId>netty-codec-stomp</artifactId>
      <scope>compile</scope>
      <optional>true</optional>
    </dependency>
    <dependency>
      <groupId>${project.groupId}</groupId>
      <artifactId>netty-codec-xml</artifactId>
      <scope>compile</scope>
      <optional>true</optional>
    </dependency>
    <dependency>
      <groupId>${project.groupId}</groupId>
      <artifactId>netty-common</artifactId>
      <scope>compile</scope>
      <optional>true</optional>
    </dependency>
    <dependency>
      <groupId>${project.groupId}</groupId>
      <artifactId>netty-handler</artifactId>
      <scope>compile</scope>
      <optional>true</optional>
    </dependency>
    <dependency>
      <groupId>${project.groupId}</groupId>
      <artifactId>netty-handler-proxy</artifactId>
      <scope>compile</scope>
      <optional>true</optional>
    </dependency>
    <dependency>
      <groupId>${project.groupId}</groupId>
      <artifactId>netty-resolver</artifactId>
      <scope>compile</scope>
      <optional>true</optional>
    </dependency>
    <dependency>
      <groupId>${project.groupId}</groupId>
      <artifactId>netty-resolver-dns</artifactId>
      <scope>compile</scope>
      <optional>true</optional>
    </dependency>
    <dependency>
      <groupId>${project.groupId}</groupId>
      <artifactId>netty-transport</artifactId>
      <scope>compile</scope>
      <optional>true</optional>
    </dependency>
    <dependency>
      <groupId>${project.groupId}</groupId>
<<<<<<< HEAD
      <artifactId>netty-transport-rxtx</artifactId>
      <scope>compile</scope>
      <optional>true</optional>
    </dependency>
    <dependency>
      <groupId>${project.groupId}</groupId>
=======
>>>>>>> 806dace3
      <artifactId>netty-transport-sctp</artifactId>
      <scope>compile</scope>
      <optional>true</optional>
    </dependency>
    <dependency>
      <groupId>${project.groupId}</groupId>
<<<<<<< HEAD
      <artifactId>netty-transport-udt</artifactId>
      <scope>compile</scope>
      <optional>true</optional>
    </dependency>
    <dependency>
      <groupId>${project.groupId}</groupId>
=======
>>>>>>> 806dace3
      <artifactId>netty-example</artifactId>
      <scope>compile</scope>
      <optional>true</optional>
    </dependency>

    <!-- Add optional dependencies explicitly to avoid Javadoc warnings and errors. -->
    <dependency>
      <groupId>com.google.protobuf</groupId>
      <artifactId>protobuf-java</artifactId>
      <scope>compile</scope>
      <optional>true</optional>
    </dependency>
    <dependency>
      <groupId>org.jboss.marshalling</groupId>
      <artifactId>jboss-marshalling</artifactId>
      <scope>compile</scope>
      <optional>true</optional>
    </dependency>
    <dependency>
      <groupId>org.slf4j</groupId>
      <artifactId>slf4j-api</artifactId>
      <optional>true</optional>
    </dependency>
    <dependency>
      <groupId>commons-logging</groupId>
      <artifactId>commons-logging</artifactId>
      <optional>true</optional>
    </dependency>
    <dependency>
      <groupId>log4j</groupId>
      <artifactId>log4j</artifactId>
      <optional>true</optional>
    </dependency>
  </dependencies>

  <build>
    <plugins>
      <plugin>
        <artifactId>maven-clean-plugin</artifactId>
        <executions>
          <execution>
            <id>clean-first</id>
            <phase>generate-resources</phase>
            <goals>
              <goal>clean</goal>
            </goals>
          </execution>
        </executions>
      </plugin>
      <plugin>
        <artifactId>maven-dependency-plugin</artifactId>
        <executions>
          <!-- Populate the properties whose key is groupId:artifactId:type
                                   and whose value is the path to the artifact -->
          <execution>
            <id>locate-dependencies</id>
            <phase>initialize</phase>
            <goals>
              <goal>properties</goal>
            </goals>
          </execution>

          <!-- Unpack all source files -->
          <execution>
            <id>unpack-sources</id>
            <phase>prepare-package</phase>
            <goals>
              <goal>unpack-dependencies</goal>
            </goals>
            <configuration>
              <classifier>sources</classifier>
              <includes>io/netty/**</includes>
              <includeScope>runtime</includeScope>
              <includeGroupIds>${project.groupId}</includeGroupIds>
              <outputDirectory>${generatedSourceDir}</outputDirectory>
            </configuration>
          </execution>

          <!-- Unpack all class files -->
          <execution>
            <id>unpack-jars</id>
            <phase>prepare-package</phase>
            <goals>
              <goal>unpack-dependencies</goal>
            </goals>
            <configuration>
              <excludes>io/netty/internal/tcnative/**,io/netty/example/**,META-INF/native/libnetty_tcnative*,META-INF/native/include/**,META-INF/native/**/*.a</excludes>
              <includes>io/netty/**,META-INF/native/**,META-INF/native-image/**</includes>
              <includeScope>runtime</includeScope>
              <includeGroupIds>${project.groupId}</includeGroupIds>
              <outputDirectory>${project.build.outputDirectory}</outputDirectory>
            </configuration>
          </execution>
        </executions>
      </plugin>

      <plugin>
        <artifactId>maven-antrun-plugin</artifactId>
        <executions>
          <!-- Instead of generating a new version property file, merge others' version property files into one. -->
          <execution>
            <id>write-version-properties</id>
            <phase>none</phase>
          </execution>
          <execution>
            <id>merge-version-properties</id>
            <phase>prepare-package</phase>
            <goals>
              <goal>run</goal>
            </goals>
            <configuration>
              <target>
                <taskdef resource="net/sf/antcontrib/antlib.xml" />
                <propertyselector property="versions" match="^(${project.groupId}:(?!netty-example)[^:]+:jar(?::[^:]+)?)$" select="\1" />
                <for list="${versions}" param="x">
                  <sequential>
                    <unzip src="${@{x}}" dest="${dependencyVersionsDir}">
                      <patternset>
                        <include name="META-INF/${project.groupId}.versions.properties" />
                      </patternset>
                    </unzip>
                    <concat destfile="${project.build.outputDirectory}/META-INF/${project.groupId}.versions.properties" append="true">
                      <path path="${dependencyVersionsDir}/META-INF/${project.groupId}.versions.properties" />
                    </concat>
                  </sequential>
                </for>
                <delete dir="${dependencyVersionsDir}" quiet="true" />
              </target>
            </configuration>
          </execution>

          <!-- Clean everything once finished so that IDE doesn't find the unpacked files. -->
          <execution>
            <id>clean-source-directory</id>
            <phase>package</phase>
            <goals>
              <goal>run</goal>
            </goals>
            <configuration>
              <target>
                <delete dir="${generatedSourceDir}" quiet="true" />
                <delete dir="${dependencyVersionsDir}" quiet="true" />
                <delete dir="${project.build.outputDirectory}" quiet="true" />
              </target>
            </configuration>
          </execution>
        </executions>
      </plugin>

      <!-- Include the directory where the source files were unpacked -->
      <plugin>
        <groupId>org.codehaus.mojo</groupId>
        <artifactId>build-helper-maven-plugin</artifactId>
        <executions>
          <execution>
            <id>add-source</id>
            <phase>prepare-package</phase>
            <goals>
              <goal>add-source</goal>
            </goals>
            <configuration>
              <sources>
                <source>${generatedSourceDir}</source>
              </sources>
            </configuration>
          </execution>
        </executions>
      </plugin>

      <!-- Disable OSGi bundle manifest generation -->
      <plugin>
        <groupId>org.apache.felix</groupId>
        <artifactId>maven-bundle-plugin</artifactId>
        <executions>
          <execution>
            <id>generate-manifest</id>
            <phase>none</phase>
          </execution>
        </executions>
      </plugin>
      <!-- Override the default JAR configuration -->
      <plugin>
        <artifactId>maven-jar-plugin</artifactId>
        <executions>
          <execution>
            <id>default-jar</id>
            <phase>none</phase>
          </execution>
          <execution>
            <id>all-in-one-jar</id>
            <phase>package</phase>
            <goals>
              <goal>jar</goal>
            </goals>
            <configuration>
              <archive>
                <manifest>
                  <addDefaultImplementationEntries>true</addDefaultImplementationEntries>
                </manifest>
                <manifestEntries>
                  <Automatic-Module-Name>io.netty.all</Automatic-Module-Name>
                </manifestEntries>
                <index>true</index>
              </archive>
            </configuration>
          </execution>
        </executions>
      </plugin>

      <!-- Disable animal sniffer -->
      <plugin>
        <groupId>org.codehaus.mojo</groupId>
        <artifactId>animal-sniffer-maven-plugin</artifactId>
        <executions>
          <execution>
            <id>default</id>
            <phase>none</phase>
          </execution>
        </executions>
      </plugin>

      <!-- Disable checkstyle -->
      <plugin>
        <artifactId>maven-checkstyle-plugin</artifactId>
        <executions>
          <execution>
            <id>check-style</id>
            <phase>none</phase>
          </execution>
        </executions>
      </plugin>

      <!-- Disable all plugin executions configured by jar packaging -->
      <plugin>
        <artifactId>maven-resources-plugin</artifactId>
        <executions>
          <execution>
            <id>default-resources</id>
            <phase>none</phase>
          </execution>
          <execution>
            <id>default-testResources</id>
            <phase>none</phase>
          </execution>
        </executions>
      </plugin>
      <plugin>
        <artifactId>maven-compiler-plugin</artifactId>
        <executions>
          <execution>
            <id>default-compile</id>
            <phase>none</phase>
          </execution>
          <execution>
            <id>default-testCompile</id>
            <phase>none</phase>
          </execution>
        </executions>
      </plugin>
      <plugin>
        <artifactId>maven-surefire-plugin</artifactId>
        <executions>
          <execution>
            <id>default-test</id>
            <phase>none</phase>
          </execution>
        </executions>
      </plugin>
    </plugins>
  </build>
</project>
<|MERGE_RESOLUTION|>--- conflicted
+++ resolved
@@ -20,11 +20,7 @@
   <parent>
     <groupId>io.netty</groupId>
     <artifactId>netty-parent</artifactId>
-<<<<<<< HEAD
-    <version>4.1.51.Final-SNAPSHOT</version>
-=======
     <version>5.0.0.Final-SNAPSHOT</version>
->>>>>>> 806dace3
   </parent>
 
   <artifactId>netty-all</artifactId>
@@ -37,18 +33,6 @@
     <dependencyVersionsDir>${project.build.directory}/versions</dependencyVersionsDir>
     <skipJapicmp>true</skipJapicmp>
   </properties>
-
-  <dependencyManagement>
-    <dependencies>
-      <dependency>
-        <groupId>io.netty</groupId>
-        <artifactId>netty-bom</artifactId>
-        <version>${project.version}</version>
-        <type>pom</type>
-        <scope>import</scope>
-      </dependency>
-    </dependencies>
-  </dependencyManagement>
 
   <profiles>
     <!-- If the uber profile is used it will automatically fetch the missing native jar from maven and add it to the all jar as well. -->
@@ -68,27 +52,15 @@
         <dependency>
           <groupId>${project.groupId}</groupId>
           <artifactId>netty-transport-native-epoll</artifactId>
+          <version>${project.version}</version>
           <classifier>linux-x86_64</classifier>
           <scope>compile</scope>
           <optional>true</optional>
         </dependency>
         <dependency>
           <groupId>${project.groupId}</groupId>
-          <artifactId>netty-transport-native-epoll</artifactId>
-          <classifier>linux-aarch64</classifier>
-          <scope>compile</scope>
-          <optional>true</optional>
-        </dependency>
-        <dependency>
-          <groupId>${project.groupId}</groupId>
           <artifactId>netty-transport-native-kqueue</artifactId>
-          <classifier>osx-x86_64</classifier>
-          <scope>compile</scope>
-          <optional>true</optional>
-        </dependency>
-        <dependency>
-          <groupId>${project.groupId}</groupId>
-          <artifactId>netty-resolver-dns-native-macos</artifactId>
+          <version>${project.version}</version>
           <classifier>osx-x86_64</classifier>
           <scope>compile</scope>
           <optional>true</optional>
@@ -104,27 +76,15 @@
         <dependency>
           <groupId>${project.groupId}</groupId>
           <artifactId>netty-transport-native-epoll</artifactId>
+          <version>${project.version}</version>
           <classifier>linux-x86_64</classifier>
           <scope>compile</scope>
           <optional>true</optional>
         </dependency>
         <dependency>
           <groupId>${project.groupId}</groupId>
-          <artifactId>netty-transport-native-epoll</artifactId>
-          <classifier>linux-aarch64</classifier>
-          <scope>compile</scope>
-          <optional>true</optional>
-        </dependency>
-        <dependency>
-          <groupId>${project.groupId}</groupId>
           <artifactId>netty-transport-native-kqueue</artifactId>
-          <classifier>osx-x86_64</classifier>
-          <scope>compile</scope>
-          <optional>true</optional>
-        </dependency>
-        <dependency>
-          <groupId>${project.groupId}</groupId>
-          <artifactId>netty-resolver-dns-native-macos</artifactId>
+          <version>${project.version}</version>
           <classifier>osx-x86_64</classifier>
           <scope>compile</scope>
           <optional>true</optional>
@@ -149,19 +109,6 @@
           <artifactId>netty-transport-native-epoll</artifactId>
           <version>${project.version}</version>
           <classifier>${jni.classifier}</classifier>
-          <scope>compile</scope>
-          <optional>true</optional>
-        </dependency>
-        <!-- Just include the classes for the other platform so these are at least present in the netty-all artifact -->
-        <dependency>
-          <groupId>${project.groupId}</groupId>
-          <artifactId>netty-transport-native-kqueue</artifactId>
-          <scope>compile</scope>
-          <optional>true</optional>
-        </dependency>
-        <dependency>
-          <groupId>${project.groupId}</groupId>
-          <artifactId>netty-resolver-dns-native-macos</artifactId>
           <scope>compile</scope>
           <optional>true</optional>
         </dependency>
@@ -187,20 +134,6 @@
           <scope>compile</scope>
           <optional>true</optional>
         </dependency>
-        <dependency>
-          <groupId>${project.groupId}</groupId>
-          <artifactId>netty-resolver-dns-native-macos</artifactId>
-          <classifier>osx-x86_64</classifier>
-          <scope>compile</scope>
-          <optional>true</optional>
-        </dependency>
-        <!-- Just include the classes for the other platform so these are at least present in the netty-all artifact -->
-        <dependency>
-          <groupId>${project.groupId}</groupId>
-          <artifactId>netty-transport-native-epoll</artifactId>
-          <scope>compile</scope>
-          <optional>true</optional>
-        </dependency>
       </dependencies>
     </profile>
     <profile>
@@ -221,13 +154,6 @@
           <scope>compile</scope>
           <optional>true</optional>
         </dependency>
-        <!-- Just include the classes for the other platform so these are at least present in the netty-all artifact -->
-        <dependency>
-          <groupId>${project.groupId}</groupId>
-          <artifactId>netty-transport-native-epoll</artifactId>
-          <scope>compile</scope>
-          <optional>true</optional>
-        </dependency>
       </dependencies>
     </profile>
     <profile>
@@ -245,13 +171,6 @@
           <artifactId>netty-transport-native-kqueue</artifactId>
           <version>${project.version}</version>
           <classifier>${jni.classifier}</classifier>
-          <scope>compile</scope>
-          <optional>true</optional>
-        </dependency>
-        <!-- Just include the classes for the other platform so these are at least present in the netty-all artifact -->
-        <dependency>
-          <groupId>${project.groupId}</groupId>
-          <artifactId>netty-transport-native-epoll</artifactId>
           <scope>compile</scope>
           <optional>true</optional>
         </dependency>
@@ -287,7 +206,20 @@
               <dependency>
                 <groupId>${project.groupId}</groupId>
                 <artifactId>netty-build</artifactId>
-                <version>${netty.build.version}</version>
+                <version>19</version>
+                <exclusions>
+                  <!-- Use version 7.3 until a new netty-build release is out -->
+                  <!-- See https://issues.apache.org/jira/browse/JXR-133 -->
+                  <exclusion>
+                    <groupId>com.puppycrawl.tools</groupId>
+                    <artifactId>checkstyle</artifactId>
+                  </exclusion>
+                </exclusions>
+              </dependency>
+              <dependency>
+                <groupId>com.puppycrawl.tools</groupId>
+                <artifactId>checkstyle</artifactId>
+                <version>7.3</version>
               </dependency>
             </dependencies>
           </plugin>
@@ -380,144 +312,147 @@
     <dependency>
       <groupId>${project.groupId}</groupId>
       <artifactId>netty-buffer</artifactId>
+      <version>${project.version}</version>
       <scope>compile</scope>
       <optional>true</optional>
     </dependency>
     <dependency>
       <groupId>${project.groupId}</groupId>
       <artifactId>netty-codec</artifactId>
+      <version>${project.version}</version>
       <scope>compile</scope>
       <optional>true</optional>
     </dependency>
     <dependency>
       <groupId>${project.groupId}</groupId>
       <artifactId>netty-codec-dns</artifactId>
+      <version>${project.version}</version>
       <scope>compile</scope>
       <optional>true</optional>
     </dependency>
     <dependency>
       <groupId>${project.groupId}</groupId>
       <artifactId>netty-codec-haproxy</artifactId>
+      <version>${project.version}</version>
       <scope>compile</scope>
       <optional>true</optional>
     </dependency>
     <dependency>
       <groupId>${project.groupId}</groupId>
       <artifactId>netty-codec-http</artifactId>
+      <version>${project.version}</version>
       <scope>compile</scope>
       <optional>true</optional>
     </dependency>
     <dependency>
       <groupId>${project.groupId}</groupId>
       <artifactId>netty-codec-http2</artifactId>
+      <version>${project.version}</version>
       <scope>compile</scope>
       <optional>true</optional>
     </dependency>
     <dependency>
       <groupId>${project.groupId}</groupId>
       <artifactId>netty-codec-memcache</artifactId>
+      <version>${project.version}</version>
       <scope>compile</scope>
       <optional>true</optional>
     </dependency>
     <dependency>
       <groupId>${project.groupId}</groupId>
       <artifactId>netty-codec-mqtt</artifactId>
+      <version>${project.version}</version>
       <scope>compile</scope>
       <optional>true</optional>
     </dependency>
     <dependency>
       <groupId>${project.groupId}</groupId>
       <artifactId>netty-codec-redis</artifactId>
+      <version>${project.version}</version>
       <scope>compile</scope>
       <optional>true</optional>
     </dependency>
     <dependency>
       <groupId>${project.groupId}</groupId>
       <artifactId>netty-codec-smtp</artifactId>
+      <version>${project.version}</version>
       <scope>compile</scope>
       <optional>true</optional>
     </dependency>
     <dependency>
       <groupId>${project.groupId}</groupId>
       <artifactId>netty-codec-socks</artifactId>
+      <version>${project.version}</version>
       <scope>compile</scope>
       <optional>true</optional>
     </dependency>
     <dependency>
       <groupId>${project.groupId}</groupId>
       <artifactId>netty-codec-stomp</artifactId>
+      <version>${project.version}</version>
       <scope>compile</scope>
       <optional>true</optional>
     </dependency>
     <dependency>
       <groupId>${project.groupId}</groupId>
       <artifactId>netty-codec-xml</artifactId>
+      <version>${project.version}</version>
       <scope>compile</scope>
       <optional>true</optional>
     </dependency>
     <dependency>
       <groupId>${project.groupId}</groupId>
       <artifactId>netty-common</artifactId>
+      <version>${project.version}</version>
       <scope>compile</scope>
       <optional>true</optional>
     </dependency>
     <dependency>
       <groupId>${project.groupId}</groupId>
       <artifactId>netty-handler</artifactId>
+      <version>${project.version}</version>
       <scope>compile</scope>
       <optional>true</optional>
     </dependency>
     <dependency>
       <groupId>${project.groupId}</groupId>
       <artifactId>netty-handler-proxy</artifactId>
+      <version>${project.version}</version>
       <scope>compile</scope>
       <optional>true</optional>
     </dependency>
     <dependency>
       <groupId>${project.groupId}</groupId>
       <artifactId>netty-resolver</artifactId>
+      <version>${project.version}</version>
       <scope>compile</scope>
       <optional>true</optional>
     </dependency>
     <dependency>
       <groupId>${project.groupId}</groupId>
       <artifactId>netty-resolver-dns</artifactId>
+      <version>${project.version}</version>
       <scope>compile</scope>
       <optional>true</optional>
     </dependency>
     <dependency>
       <groupId>${project.groupId}</groupId>
       <artifactId>netty-transport</artifactId>
-      <scope>compile</scope>
-      <optional>true</optional>
-    </dependency>
-    <dependency>
-      <groupId>${project.groupId}</groupId>
-<<<<<<< HEAD
-      <artifactId>netty-transport-rxtx</artifactId>
-      <scope>compile</scope>
-      <optional>true</optional>
-    </dependency>
-    <dependency>
-      <groupId>${project.groupId}</groupId>
-=======
->>>>>>> 806dace3
+      <version>${project.version}</version>
+      <scope>compile</scope>
+      <optional>true</optional>
+    </dependency>
+    <dependency>
+      <groupId>${project.groupId}</groupId>
       <artifactId>netty-transport-sctp</artifactId>
-      <scope>compile</scope>
-      <optional>true</optional>
-    </dependency>
-    <dependency>
-      <groupId>${project.groupId}</groupId>
-<<<<<<< HEAD
-      <artifactId>netty-transport-udt</artifactId>
-      <scope>compile</scope>
-      <optional>true</optional>
-    </dependency>
-    <dependency>
-      <groupId>${project.groupId}</groupId>
-=======
->>>>>>> 806dace3
+      <version>${project.version}</version>
+      <scope>compile</scope>
+      <optional>true</optional>
+    </dependency>
+    <dependency>
+      <groupId>${project.groupId}</groupId>
       <artifactId>netty-example</artifactId>
+      <version>${project.version}</version>
       <scope>compile</scope>
       <optional>true</optional>
     </dependency>
@@ -604,7 +539,7 @@
             </goals>
             <configuration>
               <excludes>io/netty/internal/tcnative/**,io/netty/example/**,META-INF/native/libnetty_tcnative*,META-INF/native/include/**,META-INF/native/**/*.a</excludes>
-              <includes>io/netty/**,META-INF/native/**,META-INF/native-image/**</includes>
+              <includes>io/netty/**,META-INF/native/**</includes>
               <includeScope>runtime</includeScope>
               <includeGroupIds>${project.groupId}</includeGroupIds>
               <outputDirectory>${project.build.outputDirectory}</outputDirectory>
